// ----------------------------------------------------------------------------
// Usage:
//
//      npm run export-exchanges
// ----------------------------------------------------------------------------

import fs from 'fs'
import log       from 'ololog'
import ansi      from 'ansicolor'
import { pathToFileURL } from 'url'

<<<<<<< HEAD
import {
    getIncludedExchangeIds,
    exportExchanges,
    createExchanges,
    exportSupportedAndCertifiedExchanges,
    exportExchangeIdsToExchangesJson,
    exportKeywordsToPackageJson,
    createMarkdownListOfExchanges,
    createMarkdownExchange,
    getFirstWebsiteUrl,
    getReferralUrlOrWebsiteUrl,
    getVersionBadge,
    createMarkdownListOfCertifiedExchanges,
    getFirstDocUrl,
    getVersion,
    getVersionLink,
    createMarkdownListOfExchangesByCountries,
    cloneGitHubWiki,
    exportWikiToGitHub
=======
const fs        = require ('fs')
    , countries = require ('./countries')
    , asTable   = require ('as-table').configure ({
        delimiter: '|',
        print: (x) => ' ' + x + ' '
    })
    , execSync  = require ('child_process').execSync
    , log       = require ('ololog').unlimited
    , ansi      = require ('ansicolor').nice
    , { keys, values, entries, fromEntries } = Object
    , { replaceInFile } = require ('./fs.js')

// ----------------------------------------------------------------------------

function cloneGitHubWiki (gitWikiPath) {

    if (!fs.existsSync (gitWikiPath)) {
        log.bright.cyan ('Cloning ccxt.wiki...')
        execSync ('git clone https://github.com/ccxt/ccxt.wiki.git ' + gitWikiPath)
    }
}

// ----------------------------------------------------------------------------

function logExportExchanges (filename, regex, replacement) {
    log.bright.cyan ('Exporting exchanges →', filename.yellow)
    replaceInFile (filename, regex, replacement)
}

// ----------------------------------------------------------------------------

function getIncludedExchangeIds (path) {

    const includedIds = fs.readFileSync ('exchanges.cfg')
        .toString () // Buffer → String
        .split ('\n') // String → Array
        .map (line => line.split ('#')[0].trim ()) // trim comments
        .filter (exchange => exchange); // filter empty lines

    const isIncluded = (id) => ((includedIds.length === 0) || includedIds.includes (id))
    const ids = fs.readdirSync (path)
        .filter (file => file.match (/[a-zA-Z0-9_-]+.js$/))
        .map (file => file.slice (0, -3))
        .filter (isIncluded);

    return ids
}

// ----------------------------------------------------------------------------

function exportExchanges (replacements) {

    log.bright.yellow ('Exporting exchanges...')

    replacements.forEach (({ file, regex, replacement }) => {
        logExportExchanges (file, regex, replacement)
    })

    log.bright.green ('Base sources updated successfully.')
}

// ----------------------------------------------------------------------------

function createExchanges (ids) {

    const ccxt = require ('../ccxt.js')

    const createExchange = (id) => {
        ccxt[id].prototype.checkRequiredDependencies = () => {} // suppress it
        return new (ccxt)[id] ()
    }

    return ccxt.indexBy (ids.map (createExchange), 'id')
}

// ----------------------------------------------------------------------------

const ccxtCertifiedBadge = '[![CCXT Certified](https://img.shields.io/badge/CCXT-Certified-green.svg)](https://github.com/ccxt/ccxt/wiki/Certification)'
    , ccxtProBadge = '[![CCXT Pro](https://img.shields.io/badge/CCXT-Pro-black)](https://ccxt.pro)'

// ----------------------------------------------------------------------------

function getFirstWebsiteUrl (exchange) {
    return Array.isArray (exchange.urls.www) ? exchange.urls.www[0] : exchange.urls.www
}

// ----------------------------------------------------------------------------

function getReferralUrlOrWebsiteUrl (exchange) {
    return exchange.urls.referral ?
        (exchange.urls.referral.url ? exchange.urls.referral.url : exchange.urls.referral) :
        getFirstWebsiteUrl (exchange)
}

// ----------------------------------------------------------------------------

function getReferralDiscountBadgeLink (exchange) {
    const url = getReferralUrlOrWebsiteUrl (exchange)
    if (exchange.urls.referral && exchange.urls.referral.discount) {
        const discountPercentage = parseInt (exchange.urls.referral.discount * 100)

        // this badge does not work with a minus sign
        // const badge = '(https://img.shields.io/badge/fee-%2D' + discountPercentage.toString () + '%25-yellow)'

        const badge = '(https://img.shields.io/static/v1?label=Fee&message=%2d' + discountPercentage.toString () + '%25&color=orange)'
        const alt = "![Sign up with " + exchange.name + " using CCXT's referral link for a " + discountPercentage.toString () + "% discount!]"
        return  '[' + alt + badge + '](' + url + ')'
    } else {
        return ''
    }
}

// ----------------------------------------------------------------------------

function getFirstDocUrl (exchange) {
    return Array.isArray (exchange.urls.doc) ? exchange.urls.doc[0] : exchange.urls.doc
}

// ----------------------------------------------------------------------------


function getVersion (exchange) {
    return exchange.version ? exchange.version.replace (/[^0-9\.]+/, '') : '\*'
}

// ----------------------------------------------------------------------------

function getVersionLink (exchange) {
    const version = getVersion (exchange)
        , doc = getFirstDocUrl (exchange)
    return '[' + version + '](' + doc + ')'
}

// ----------------------------------------------------------------------------

function getVersionBadge (exchange) {
    const version = getVersion (exchange)
        , doc = getFirstDocUrl (exchange)
    return '[![API Version ' + version + '](https://img.shields.io/badge/' + version + '-lightgray)](' + doc + ')'
}

// ----------------------------------------------------------------------------

function createMarkdownExchange (exchange) {
    const url = getReferralUrlOrWebsiteUrl (exchange)
    return {
        'logo': '[![' + exchange.id + '](' + exchange.urls.logo + ')](' + url + ')',
        'id': exchange.id,
        'name': '[' + exchange.name + '](' + url + ')',
        'ver': getVersionBadge (exchange),
        'certified': exchange.certified ? ccxtCertifiedBadge : '',
        'pro': exchange.pro ? ccxtProBadge : '',
    }
}

// ----------------------------------------------------------------------------

function createMarkdownListOfExchanges (exchanges) {
    return exchanges.map ((exchange) => createMarkdownExchange (exchange))
}

// ----------------------------------------------------------------------------

function createMarkdownListOfCertifiedExchanges (exchanges) {
    return exchanges.map ((exchange) => {
        const discount = getReferralDiscountBadgeLink (exchange)
        return { ... createMarkdownExchange (exchange), discount }
    })
}

// ----------------------------------------------------------------------------

const sortByCountry = (a, b) => {
    if (a['country / region'] > b['country / region']) {
        return 1
    } else if (a['country / region'] < b['country / region']) {
        return -1;
    } else {
        if (a['id'] > b['id']) {
            return 1;
        } else if (a['id'] < b['id']) {
            return -1;
        } else {
            return 0;
        }
    }
}

// ----------------------------------------------------------------------------

function createMarkdownListOfExchangesByCountries (exchanges) {

    const exchangesByCountries = []

    keys (countries).forEach (code => {

        exchanges.forEach (exchange => {

            const exchangeInCountry =
                (Array.isArray (exchange.countries) && exchange.countries.includes (code)) ||
                (code === exchange.countries)

            if (exchangeInCountry) {

                const { logo, id, name, ver } = createMarkdownExchange (exchange)

                exchangesByCountries.push ({
                    'country / region': countries[code],
                    logo,
                    id,
                    name,
                    ver,
                })
            }
        })
    });

    return exchangesByCountries.sort (sortByCountry)
}

// ----------------------------------------------------------------------------

function createMarkdownTable (array, markdownMethod, centeredColumns) {

    array = markdownMethod (array)

    const table = asTable (array)
    const lines = table.split ("\n")

    //
    // asTable creates a header underline like
    //
    //      logo | id | name | version | certified | pro
    //     ----------------------------------------------
    //
    // we fix it to match markdown underline like
    //
    //      logo | id | name | version | certified | pro
    //     ------|----|------|---------|-----------|-----
    //

    const underline = lines[0].replace (/[^\|]/g, '-')

    //
    // ver and doc columns should be centered so we convert it to
    //
    //      logo | id | name | version | certified | pro
    //     ------|----|------|:-------:|-----------|-----
    //

    const columns = underline.split ('|')
    for (const i of centeredColumns) {
        columns[i] = ':' + columns[i].slice (1, columns[i].length - 1) + ':'
    }

    lines.splice (1, 1, columns.join ('|'))

    //
    // prepend and append a vertical bar to each line
    //
    //     | logo | id | name | version | certified | pro |
    //     |------|----|------|:-------:|-----------|-----|
    //

    return lines.map (line => '|' + line + '|').join ("\n")
}

// ----------------------------------------------------------------------------

function exportSupportedAndCertifiedExchanges (exchanges, { allExchangesPaths, certifiedExchangesPaths, exchangesByCountriesPaths, proExchangesPaths }) {

    // const aliases = [ 'hitbtc2', 'huobipro' ] // aliases are not shown tables for deduplication

    const arrayOfExchanges = values (exchanges).filter (exchange => !exchange.alias)
    const numExchanges = arrayOfExchanges.length

    if (allExchangesPaths && numExchanges) {
        const supportedExchangesMarkdownTable = createMarkdownTable (arrayOfExchanges, createMarkdownListOfExchanges, [ 3 ])
            , beginning = "The CCXT library currently supports the following "
            , ending = " cryptocurrency exchange markets and trading APIs:\n\n"
            , totalString = beginning + numExchanges + ending
            , allExchangesReplacement = totalString + supportedExchangesMarkdownTable + "$1"
            , allExchangesRegex = new RegExp ("[^\n]+[\n]{2}\\| logo[^`]+\\|([\n][\n]|[\n]$|$)", 'm')
        for (const path of allExchangesPaths) {
            logExportExchanges (path, allExchangesRegex, allExchangesReplacement)
        }
    }

    const proExchanges = arrayOfExchanges.filter (exchange => exchange.pro)
    const numProExchanges = proExchanges.length
    if (proExchangesPaths && numProExchanges) {
        const proExchangesMarkdownTable = createMarkdownTable (proExchanges, createMarkdownListOfExchanges, [ 3 ])
            , beginning = "The CCXT Pro library currently supports the following "
            , ending = " cryptocurrency exchange markets and WebSocket trading APIs:\n\n"
            , totalString = beginning + numProExchanges + ending
            , proExchangesReplacement = totalString + proExchangesMarkdownTable + "$1"
            , proExchangesRegex = new RegExp ("[^\n]+[\n]{2}\\|[^`]+\\|([\n][\n]|[\n]$|$)", 'm')
        for (const path of proExchangesPaths) {
            logExportExchanges (path, proExchangesRegex, proExchangesReplacement)
        }
    }

    const certifiedExchanges = arrayOfExchanges.filter (exchange => exchange.certified)
    if (certifiedExchangesPaths && certifiedExchanges.length) {
        const certifiedExchangesMarkdownTable = createMarkdownTable (certifiedExchanges, createMarkdownListOfCertifiedExchanges, [ 3, 6 ])
            , certifiedExchangesReplacement = '$1' + certifiedExchangesMarkdownTable + "\n"
            , certifiedExchangesRegex = new RegExp ("^(## Certified Cryptocurrency Exchanges\n{3})(?:\\|.+\\|$\n)+", 'm')
        for (const path of certifiedExchangesPaths) {
            logExportExchanges (path, certifiedExchangesRegex, certifiedExchangesReplacement)
        }
    }

    if (exchangesByCountriesPaths) {
        const exchangesByCountriesMarkdownTable = createMarkdownTable (arrayOfExchanges, createMarkdownListOfExchangesByCountries, [ 4 ])
        const result = "# Exchanges By Country\n\nThe ccxt library currently supports the following cryptocurrency exchange markets and trading APIs:\n\n" + exchangesByCountriesMarkdownTable + "\n\n"
        for (const path of exchangesByCountriesPaths) {
            fs.truncateSync (path)
            fs.writeFileSync (path, result)
        }
    }
}

// ----------------------------------------------------------------------------

function exportExchangeIdsToExchangesJson (ids, ws) {
    log.bright ('Exporting exchange ids to'.cyan, 'exchanges.json'.yellow)
    fs.writeFileSync ('exchanges.json', JSON.stringify ({ ids, ws }, null, 4))
}

// ----------------------------------------------------------------------------

function exportWikiToGitHub (wikiPath, gitWikiPath) {

    log.bright.cyan ('Exporting wiki to GitHub')

    const ccxtWikiFiles = {
        'README.md': 'Home.md',
        'Install.md': 'Install.md',
        'Manual.md': 'Manual.md',
        'Exchange-Markets.md': 'Exchange-Markets.md',
        'Exchange-Markets-By-Country.md': 'Exchange-Markets-By-Country.md',
        'ccxt.pro.md': 'ccxt.pro.md',
        // 'ccxt.pro.install.md': 'ccxt.pro.install.md',
        'ccxt.pro.manual.md': 'ccxt.pro.manual.md',
    }

    for (const [ sourceFile, destinationFile ] of entries (ccxtWikiFiles)) {

        const sourcePath = wikiPath + '/' + sourceFile
        const destinationPath = gitWikiPath + '/' + destinationFile
        log.bright.cyan ('Exporting', sourcePath.yellow, '→', destinationPath.yellow)
        fs.writeFileSync (destinationPath, fs.readFileSync (sourcePath))
    }
}

// ----------------------------------------------------------------------------

function exportKeywordsToPackageJson (exchanges) {

    log.bright ('Exporting exchange keywords to'.cyan, 'package.json'.yellow)
>>>>>>> d2e38d96

} from './export-helper.js'

const unlimitedLog = log.unlimited;

ansi.nice

// ----------------------------------------------------------------------------

function flatten (nested, result = []) {
    for (const key in nested) {
        result.push (key)
        if (Object.keys (nested[key]).length)
            flatten (nested[key], result)
    }
    return result
}

// ----------------------------------------------------------------------------

<<<<<<< HEAD
async function exportEverything () {
    const ids = getIncludedExchangeIds ()
    let errorHierarchy = await import ('../js/base/errorHierarchy.js')
    errorHierarchy = errorHierarchy['errorHierarchy']
=======
function exportEverything () {
    const ids = getIncludedExchangeIds ('./js')

    const wsIds = getIncludedExchangeIds ('./js/pro')

    const errorHierarchy = require ('../js/base/errorHierarchy.js')
>>>>>>> d2e38d96
    const flat = flatten (errorHierarchy)
    flat.push ('error_hierarchy')

    const staticExports = ['version', 'Exchange', 'exchanges', 'Precise', 'functions', 'errors'] // missing  'exportExchanges' 

    const fullExports  = staticExports.concat(ids)

    const replacements = [
        {   
            // we have an arbitrary number of imports
            // example: import x from x \n import y from y ...
            // and we want to make sure we remove all except one that can be replaced
            // by the new stringified list, avoiding adding the new list per existent import
            file: './ccxt.js',
            regex:  /(import)\s+(\w+)\s+from\s+'.\/js\/(\2).js'\n(?=import\s\w+\s+from\s+)/g,
            replacement: ''
        },
        {
            file: './ccxt.js',
            regex:  /(import)\s+(\w+)\s+from\s+'.\/js\/(\2).js'/g,
            replacement: ids.map (id => "import " + id + ' from ' + " './js/" + id + ".js'").join("\n")
        },
        {
            file: './ccxt.js',
            regex:  /(?:const|var)\s+exchanges\s+\=\s+\{[^\}]+\}/,
<<<<<<< HEAD
            replacement: "const exchanges = {\n" + ids.map (id => ("    '" + id + "':").padEnd (30) + id + ',').join ("\n") + "    \n}",
        },
        {
            file: './ccxt.js',
            regex:  /export\s+{\n[^\}]+\}/,
            replacement: "export {\n" + fullExports.map (id => "    " +id + ',').join ("\n") + "    \n}",
=======
            replacement: "const exchanges = {\n" + ids.map (id => ("    '" + id + "':").padEnd (30) + " require ('./js/" + id + ".js'),") .join ("\n") + "\n}",
        },
        {
            file: './ccxt.js',
            regex:  /(?:const|var)\s+pro\s+\=\s+\{[^\}]+\}/,
            replacement: "const pro = {\n" + wsIds.map (id => ("    '" + id + "':").padEnd (30) + " require ('./js/pro/" + id + ".js'),") .join ("\n") + "\n}",
>>>>>>> d2e38d96
        },
        {
            file: './python/ccxt/__init__.py',
            regex: /exchanges \= \[[^\]]+\]/,
            replacement: "exchanges = [\n" + "    '" + ids.join ("',\n    '") + "'," + "\n]",
        },
        {
            file: './python/ccxt/__init__.py',
            regex: /(?:from ccxt\.[^\.]+ import [^\s]+\s+\# noqa\: F401[\r]?[\n])+[\r]?[\n]exchanges/,
            replacement: ids.map (id => ('from ccxt.' + id + ' import ' + id).padEnd (70) + '# noqa: F401').join ("\n") + "\n\nexchanges",
        },
        {
            file: './python/ccxt/__init__.py',
            regex: /(?:from ccxt\.base\.errors import [^\s]+\s+\# noqa\: F401[\r]?[\n])+[\r]?[\n]/,
            replacement: flat.map (error => ('from ccxt.base.errors' + ' import ' + error).padEnd (70) + '# noqa: F401').join ("\n") + "\n\n",
        },
        {
            file: './python/ccxt/async_support/__init__.py',
            regex: /(?:from ccxt\.base\.errors import [^\s]+\s+\# noqa\: F401[\r]?[\n])+[\r]?[\n]/,
            replacement: flat.map (error => ('from ccxt.base.errors' + ' import ' + error).padEnd (70) + '# noqa: F401').join ("\n") + "\n\n",
        },
        {
            file: './python/ccxt/async_support/__init__.py',
            regex: /(?:from ccxt\.async_support\.[^\.]+ import [^\s]+\s+\# noqa\: F401[\r]?[\n])+[\r]?[\n]exchanges/,
            replacement: ids.map (id => ('from ccxt.async_support.' + id + ' import ' + id).padEnd (80) + '# noqa: F401').join ("\n") + "\n\nexchanges",
        },
        {
            file: './python/ccxt/async_support/__init__.py',
            regex: /exchanges \= \[[^\]]+\]/,
            replacement: "exchanges = [\n" + "    '" + ids.join ("',\n    '") + "'," + "\n]",
        },
        {
            file: './php/Exchange.php',
            regex: /public static \$exchanges \= array\s*\([^\)]+\)/,
            replacement: "public static $exchanges = array(\n        '" + ids.join ("',\n        '") + "',\n    )",
        },
        {
            file: './php/pro/Exchange.php',
            regex: /Exchange::\$exchanges \= array\s*\([^\)]+\)/,
            replacement: "Exchange::$exchanges = array(\n    '" + wsIds.join ("',\n    '") + "',\n)",
        },
        {
            file: './python/ccxt/pro/__init__.py',
            regex: /(?:from ccxt\.pro\.[^\.]+ import [^\s]+\s+\# noqa\: F401[\r]?[\n])+[\r]?[\n]exchanges/,
            replacement: wsIds.map (id => ('from ccxt.pro.' + id + ' import ' + id).padEnd (74) + '# noqa: F401').join ("\n") + "\n\nexchanges",
        },
        {
            file: './python/ccxt/pro/__init__.py',
            regex: /exchanges \= \[[^\]]+\]/,
            replacement: "exchanges = [\n" + "    '" + wsIds.join ("',\n    '") + "'," + "\n]",
        },
    ]

    exportExchanges (replacements, unlimitedLog)

    // strategically placed exactly here (we can require it AFTER the export)
    const module = await import('../ccxt.js')
    const ccxt = module.default
    const exchanges = await createExchanges (ids, ccxt)

    const wikiPath = 'wiki'
        , gitWikiPath = 'build/ccxt.wiki'

    cloneGitHubWiki (gitWikiPath, unlimitedLog)

    exportSupportedAndCertifiedExchanges (exchanges, {
        allExchangesPaths: [
            'README.md',
            wikiPath + '/Manual.md',
            wikiPath + '/Exchange-Markets.md'
        ],
        certifiedExchangesPaths: [
            'README.md',
        ],
        exchangesByCountriesPaths: [
            wikiPath + '/Exchange-Markets-By-Country.md'
        ],
        proExchangesPaths: [
            wikiPath + '/ccxt.pro.manual.md',
        ],
    }, unlimitedLog)

<<<<<<< HEAD
    exportExchangeIdsToExchangesJson (exchanges, unlimitedLog)
    exportWikiToGitHub (wikiPath, gitWikiPath, unlimitedLog)
    exportKeywordsToPackageJson (exchanges, unlimitedLog)
=======
    exportExchangeIdsToExchangesJson (keys(exchanges), wsIds)
    exportWikiToGitHub (wikiPath, gitWikiPath)
    exportKeywordsToPackageJson (exchanges)
>>>>>>> d2e38d96

    unlimitedLog.bright.green ('Exported successfully.')
}

// ============================================================================
// main entry point
let metaUrl = import.meta.url
metaUrl = metaUrl.substring(0, metaUrl.lastIndexOf(".")) // remove extension
const url = pathToFileURL(process.argv[1]);
const href = (url.href.indexOf('.') !== -1) ? url.href.substring(0, url.href.lastIndexOf(".")) : url.href;
if (metaUrl === href) {

    // if called directly like `node module`
    try {
        await exportEverything ()
    } catch (e) {
        console.log(e);
    }

    console.log('finished')

} else {

    // do nothing if required as a module
}

// ============================================================================

export {
    exportEverything
}<|MERGE_RESOLUTION|>--- conflicted
+++ resolved
@@ -9,27 +9,6 @@
 import ansi      from 'ansicolor'
 import { pathToFileURL } from 'url'
 
-<<<<<<< HEAD
-import {
-    getIncludedExchangeIds,
-    exportExchanges,
-    createExchanges,
-    exportSupportedAndCertifiedExchanges,
-    exportExchangeIdsToExchangesJson,
-    exportKeywordsToPackageJson,
-    createMarkdownListOfExchanges,
-    createMarkdownExchange,
-    getFirstWebsiteUrl,
-    getReferralUrlOrWebsiteUrl,
-    getVersionBadge,
-    createMarkdownListOfCertifiedExchanges,
-    getFirstDocUrl,
-    getVersion,
-    getVersionLink,
-    createMarkdownListOfExchangesByCountries,
-    cloneGitHubWiki,
-    exportWikiToGitHub
-=======
 const fs        = require ('fs')
     , countries = require ('./countries')
     , asTable   = require ('as-table').configure ({
@@ -42,9 +21,9 @@
     , { keys, values, entries, fromEntries } = Object
     , { replaceInFile } = require ('./fs.js')
 
-// ----------------------------------------------------------------------------
-
-function cloneGitHubWiki (gitWikiPath) {
+} from './export-helper.js'
+
+const unlimitedLog = log.unlimited;
 
     if (!fs.existsSync (gitWikiPath)) {
         log.bright.cyan ('Cloning ccxt.wiki...')
@@ -390,13 +369,21 @@
 function exportKeywordsToPackageJson (exchanges) {
 
     log.bright ('Exporting exchange keywords to'.cyan, 'package.json'.yellow)
->>>>>>> d2e38d96
-
-} from './export-helper.js'
-
-const unlimitedLog = log.unlimited;
-
-ansi.nice
+
+    // const packageJSON = require ('../package.json')
+    const packageJSON = JSON.parse (fs.readFileSync ('./package.json'))
+    const keywords = new Set (packageJSON.keywords)
+
+    for (const ex of values (exchanges)) {
+        for (const url of Array.isArray (ex.urls.www) ? ex.urls.www : [ex.urls.www]) {
+            keywords.add (url.replace (/(http|https):\/\/(www\.)?/, '').replace (/\/.*/, ''))
+        }
+        keywords.add (ex.name)
+    }
+
+    packageJSON.keywords = values (fromEntries ([ ... keywords ].map (s => [ s.toLowerCase (), s ])));
+    fs.writeFileSync ('./package.json', JSON.stringify (packageJSON, null, 2) + "\n")
+}
 
 // ----------------------------------------------------------------------------
 
@@ -411,19 +398,12 @@
 
 // ----------------------------------------------------------------------------
 
-<<<<<<< HEAD
-async function exportEverything () {
-    const ids = getIncludedExchangeIds ()
-    let errorHierarchy = await import ('../js/base/errorHierarchy.js')
-    errorHierarchy = errorHierarchy['errorHierarchy']
-=======
 function exportEverything () {
     const ids = getIncludedExchangeIds ('./js')
 
     const wsIds = getIncludedExchangeIds ('./js/pro')
 
     const errorHierarchy = require ('../js/base/errorHierarchy.js')
->>>>>>> d2e38d96
     const flat = flatten (errorHierarchy)
     flat.push ('error_hierarchy')
 
@@ -449,21 +429,12 @@
         {
             file: './ccxt.js',
             regex:  /(?:const|var)\s+exchanges\s+\=\s+\{[^\}]+\}/,
-<<<<<<< HEAD
-            replacement: "const exchanges = {\n" + ids.map (id => ("    '" + id + "':").padEnd (30) + id + ',').join ("\n") + "    \n}",
-        },
-        {
-            file: './ccxt.js',
-            regex:  /export\s+{\n[^\}]+\}/,
-            replacement: "export {\n" + fullExports.map (id => "    " +id + ',').join ("\n") + "    \n}",
-=======
             replacement: "const exchanges = {\n" + ids.map (id => ("    '" + id + "':").padEnd (30) + " require ('./js/" + id + ".js'),") .join ("\n") + "\n}",
         },
         {
             file: './ccxt.js',
             regex:  /(?:const|var)\s+pro\s+\=\s+\{[^\}]+\}/,
             replacement: "const pro = {\n" + wsIds.map (id => ("    '" + id + "':").padEnd (30) + " require ('./js/pro/" + id + ".js'),") .join ("\n") + "\n}",
->>>>>>> d2e38d96
         },
         {
             file: './python/ccxt/__init__.py',
@@ -546,15 +517,9 @@
         ],
     }, unlimitedLog)
 
-<<<<<<< HEAD
-    exportExchangeIdsToExchangesJson (exchanges, unlimitedLog)
-    exportWikiToGitHub (wikiPath, gitWikiPath, unlimitedLog)
-    exportKeywordsToPackageJson (exchanges, unlimitedLog)
-=======
     exportExchangeIdsToExchangesJson (keys(exchanges), wsIds)
     exportWikiToGitHub (wikiPath, gitWikiPath)
     exportKeywordsToPackageJson (exchanges)
->>>>>>> d2e38d96
 
     unlimitedLog.bright.green ('Exported successfully.')
 }
