--- conflicted
+++ resolved
@@ -1,35 +1,6 @@
 // ---------------------------------------------------------------------------
 // Usage: npm run transpile
 // ---------------------------------------------------------------------------
-
-<<<<<<< HEAD
-=======
-"use strict";
-
-const fs = require ('fs')
-    , log = require ('ololog').unlimited
-    , _ = require ('ansicolor').nice
-    , errors = require ('../js/base/errors.js')
-    , functions = require ('../js/base/functions.js')
-    , { fork } = require ('child_process')
-    , os = require ('os')
-    , {
-        unCamelCase,
-        precisionConstants,
-        safeString,
-} = functions
-    , { basename } = require ('path')
-    , {
-        createFolderRecursively,
-        replaceInFile,
-        overwriteFile,
-    } = require ('./fs.js')
-    , baseExchangeJsFile = './js/base/Exchange.js'
-    , Exchange = require ('.' + baseExchangeJsFile)
-    , tsFilename = './ccxt.d.ts'
-    , pythonCodingUtf8 = '# -*- coding: utf-8 -*-'
-const {ids: exchanges} = require("../exchanges.json");
->>>>>>> d2e38d96
 
 import fs from 'fs'
 import log from 'ololog'
@@ -42,7 +13,7 @@
 import { pathToFileURL } from 'url'
 import { errorHierarchy } from '../js/base/errorHierarchy.js'
 import { platform } from 'process'
-
+import os from 'os'
 ansi.nice
 
 const tsFilename = './ccxt.d.ts'
@@ -2041,12 +2012,7 @@
 
 // ============================================================================
 
-<<<<<<< HEAD
 export {
-    Transpiler
-=======
-module.exports = {
     Transpiler,
     parallelizeTranspiling
->>>>>>> d2e38d96
 }