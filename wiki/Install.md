--- conflicted
+++ resolved
@@ -58,22 +58,13 @@
 
 All-in-one browser bundle (dependencies included), served from a CDN of your choice:
 
-<<<<<<< HEAD
-* jsDelivr: https://cdn.jsdelivr.net/npm/ccxt@1.29.60/dist/ccxt.browser.js
-* unpkg: https://unpkg.com/ccxt@1.29.60/dist/ccxt.browser.js
-=======
 * jsDelivr: https://cdn.jsdelivr.net/npm/ccxt@1.33.20/dist/ccxt.browser.js
 * unpkg: https://unpkg.com/ccxt@1.33.20/dist/ccxt.browser.js
->>>>>>> e73c37f7
 
 You can obtain a live-updated version of the bundle by removing the version number from the URL (the `@a.b.c` thing) — however, we do not recommend to do that, as it may break your app eventually. Also, please keep in mind that we are not responsible for the correct operation of those CDN servers.
 
 ```HTML
-<<<<<<< HEAD
-<script type="text/javascript" src="https://cdn.jsdelivr.net/npm/ccxt@1.29.60/dist/ccxt.browser.js"></script>
-=======
 <script type="text/javascript" src="https://cdn.jsdelivr.net/npm/ccxt@1.33.20/dist/ccxt.browser.js"></script>
->>>>>>> e73c37f7
 ```
 
 Creates a global `ccxt` object:
