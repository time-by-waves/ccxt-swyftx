{
  "name": "ccxt",
  "version": "1.18.602",
  "description": "A JavaScript / Python / PHP cryptocurrency trading library with support for 130+ exchanges",
  "main": "./ccxt.js",
  "unpkg": "dist/ccxt.browser.js",
  "engines": {
    "node": ">=7.6.0"
  },
  "repository": {
    "type": "git",
    "url": "https://github.com/ccxt/ccxt.git"
  },
  "readme": "README.md",
  "scripts": {
    "docker": "docker-compose run --rm ccxt",
    "build": "npm run build-without-docs && npm run pandoc-all && npm run update-badges",
    "build-without-docs": "npm run export-exchanges && npm run vss && npm run check-js-syntax && npm run browserify && npm run transpile && npm run qa",
    "test": "npm run build && node run-tests",
    "fast-test": "node run-tests --js",
    "test-base": "npm run test-js-base && npm run test-python-base && npm run test-php-base",
    "test-js-base": "mocha js/test/base/test.base.js --reporter ololog/reporter",
    "test-python-base": "python python/test/test_decimal_to_precision.py",
    "test-php-base": "php -f php/test/decimal_to_precision.php",
    "export-exchanges": "node build/export-exchanges",
    "git-ignore-generated-files": "node build/git-ignore-generated-files",
    "git-unignore-generated-files": "node build/git-ignore-generated-files --unignore",
    "update-badges": "node build/update-badges",
    "convert-md-2-rst": "bash build/convert-md-2-rst",
    "transpile": "node build/transpile",
    "vss": "node build/vss",
    "qa": "npm run check-python-syntax && npm run check-php-syntax",
    "lint": "eslint",
    "check-syntax": "npm run transpile && npm run check-js-syntax && npm run check-python-syntax && npm run check-php-syntax",
    "check-js-syntax": "eslint 'js/*.js'",
    "check-python-syntax": "cd python && tox -e qa && cd ..",
    "check-php-syntax": "php -f php/test/syntax.php",
    "browserify": "browserify ./ccxt.browser.js > ./dist/ccxt.browser.js",
    "pandoc-all": "npm run pandoc-python-readme && npm run pandoc-doc-readme && npm run pandoc-doc-faq && npm run pandoc-doc-manual && npm run pandoc-doc-install && npm run pandoc-doc-exchanges && npm run pandoc-doc-exchanges-by-country",
    "pandoc-python-readme": "pandoc --wrap=preserve --columns=10000 --from=markdown --to=rst --output=python/README.rst README.md",
    "pandoc-doc-readme": "pandoc --wrap=preserve --columns=10000 --from=markdown --to=rst --output=doc/README.rst README.md",
    "pandoc-doc-faq": "pandoc --wrap=preserve --columns=10000 --from=markdown --to=rst --output=doc/FAQ.rst wiki/FAQ.md",
    "pandoc-doc-manual": "pandoc --wrap=preserve --columns=10000 --from=markdown --to=rst --output=doc/manual.rst wiki/Manual.md",
    "pandoc-doc-install": "pandoc --wrap=preserve --columns=10000 --from=markdown --to=rst --output=doc/install.rst wiki/Install.md",
    "pandoc-doc-exchanges": "pandoc --wrap=preserve --columns=10000 --from=markdown --to=rst --output=doc/exchanges.rst wiki/Exchange-Markets.md",
    "pandoc-doc-exchanges-by-country": "pandoc --wrap=preserve --columns=10000 --from=markdown --to=rst --output=doc/exchanges-by-country.rst wiki/Exchange-Markets-By-Country.md",
    "postinstall": "node postinstall"
  },
  "types": "./ccxt.d.ts",
  "dependencies": {
<<<<<<< HEAD
    "fetch-ponyfill": "4.1.0",
    "opencollective": "1.0.3"
=======
    "crypto-js": "3.1.9-1",
    "fetch-ponyfill": "4.1.0"
>>>>>>> 0a909143
  },
  "devDependencies": {
    "ansicolor": "1.1.81",
    "as-table": "1.0.37",
    "asciichart": "1.5.7",
    "browserify": "14.5.0",
    "chai": "4.1.2",
    "chai-as-promised": "7.1.1",
    "eslint": "4.15.0",
    "eslint-config-airbnb-base": "12.1.0",
    "eslint-plugin-import": "2.16.0",
    "istanbul": "0.4.5",
    "mocha": "5.2.0",
    "nyc": "13.3.0",
    "ololog": "1.1.121"
  },
  "author": {
    "name": "Igor Kroitor",
    "email": "igor.kroitor@gmail.com",
    "url": "https://github.com/kroitor"
  },
  "license": "MIT",
  "bugs": {
    "url": "https://github.com/ccxt-dev/ccxt/issues"
  },
  "homepage": "https://ccxt.trade",
  "keywords": [
    "algorithmic",
    "algotrading",
    "altcoin",
    "altcoins",
    "api",
    "arbitrage",
    "backtest",
    "backtesting",
    "bitcoin",
    "bot",
    "btc",
    "cny",
    "coin",
    "coins",
    "crypto",
    "cryptocurrency",
    "crypto currency",
    "crypto market",
    "currency",
    "currencies",
    "darkcoin",
    "dash",
    "digital currency",
    "doge",
    "dogecoin",
    "e-commerce",
    "etc",
    "eth",
    "ether",
    "ethereum",
    "exchange",
    "exchanges",
    "eur",
    "framework",
    "invest",
    "investing",
    "investor",
    "library",
    "light",
    "litecoin",
    "ltc",
    "market",
    "market data",
    "markets",
    "merchandise",
    "merchant",
    "minimal",
    "ohlcv",
    "order",
    "orderbook",
    "order book",
    "price",
    "price data",
    "pricefeed",
    "private",
    "public",
    "ripple",
    "strategy",
    "ticker",
    "tickers",
    "toolkit",
    "trade",
    "trader",
    "trading",
    "usd",
    "volume",
    "xbt",
    "xrp",
    "zec",
    "zerocoin",
    "1Broker",
    "1BTCXE",
    "ACX",
    "acx.io",
    "allcoin",
    "allcoin.com",
    "ANX",
    "ANXPro",
    "bibox",
    "bibox.com",
    "Binance",
    "binance.com",
    "bit2c.co.il",
    "Bit2C",
    "BitBay",
    "BitBays",
    "bitcoincoid",
    "Bitcoin.co.id",
    "Bitfinex",
    "bitFLyer",
    "bitflyer.jp",
    "bithumb",
    "bithumb.com",
    "bitlish",
    "BitMarket",
    "BitMEX",
    "Bitso",
    "Bitstamp",
    "Bittrex",
    "BL3P",
    "Bleutrade",
    "bleutrade.com",
    "BlinkTrade",
    "braziliex",
    "braziliex.com",
    "BtcBox",
    "btcbox.co.jp",
    "BTCC",
    "BTCChina",
    "BTC-e",
    "BTCe",
    "BTCExchange",
    "btcexchange.ph",
    "BTC Markets",
    "btcmarkets",
    "btcmarkets.net",
    "BTCTrader",
    "btctrader.com",
    "btc-trade.com.ua",
    "BTC Trade UA",
    "BTCTurk",
    "btcturk.com",
    "BTCX",
    "btc-x",
    "bter",
    "Bter.com",
    "BX.in.th",
    "ccex",
    "C-CEX",
    "cex",
    "CEX.IO",
    "CHBTC",
    "ChileBit",
    "chilebit.net",
    "coincheck",
    "CoinExchange",
    "coinexchange.io",
    "coingi",
    "coingi.com",
    "CoinMarketCap",
    "CoinMate",
    "Coinsecure",
    "CoinSpot",
    "coinspot.com.au",
    "Crypto Capital",
    "cryptocapital.co",
    "Cryptopia",
    "cryptopia.co.nz",
    "DSX",
    "dsx.uk",
    "EXMO",
    "flowBTC",
    "flowbtc.com",
    "FoxBit",
    "foxbit.exchange",
    "FYB-SE",
    "FYB-SG",
    "Gatecoin",
    "GDAX",
    "Gemini",
    "HitBTC",
    "Huobi",
    "HuobiPRO",
    "huobi.pro",
    "Independent Reserve",
    "independentreserve.com",
    "itBit",
    "jubi.com",
    "Kraken",
    "Kucoin",
    "Kuna",
    "LakeBTC",
    "lakebtc.com",
    "LiveCoin",
    "Liqui",
    "liqui.io",
    "luno",
    "mercado",
    "MercadoBitcoin",
    "mercadobitcoin.br",
    "mixcoins",
    "mixcoins.com",
    "nova",
    "novaexchange",
    "novaexchange.com",
    "OKCoin",
    "OKCoin.com",
    "OKCoin.cn",
    "OKEX",
    "okex.com",
    "Paymium",
    "Poloniex",
    "QuadrigaCX",
    "Qryptos",
    "QUOINEX",
    "Southxchange",
    "SurBitcoin",
    "surbitcoin.com",
    "Tidex",
    "tidex.com",
    "TheRockTrading",
    "UrduBit",
    "urdubit.com",
    "Vaultoro",
    "VBTC",
    "vbtc.exchange",
    "vbtc.vn",
    "VirWoX",
    "WEX",
    "wex.nz",
    "xBTCe",
    "xbtce.com",
    "YoBit",
    "yobit.net",
    "YUNBI",
    "Zaif",
    "ZB",
    "1btcxe.com",
    "Allcoin",
    "anxpro.com",
    "anybits.com",
    "Anybits",
    "bcex.top",
    "BCEX",
    "Bibox",
    "big.one",
    "BigONE",
    "bitbank.cc",
    "bitbank",
    "bitbay.net",
    "bitfinex.com",
    "bitFlyer",
    "bitforex.com",
    "Bitforex",
    "Bithumb",
    "bitibu.com",
    "Bitibu",
    "bitkk.com",
    "bitkk",
    "bitlish.com",
    "Bitlish",
    "bitmarket.pl",
    "bitmarket.net",
    "bitmex.com",
    "bitsane.com",
    "Bitsane",
    "bitso.com",
    "bitstamp.net",
    "bittrex.com",
    "bit-z.com",
    "Bit-Z",
    "bl3p.eu",
    "bitonic.nl",
    "Braziliex",
    "btc-alpha.com",
    "BTC-Alpha",
    "btcchina.com",
    "btctrade.im",
    "BtcTrade.im",
    "buda.com",
    "Buda",
    "bx.in.th",
    "c-cex.com",
    "cex.io",
    "trade.chbtc.com",
    "cobinhood.com",
    "COBINHOOD",
    "coinbase.com",
    "Coinbase",
    "prime.coinbase.com",
    "Coinbase Prime",
    "pro.coinbase.com",
    "Coinbase Pro",
    "coincheck.com",
    "coinegg.com",
    "CoinEgg",
    "coinex.com",
    "CoinEx",
    "coinfalcon.com",
    "CoinFalcon",
    "coinfloor.co.uk",
    "coinfloor",
    "Coingi",
    "coinmarketcap.com",
    "coinmate.io",
    "coinnest.co.kr",
    "coinnest",
    "coinone.co.kr",
    "CoinOne",
    "cointiger.pro",
    "CoinTiger",
    "coolcoin.com",
    "CoolCoin",
    "coss.io",
    "COSS",
    "crex24.com",
    "CREX24",
    "cryptonbtc.com",
    "Crypton",
    "deribit.com",
    "Deribit",
    "ethfinex.com",
    "Ethfinex",
    "exmo.me",
    "exx.com",
    "EXX",
    "fcoin.com",
    "FCoin",
    "trader.flowbtc.com",
    "fybse.se",
    "fybsg.com",
    "gatecoin.com",
    "gate.io",
    "Gate.io",
    "gdax.com",
    "gemini.com",
    "getbtc.org",
    "GetBTC",
    "hadax.com",
    "HADAX",
    "hitbtc.com",
    "Huobi Pro",
    "huobi.com.ru",
    "Huobi Russia",
    "ice3x.com",
    "ice3x.co.za",
    "ICE3X",
    "indodax.com",
    "INDODAX",
    "itbit.com",
    "kkex.com",
    "KKEX",
    "kraken.com",
    "kucoin.com",
    "KuCoin",
    "kuna.io",
    "lbank.info",
    "LBank",
    "liquid.com",
    "Liquid",
    "livecoin.net",
    "luno.com",
    "lykke.com",
    "Lykke",
    "mercadobitcoin.com.br",
    "Mercado Bitcoin",
    "MixCoins",
    "negociecoins.com.br",
    "NegocieCoins",
    "Novaexchange",
    "okcoin.cn",
    "OKCoin CNY",
    "okcoin.com",
    "OKCoin USD",
    "paymium.com",
    "poloniex.com",
    "quadrigacx.com",
    "rightbtc.com",
    "RightBTC",
    "southxchange.com",
    "SouthXchange",
    "stronghold.co",
    "Stronghold",
    "theocean.trade",
    "The Ocean",
    "therocktrading.com",
    "tidebit.com",
    "TideBit",
    "uex.com",
    "UEX",
    "upbit.com",
    "Upbit",
    "vaultoro.com",
    "virwox.com",
    "yunbi.com",
    "zaif.jp",
    "zb.com",
    "fcoinjp.com",
    "FCoinJP",
    "binance.je",
    "Binance Jersey",
    "bequant.io",
    "Bequant",
    "mandalaex.com",
    "Mandala",
    "dx.exchange",
    "DX.Exchange",
    "oceanex.pro.com",
    "OceanEx"
  ],
  "collective": {
    "type": "opencollective",
    "url": "https://opencollective.com/ccxt",
    "logo": "https://opencollective.com/ccxt/logo.txt"
  }
}<|MERGE_RESOLUTION|>--- conflicted
+++ resolved
@@ -48,13 +48,7 @@
   },
   "types": "./ccxt.d.ts",
   "dependencies": {
-<<<<<<< HEAD
-    "fetch-ponyfill": "4.1.0",
-    "opencollective": "1.0.3"
-=======
-    "crypto-js": "3.1.9-1",
     "fetch-ponyfill": "4.1.0"
->>>>>>> 0a909143
   },
   "devDependencies": {
     "ansicolor": "1.1.81",
