--- conflicted
+++ resolved
@@ -116,16 +116,6 @@
         return $future;
     }
 
-<<<<<<< HEAD
-    public function subscribeBase($url, $messageHash, $message) {
-        // this function should be used inside of authenticate instead of watch
-        $future = $this->watch($url, $messageHash, $message);
-        $this->clients[$url]->subscriptions[$messageHash] = $future;
-        return $future;
-    }
-
-=======
->>>>>>> 850a2916
     public function on_connected($client, $message = null) {
         // for user hooks
         // echo "Connected to " . $client->url . "\n";
