<?php


namespace ccxt\async;

use ccxt;

// rounding mode
const TRUNCATE = ccxt\TRUNCATE;
const ROUND = ccxt\ROUND;
const ROUND_UP = ccxt\ROUND_UP;
const ROUND_DOWN = ccxt\ROUND_DOWN;

// digits counting mode
const DECIMAL_PLACES = ccxt\DECIMAL_PLACES;
const SIGNIFICANT_DIGITS = ccxt\SIGNIFICANT_DIGITS;
const TICK_SIZE = ccxt\TICK_SIZE;

// padding mode
const NO_PADDING = ccxt\NO_PADDING;
const PAD_WITH_ZERO = ccxt\PAD_WITH_ZERO;

use \ccxt\Precise;
use \ccxt\AuthenticationError;
use \ccxt\ExchangeError;
use \ccxt\NotSupported;
use \ccxt\BadSymbol;

use React;
use React\Async;
use React\EventLoop\Loop;

use Exception;

include 'Throttle.php';

<<<<<<< HEAD
$version = '2.1.102';

class Exchange extends \ccxt\Exchange {

    const VERSION = '2.1.102';
=======
$version = '2.2.30';

class Exchange extends \ccxt\Exchange {

    const VERSION = '2.2.30';
>>>>>>> 4df0deb0

    public $browser;
    public $marketsLoading = null;
    public $reloadingMarkets = null;
    public $tokenBucket;
    public $throttle;

    public function __construct($options = array()) {
        parent::__construct($options);
        $connector = new React\Socket\Connector(Loop::get(), array(
            'timeout' => $this->timeout,
        ));
        if ($this->browser === null) {
            $this->browser = (new React\Http\Browser(Loop::get(), $connector))->withRejectErrorResponse(false);
        }
        $this->throttle = new Throttle($this->tokenBucket);
    }

    public static function execute_and_run($closure) {
        $promise = Async\coroutine($closure);
        Async\await($promise);
    }

    public function fetch($url, $method = 'GET', $headers = null, $body = null) {
        // wrap this in as a promise so it executes asynchronously
        return React\Async\async(function () use ($url, $method, $headers, $body) {

            $headers = array_merge($this->headers, $headers ? $headers : array());
            if (!$headers) {
                $headers = array();
            }

            if (strlen($this->proxy)) {
                $headers['Origin'] = $this->origin;
            }

            if ($this->userAgent) {
                if (gettype($this->userAgent) == 'string') {
                    $headers['User-Agent'] = $this->userAgent;
                } elseif ((gettype($this->userAgent) == 'array') && array_key_exists('User-Agent', $this->userAgent)) {
                    $headers['User-Agent'] = $this->userAgent['User-Agent'];
                }
            }

            // this name for the proxy string is deprecated
            // we should rename it to $this->cors everywhere
            $url = $this->proxy . $url;

            if ($this->verbose) {
                print_r(array('fetch Request:', $this->id, $method, $url, 'RequestHeaders:', $headers, 'RequestBody:', $body));
            }

            $this->lastRestRequestTimestamp = $this->milliseconds();

            try {
                $result = React\Async\await($this->browser->request($method, $url, $headers, $body));
            } catch (Exception $e) {
                $message = $e->getMessage();
                if (strpos($message, 'timed out') !== false) { // no way to determine this easily https://github.com/clue/reactphp-buzz/issues/146
                    throw new ccxt\RequestTimeout(implode(' ', array($url, $method, 28, $message))); // 28 for compatibility with CURL
                } else if (strpos($message, 'DNS query') !== false) {
                    throw new ccxt\NetworkError($message);
                } else {
                    throw new ccxt\ExchangeError($message);
                }
            }

            $raw_response_headers = $result->getHeaders();
            $raw_header_keys = array_keys($raw_response_headers);
            $response_headers = array();
            foreach ($raw_header_keys as $header) {
                $response_headers[$header] = $result->getHeaderLine($header);
            }
            $http_status_code = $result->getStatusCode();
            $http_status_text = $result->getReasonPhrase();
            $response_body = strval($result->getBody());

            $response_body = $this->on_rest_response($http_status_code, $http_status_text, $url, $method, $response_headers, $response_body, $headers, $body);

            if ($this->enableLastHttpResponse) {
                $this->last_http_response = $response_body;
            }

            if ($this->enableLastResponseHeaders) {
                $this->last_response_headers = $response_headers;
            }

            if ($this->verbose) {
                print_r(array('fetch Response:', $this->id, $method, $url, $http_status_code, 'ResponseHeaders:', $response_headers, 'ResponseBody:', $response_body));
            }

            $json_response = null;
            $is_json_encoded_response = $this->is_json_encoded_object($response_body);

            if ($is_json_encoded_response) {
                $json_response = $this->parse_json($response_body);
                if ($this->enableLastJsonResponse) {
                    $this->last_json_response = $json_response;
                }
            }

            $this->handle_errors($http_status_code, $http_status_text, $url, $method, $response_headers, $response_body, $json_response, $headers, $body);
            $this->handle_http_status_code($http_status_code, $http_status_text, $url, $method, $response_body);

            return isset($json_response) ? $json_response : $response_body;
        }) ();
    }

    public function load_markets_helper($reload = false, $params = array()) {
        // copied from js
        return React\Async\async(function () use ($reload, $params) {
            if (!$reload && $this->markets) {
                if (!$this->markets_by_id) {
                    return $this->set_markets ($this->markets);
                }
                return $this->markets;
            }
            $currencies = null;
            if (array_key_exists('fetchCurrencies', $this->has) && $this->has['fetchCurrencies'] === true) {
                $currencies = React\Async\await($this->fetch_currencies());
            }
            $markets = React\Async\await($this->fetch_markets($params));
            return $this->set_markets ($markets, $currencies);
        }) ();
    }

    public function loadMarkets($reload = false, $params = array()) {
        // returns a promise
        return $this->load_markets($reload, $params);
    }

    public function load_markets($reload = false, $params = array()) {
        if (($reload && !$this->reloadingMarkets) || !$this->marketsLoading) {
            $this->reloadingMarkets = true;
            $this->marketsLoading = $this->load_markets_helper($reload, $params)->then(function ($resolved) {
                $this->reloadingMarkets = false;
                return $resolved;
            }, function ($error) {
                $this->reloadingMarkets = false;
                throw $error;
            });
        }
        return $this->marketsLoading;
    }

    public function loadAccounts($reload = false, $params = array()) {
        return $this->load_accounts($reload, $params);
    }

    public function sleep($milliseconds) {
        $time = $milliseconds / 1000;
        return new React\Promise\Promise(function ($resolve) use ($time) {
            React\EventLoop\Loop::addTimer($time, function () use ($resolve) {
                $resolve(null);
            });
        });
    }

    public function throttle($cost = null) {
        // stub so the async throttler gets called instead of the sync throttler
        return call_user_func($this->throttle, $cost);
    }

    // ########################################################################
    // ########################################################################
    // ########################################################################
    // ########################################################################
    // ########                        ########                        ########
    // ########                        ########                        ########
    // ########                        ########                        ########
    // ########                        ########                        ########
    // ########        ########################        ########################
    // ########        ########################        ########################
    // ########        ########################        ########################
    // ########        ########################        ########################
    // ########                        ########                        ########
    // ########                        ########                        ########
    // ########                        ########                        ########
    // ########                        ########                        ########
    // ########################################################################
    // ########################################################################
    // ########################################################################
    // ########################################################################
    // ########        ########        ########                        ########
    // ########        ########        ########                        ########
    // ########        ########        ########                        ########
    // ########        ########        ########                        ########
    // ################        ########################        ################
    // ################        ########################        ################
    // ################        ########################        ################
    // ################        ########################        ################
    // ########        ########        ################        ################
    // ########        ########        ################        ################
    // ########        ########        ################        ################
    // ########        ########        ################        ################
    // ########################################################################
    // ########################################################################
    // ########################################################################
    // ########################################################################

    // METHODS BELOW THIS LINE ARE TRANSPILED FROM JAVASCRIPT TO PYTHON AND PHP

    public function safe_ledger_entry($entry, $currency = null) {
        $currency = $this->safe_currency(null, $currency);
        $direction = $this->safe_string($entry, 'direction');
        $before = $this->safe_string($entry, 'before');
        $after = $this->safe_string($entry, 'after');
        $amount = $this->safe_string($entry, 'amount');
        if ($amount !== null) {
            if ($before === null && $after !== null) {
                $before = Precise::string_sub($after, $amount);
            } elseif ($before !== null && $after === null) {
                $after = Precise::string_add($before, $amount);
            }
        }
        if ($before !== null && $after !== null) {
            if ($direction === null) {
                if (Precise::string_gt($before, $after)) {
                    $direction = 'out';
                }
                if (Precise::string_gt($after, $before)) {
                    $direction = 'in';
                }
            }
        }
        $fee = $this->safe_value($entry, 'fee');
        if ($fee !== null) {
            $fee['cost'] = $this->safe_number($fee, 'cost');
        }
        $timestamp = $this->safe_integer($entry, 'timestamp');
        return array(
            'id' => $this->safe_string($entry, 'id'),
            'timestamp' => $timestamp,
            'datetime' => $this->iso8601 ($timestamp),
            'direction' => $direction,
            'account' => $this->safe_string($entry, 'account'),
            'referenceId' => $this->safe_string($entry, 'referenceId'),
            'referenceAccount' => $this->safe_string($entry, 'referenceAccount'),
            'type' => $this->safe_string($entry, 'type'),
            'currency' => $currency['code'],
            'amount' => $this->parse_number($amount),
            'before' => $this->parse_number($before),
            'after' => $this->parse_number($after),
            'status' => $this->safe_string($entry, 'status'),
            'fee' => $fee,
            'info' => $entry,
        );
    }

    public function set_markets($markets, $currencies = null) {
        $values = array();
        $marketValues = $this->to_array($markets);
        for ($i = 0; $i < count($marketValues); $i++) {
            $market = $this->deep_extend($this->safe_market(), array(
                'precision' => $this->precision,
                'limits' => $this->limits,
            ), $this->fees['trading'], $marketValues[$i]);
            $values[] = $market;
        }
        $this->markets = $this->index_by($values, 'symbol');
        $this->markets_by_id = $this->index_by($markets, 'id');
        $marketsSortedBySymbol = $this->keysort ($this->markets);
        $marketsSortedById = $this->keysort ($this->markets_by_id);
        $this->symbols = is_array($marketsSortedBySymbol) ? array_keys($marketsSortedBySymbol) : array();
        $this->ids = is_array($marketsSortedById) ? array_keys($marketsSortedById) : array();
        if ($currencies !== null) {
            $this->currencies = $this->deep_extend($this->currencies, $currencies);
        } else {
            $baseCurrencies = array();
            $quoteCurrencies = array();
            for ($i = 0; $i < count($values); $i++) {
                $market = $values[$i];
                $defaultCurrencyPrecision = ($this->precisionMode === DECIMAL_PLACES) ? 8 : $this->parse_number('0.00000001');
                $marketPrecision = $this->safe_value($market, 'precision', array());
                if (is_array($market) && array_key_exists('base', $market)) {
                    $currencyPrecision = $this->safe_value_2($marketPrecision, 'base', 'amount', $defaultCurrencyPrecision);
                    $currency = array(
                        'id' => $this->safe_string_2($market, 'baseId', 'base'),
                        'numericId' => $this->safe_string($market, 'baseNumericId'),
                        'code' => $this->safe_string($market, 'base'),
                        'precision' => $currencyPrecision,
                    );
                    $baseCurrencies[] = $currency;
                }
                if (is_array($market) && array_key_exists('quote', $market)) {
                    $currencyPrecision = $this->safe_value_2($marketPrecision, 'quote', 'price', $defaultCurrencyPrecision);
                    $currency = array(
                        'id' => $this->safe_string_2($market, 'quoteId', 'quote'),
                        'numericId' => $this->safe_string($market, 'quoteNumericId'),
                        'code' => $this->safe_string($market, 'quote'),
                        'precision' => $currencyPrecision,
                    );
                    $quoteCurrencies[] = $currency;
                }
            }
            $baseCurrencies = $this->sort_by($baseCurrencies, 'code');
            $quoteCurrencies = $this->sort_by($quoteCurrencies, 'code');
            $this->baseCurrencies = $this->index_by($baseCurrencies, 'code');
            $this->quoteCurrencies = $this->index_by($quoteCurrencies, 'code');
            $allCurrencies = $this->array_concat($baseCurrencies, $quoteCurrencies);
            $groupedCurrencies = $this->group_by($allCurrencies, 'code');
            $codes = is_array($groupedCurrencies) ? array_keys($groupedCurrencies) : array();
            $resultingCurrencies = array();
            for ($i = 0; $i < count($codes); $i++) {
                $code = $codes[$i];
                $groupedCurrenciesCode = $this->safe_value($groupedCurrencies, $code, array());
                $highestPrecisionCurrency = $this->safe_value($groupedCurrenciesCode, 0);
                for ($j = 1; $j < count($groupedCurrenciesCode); $j++) {
                    $currentCurrency = $groupedCurrenciesCode[$j];
                    if ($this->precisionMode === TICK_SIZE) {
                        $highestPrecisionCurrency = ($currentCurrency['precision'] < $highestPrecisionCurrency['precision']) ? $currentCurrency : $highestPrecisionCurrency;
                    } else {
                        $highestPrecisionCurrency = ($currentCurrency['precision'] > $highestPrecisionCurrency['precision']) ? $currentCurrency : $highestPrecisionCurrency;
                    }
                }
                $resultingCurrencies[] = $highestPrecisionCurrency;
            }
            $sortedCurrencies = $this->sort_by($resultingCurrencies, 'code');
            $this->currencies = $this->deep_extend($this->currencies, $this->index_by($sortedCurrencies, 'code'));
        }
        $this->currencies_by_id = $this->index_by($this->currencies, 'id');
        $currenciesSortedByCode = $this->keysort ($this->currencies);
        $this->codes = is_array($currenciesSortedByCode) ? array_keys($currenciesSortedByCode) : array();
        return $this->markets;
    }

    public function safe_balance($balance) {
        $balances = $this->omit ($balance, array( 'info', 'timestamp', 'datetime', 'free', 'used', 'total' ));
        $codes = is_array($balances) ? array_keys($balances) : array();
        $balance['free'] = array();
        $balance['used'] = array();
        $balance['total'] = array();
        $debtBalance = array();
        for ($i = 0; $i < count($codes); $i++) {
            $code = $codes[$i];
            $total = $this->safe_string($balance[$code], 'total');
            $free = $this->safe_string($balance[$code], 'free');
            $used = $this->safe_string($balance[$code], 'used');
            $debt = $this->safe_string($balance[$code], 'debt');
            if (($total === null) && ($free !== null) && ($used !== null)) {
                $total = Precise::string_add($free, $used);
            }
            if (($free === null) && ($total !== null) && ($used !== null)) {
                $free = Precise::string_sub($total, $used);
            }
            if (($used === null) && ($total !== null) && ($free !== null)) {
                $used = Precise::string_sub($total, $free);
            }
            $balance[$code]['free'] = $this->parse_number($free);
            $balance[$code]['used'] = $this->parse_number($used);
            $balance[$code]['total'] = $this->parse_number($total);
            $balance['free'][$code] = $balance[$code]['free'];
            $balance['used'][$code] = $balance[$code]['used'];
            $balance['total'][$code] = $balance[$code]['total'];
            if ($debt !== null) {
                $balance[$code]['debt'] = $this->parse_number($debt);
                $debtBalance[$code] = $balance[$code]['debt'];
            }
        }
        $debtBalanceArray = is_array($debtBalance) ? array_keys($debtBalance) : array();
        $length = count($debtBalanceArray);
        if ($length) {
            $balance['debt'] = $debtBalance;
        }
        return $balance;
    }

    public function safe_order($order, $market = null) {
        // parses numbers as strings
        // it is important pass the $trades as unparsed $rawTrades
        $amount = $this->omit_zero($this->safe_string($order, 'amount'));
        $remaining = $this->safe_string($order, 'remaining');
        $filled = $this->safe_string($order, 'filled');
        $cost = $this->safe_string($order, 'cost');
        $average = $this->omit_zero($this->safe_string($order, 'average'));
        $price = $this->omit_zero($this->safe_string($order, 'price'));
        $lastTradeTimeTimestamp = $this->safe_integer($order, 'lastTradeTimestamp');
        $parseFilled = ($filled === null);
        $parseCost = ($cost === null);
        $parseLastTradeTimeTimestamp = ($lastTradeTimeTimestamp === null);
        $fee = $this->safe_value($order, 'fee');
        $parseFee = ($fee === null);
        $parseFees = $this->safe_value($order, 'fees') === null;
        $shouldParseFees = $parseFee || $parseFees;
        $fees = $this->safe_value($order, 'fees', array());
        $trades = array();
        if ($parseFilled || $parseCost || $shouldParseFees) {
            $rawTrades = $this->safe_value($order, 'trades', $trades);
            $oldNumber = $this->number;
            // we parse $trades as strings here!
            $this->number = 'strval';
            $trades = $this->parse_trades($rawTrades, $market, null, null, array(
                'symbol' => $order['symbol'],
                'side' => $order['side'],
                'type' => $order['type'],
                'order' => $order['id'],
            ));
            $this->number = $oldNumber;
            $tradesLength = 0;
            $isArray = gettype($trades) === 'array' && array_keys($trades) === array_keys(array_keys($trades));
            if ($isArray) {
                $tradesLength = count($trades);
            }
            if ($isArray && ($tradesLength > 0)) {
                // move properties that are defined in $trades up into the $order
                if ($order['symbol'] === null) {
                    $order['symbol'] = $trades[0]['symbol'];
                }
                if ($order['side'] === null) {
                    $order['side'] = $trades[0]['side'];
                }
                if ($order['type'] === null) {
                    $order['type'] = $trades[0]['type'];
                }
                if ($order['id'] === null) {
                    $order['id'] = $trades[0]['order'];
                }
                if ($parseFilled) {
                    $filled = '0';
                }
                if ($parseCost) {
                    $cost = '0';
                }
                for ($i = 0; $i < count($trades); $i++) {
                    $trade = $trades[$i];
                    $tradeAmount = $this->safe_string($trade, 'amount');
                    if ($parseFilled && ($tradeAmount !== null)) {
                        $filled = Precise::string_add($filled, $tradeAmount);
                    }
                    $tradeCost = $this->safe_string($trade, 'cost');
                    if ($parseCost && ($tradeCost !== null)) {
                        $cost = Precise::string_add($cost, $tradeCost);
                    }
                    $tradeTimestamp = $this->safe_value($trade, 'timestamp');
                    if ($parseLastTradeTimeTimestamp && ($tradeTimestamp !== null)) {
                        if ($lastTradeTimeTimestamp === null) {
                            $lastTradeTimeTimestamp = $tradeTimestamp;
                        } else {
                            $lastTradeTimeTimestamp = max ($lastTradeTimeTimestamp, $tradeTimestamp);
                        }
                    }
                    if ($shouldParseFees) {
                        $tradeFees = $this->safe_value($trade, 'fees');
                        if ($tradeFees !== null) {
                            for ($j = 0; $j < count($tradeFees); $j++) {
                                $tradeFee = $tradeFees[$j];
                                $fees[] = array_merge(array(), $tradeFee);
                            }
                        } else {
                            $tradeFee = $this->safe_value($trade, 'fee');
                            if ($tradeFee !== null) {
                                $fees[] = array_merge(array(), $tradeFee);
                            }
                        }
                    }
                }
            }
        }
        if ($shouldParseFees) {
            $reducedFees = $this->reduceFees ? $this->reduce_fees_by_currency($fees) : $fees;
            $reducedLength = count($reducedFees);
            for ($i = 0; $i < $reducedLength; $i++) {
                $reducedFees[$i]['cost'] = $this->safe_number($reducedFees[$i], 'cost');
                if (is_array($reducedFees[$i]) && array_key_exists('rate', $reducedFees[$i])) {
                    $reducedFees[$i]['rate'] = $this->safe_number($reducedFees[$i], 'rate');
                }
            }
            if (!$parseFee && ($reducedLength === 0)) {
                $fee['cost'] = $this->safe_number($fee, 'cost');
                if (is_array($fee) && array_key_exists('rate', $fee)) {
                    $fee['rate'] = $this->safe_number($fee, 'rate');
                }
                $reducedFees[] = $fee;
            }
            $order['fees'] = $reducedFees;
            if ($parseFee && ($reducedLength === 1)) {
                $order['fee'] = $reducedFees[0];
            }
        }
        if ($amount === null) {
            // ensure $amount = $filled . $remaining
            if ($filled !== null && $remaining !== null) {
                $amount = Precise::string_add($filled, $remaining);
            } elseif ($this->safe_string($order, 'status') === 'closed') {
                $amount = $filled;
            }
        }
        if ($filled === null) {
            if ($amount !== null && $remaining !== null) {
                $filled = Precise::string_sub($amount, $remaining);
            }
        }
        if ($remaining === null) {
            if ($amount !== null && $filled !== null) {
                $remaining = Precise::string_sub($amount, $filled);
            }
        }
        // ensure that the $average field is calculated correctly
        if ($average === null) {
            if (($filled !== null) && ($cost !== null) && Precise::string_gt($filled, '0')) {
                $average = Precise::string_div($cost, $filled);
            }
        }
        // also ensure the $cost field is calculated correctly
        $costPriceExists = ($average !== null) || ($price !== null);
        if ($parseCost && ($filled !== null) && $costPriceExists) {
            $multiplyPrice = null;
            if ($average === null) {
                $multiplyPrice = $price;
            } else {
                $multiplyPrice = $average;
            }
            // contract trading
            $contractSize = $this->safe_string($market, 'contractSize');
            if ($contractSize !== null) {
                $inverse = $this->safe_value($market, 'inverse', false);
                if ($inverse) {
                    $multiplyPrice = Precise::string_div('1', $multiplyPrice);
                }
                $multiplyPrice = Precise::string_mul($multiplyPrice, $contractSize);
            }
            $cost = Precise::string_mul($multiplyPrice, $filled);
        }
        // support for $market orders
        $orderType = $this->safe_value($order, 'type');
        $emptyPrice = ($price === null) || Precise::string_equals($price, '0');
        if ($emptyPrice && ($orderType === 'market')) {
            $price = $average;
        }
        // we have $trades with string values at this point so we will mutate them
        for ($i = 0; $i < count($trades); $i++) {
            $entry = $trades[$i];
            $entry['amount'] = $this->safe_number($entry, 'amount');
            $entry['price'] = $this->safe_number($entry, 'price');
            $entry['cost'] = $this->safe_number($entry, 'cost');
            $fee = $this->safe_value($entry, 'fee', array());
            $fee['cost'] = $this->safe_number($fee, 'cost');
            if (is_array($fee) && array_key_exists('rate', $fee)) {
                $fee['rate'] = $this->safe_number($fee, 'rate');
            }
            $entry['fee'] = $fee;
        }
        // timeInForceHandling
        $timeInForce = $this->safe_string($order, 'timeInForce');
        if ($timeInForce === null) {
            if ($this->safe_string($order, 'type') === 'market') {
                $timeInForce = 'IOC';
            }
            // allow postOnly override
            if ($this->safe_value($order, 'postOnly', false)) {
                $timeInForce = 'PO';
            }
        }
        return array_merge($order, array(
            'lastTradeTimestamp' => $lastTradeTimeTimestamp,
            'price' => $this->parse_number($price),
            'amount' => $this->parse_number($amount),
            'cost' => $this->parse_number($cost),
            'average' => $this->parse_number($average),
            'filled' => $this->parse_number($filled),
            'remaining' => $this->parse_number($remaining),
            'timeInForce' => $timeInForce,
            'trades' => $trades,
        ));
    }

    public function parse_orders($orders, $market = null, $since = null, $limit = null, $params = array ()) {
        //
        // the value of $orders is either a dict or a list
        //
        // dict
        //
        //     {
        //         'id1' => array( ... ),
        //         'id2' => array( ... ),
        //         'id3' => array( ... ),
        //         ...
        //     }
        //
        // list
        //
        //     array(
        //         array( 'id' => 'id1', ... ),
        //         array( 'id' => 'id2', ... ),
        //         array( 'id' => 'id3', ... ),
        //         ...
        //     )
        //
        $results = array();
        if (gettype($orders) === 'array' && array_keys($orders) === array_keys(array_keys($orders))) {
            for ($i = 0; $i < count($orders); $i++) {
                $order = array_merge($this->parse_order($orders[$i], $market), $params);
                $results[] = $order;
            }
        } else {
            $ids = is_array($orders) ? array_keys($orders) : array();
            for ($i = 0; $i < count($ids); $i++) {
                $id = $ids[$i];
                $order = array_merge($this->parse_order(array_merge(array( 'id' => $id ), $orders[$id]), $market), $params);
                $results[] = $order;
            }
        }
        $results = $this->sort_by($results, 'timestamp');
        $symbol = ($market !== null) ? $market['symbol'] : null;
        $tail = $since === null;
        return $this->filter_by_symbol_since_limit($results, $symbol, $since, $limit, $tail);
    }

    public function calculate_fee($symbol, $type, $side, $amount, $price, $takerOrMaker = 'taker', $params = array ()) {
        if ($type === 'market' && $takerOrMaker === 'maker') {
            throw new ArgumentsRequired($this->id . ' calculateFee() - you have provided incompatible arguments - "market" $type order can not be "maker". Change either the "type" or the "takerOrMaker" argument to calculate the fee.');
        }
        $market = $this->markets[$symbol];
        $feeSide = $this->safe_string($market, 'feeSide', 'quote');
        $key = 'quote';
        $cost = null;
        $amountString = $this->number_to_string($amount);
        $priceString = $this->number_to_string($price);
        if ($feeSide === 'quote') {
            // the fee is always in quote currency
            $cost = Precise::string_mul($amountString, $priceString);
        } elseif ($feeSide === 'base') {
            // the fee is always in base currency
            $cost = $amountString;
        } elseif ($feeSide === 'get') {
            // the fee is always in the currency you get
            $cost = $amountString;
            if ($side === 'sell') {
                $cost = Precise::string_mul($cost, $priceString);
            } else {
                $key = 'base';
            }
        } elseif ($feeSide === 'give') {
            // the fee is always in the currency you give
            $cost = $amountString;
            if ($side === 'buy') {
                $cost = Precise::string_mul($cost, $priceString);
            } else {
                $key = 'base';
            }
        }
        // for derivatives, the fee is in 'settle' currency
        if (!$market['spot']) {
            $key = 'settle';
        }
        // even if `$takerOrMaker` argument was set to 'maker', for 'market' orders we should forcefully override it to 'taker'
        if ($type === 'market') {
            $takerOrMaker = 'taker';
        }
        $rate = $this->safe_string($market, $takerOrMaker);
        if ($cost !== null) {
            $cost = Precise::string_mul($cost, $rate);
        }
        return array(
            'type' => $takerOrMaker,
            'currency' => $market[$key],
            'rate' => $this->parse_number($rate),
            'cost' => $this->parse_number($cost),
        );
    }

    public function safe_trade($trade, $market = null) {
        $amount = $this->safe_string($trade, 'amount');
        $price = $this->safe_string($trade, 'price');
        $cost = $this->safe_string($trade, 'cost');
        if ($cost === null) {
            // contract trading
            $contractSize = $this->safe_string($market, 'contractSize');
            $multiplyPrice = $price;
            if ($contractSize !== null) {
                $inverse = $this->safe_value($market, 'inverse', false);
                if ($inverse) {
                    $multiplyPrice = Precise::string_div('1', $price);
                }
                $multiplyPrice = Precise::string_mul($multiplyPrice, $contractSize);
            }
            $cost = Precise::string_mul($multiplyPrice, $amount);
        }
        $parseFee = $this->safe_value($trade, 'fee') === null;
        $parseFees = $this->safe_value($trade, 'fees') === null;
        $shouldParseFees = $parseFee || $parseFees;
        $fees = array();
        if ($shouldParseFees) {
            $tradeFees = $this->safe_value($trade, 'fees');
            if ($tradeFees !== null) {
                for ($j = 0; $j < count($tradeFees); $j++) {
                    $tradeFee = $tradeFees[$j];
                    $fees[] = array_merge(array(), $tradeFee);
                }
            } else {
                $tradeFee = $this->safe_value($trade, 'fee');
                if ($tradeFee !== null) {
                    $fees[] = array_merge(array(), $tradeFee);
                }
            }
        }
        $fee = $this->safe_value($trade, 'fee');
        if ($shouldParseFees) {
            $reducedFees = $this->reduceFees ? $this->reduce_fees_by_currency($fees) : $fees;
            $reducedLength = count($reducedFees);
            for ($i = 0; $i < $reducedLength; $i++) {
                $reducedFees[$i]['cost'] = $this->safe_number($reducedFees[$i], 'cost');
                if (is_array($reducedFees[$i]) && array_key_exists('rate', $reducedFees[$i])) {
                    $reducedFees[$i]['rate'] = $this->safe_number($reducedFees[$i], 'rate');
                }
            }
            if (!$parseFee && ($reducedLength === 0)) {
                $fee['cost'] = $this->safe_number($fee, 'cost');
                if (is_array($fee) && array_key_exists('rate', $fee)) {
                    $fee['rate'] = $this->safe_number($fee, 'rate');
                }
                $reducedFees[] = $fee;
            }
            if ($parseFees) {
                $trade['fees'] = $reducedFees;
            }
            if ($parseFee && ($reducedLength === 1)) {
                $trade['fee'] = $reducedFees[0];
            }
            $tradeFee = $this->safe_value($trade, 'fee');
            if ($tradeFee !== null) {
                $tradeFee['cost'] = $this->safe_number($tradeFee, 'cost');
                if (is_array($tradeFee) && array_key_exists('rate', $tradeFee)) {
                    $tradeFee['rate'] = $this->safe_number($tradeFee, 'rate');
                }
                $trade['fee'] = $tradeFee;
            }
        }
        $trade['amount'] = $this->parse_number($amount);
        $trade['price'] = $this->parse_number($price);
        $trade['cost'] = $this->parse_number($cost);
        return $trade;
    }

    public function reduce_fees_by_currency($fees) {
        //
        // this function takes a list of $fee structures having the following format
        //
        //     string = true
        //
        //     array(
        //         array( 'currency' => 'BTC', 'cost' => '0.1' ),
        //         array( 'currency' => 'BTC', 'cost' => '0.2'  ),
        //         array( 'currency' => 'BTC', 'cost' => '0.2', 'rate' => '0.00123' ),
        //         array( 'currency' => 'BTC', 'cost' => '0.4', 'rate' => '0.00123' ),
        //         array( 'currency' => 'BTC', 'cost' => '0.5', 'rate' => '0.00456' ),
        //         array( 'currency' => 'USDT', 'cost' => '12.3456' ),
        //     )
        //
        //     string = false
        //
        //     array(
        //         array( 'currency' => 'BTC', 'cost' => 0.1 ),
        //         array( 'currency' => 'BTC', 'cost' => 0.2 ),
        //         array( 'currency' => 'BTC', 'cost' => 0.2, 'rate' => 0.00123 ),
        //         array( 'currency' => 'BTC', 'cost' => 0.4, 'rate' => 0.00123 ),
        //         array( 'currency' => 'BTC', 'cost' => 0.5, 'rate' => 0.00456 ),
        //         array( 'currency' => 'USDT', 'cost' => 12.3456 ),
        //     )
        //
        // and returns a $reduced $fee list, where $fees are summed per currency and $rate (if any)
        //
        //     string = true
        //
        //     array(
        //         array( 'currency' => 'BTC', 'cost' => '0.3'  ),
        //         array( 'currency' => 'BTC', 'cost' => '0.6', 'rate' => '0.00123' ),
        //         array( 'currency' => 'BTC', 'cost' => '0.5', 'rate' => '0.00456' ),
        //         array( 'currency' => 'USDT', 'cost' => '12.3456' ),
        //     )
        //
        //     string  = false
        //
        //     array(
        //         array( 'currency' => 'BTC', 'cost' => 0.3  ),
        //         array( 'currency' => 'BTC', 'cost' => 0.6, 'rate' => 0.00123 ),
        //         array( 'currency' => 'BTC', 'cost' => 0.5, 'rate' => 0.00456 ),
        //         array( 'currency' => 'USDT', 'cost' => 12.3456 ),
        //     )
        //
        $reduced = array();
        for ($i = 0; $i < count($fees); $i++) {
            $fee = $fees[$i];
            $feeCurrencyCode = $this->safe_string($fee, 'currency');
            if ($feeCurrencyCode !== null) {
                $rate = $this->safe_string($fee, 'rate');
                $cost = $this->safe_value($fee, 'cost');
                if (Precise::string_eq($cost, '0')) {
                    // omit zero $cost $fees
                    continue;
                }
                if (!(is_array($reduced) && array_key_exists($feeCurrencyCode, $reduced))) {
                    $reduced[$feeCurrencyCode] = array();
                }
                $rateKey = ($rate === null) ? '' : $rate;
                if (is_array($reduced[$feeCurrencyCode]) && array_key_exists($rateKey, $reduced[$feeCurrencyCode])) {
                    $reduced[$feeCurrencyCode][$rateKey]['cost'] = Precise::string_add($reduced[$feeCurrencyCode][$rateKey]['cost'], $cost);
                } else {
                    $reduced[$feeCurrencyCode][$rateKey] = array(
                        'currency' => $feeCurrencyCode,
                        'cost' => $cost,
                    );
                    if ($rate !== null) {
                        $reduced[$feeCurrencyCode][$rateKey]['rate'] = $rate;
                    }
                }
            }
        }
        $result = array();
        $feeValues = is_array($reduced) ? array_values($reduced) : array();
        for ($i = 0; $i < count($feeValues); $i++) {
            $reducedFeeValues = is_array($feeValues[$i]) ? array_values($feeValues[$i]) : array();
            $result = $this->array_concat($result, $reducedFeeValues);
        }
        return $result;
    }

    public function safe_ticker($ticker, $market = null) {
        $open = $this->safe_value($ticker, 'open');
        $close = $this->safe_value($ticker, 'close');
        $last = $this->safe_value($ticker, 'last');
        $change = $this->safe_value($ticker, 'change');
        $percentage = $this->safe_value($ticker, 'percentage');
        $average = $this->safe_value($ticker, 'average');
        $vwap = $this->safe_value($ticker, 'vwap');
        $baseVolume = $this->safe_value($ticker, 'baseVolume');
        $quoteVolume = $this->safe_value($ticker, 'quoteVolume');
        if ($vwap === null) {
            $vwap = Precise::string_div($quoteVolume, $baseVolume);
        }
        if (($last !== null) && ($close === null)) {
            $close = $last;
        } elseif (($last === null) && ($close !== null)) {
            $last = $close;
        }
        if (($last !== null) && ($open !== null)) {
            if ($change === null) {
                $change = Precise::string_sub($last, $open);
            }
            if ($average === null) {
                $average = Precise::string_div(Precise::string_add($last, $open), '2');
            }
        }
        if (($percentage === null) && ($change !== null) && ($open !== null) && Precise::string_gt($open, '0')) {
            $percentage = Precise::string_mul(Precise::string_div($change, $open), '100');
        }
        if (($change === null) && ($percentage !== null) && ($open !== null)) {
            $change = Precise::string_div(Precise::string_mul($percentage, $open), '100');
        }
        if (($open === null) && ($last !== null) && ($change !== null)) {
            $open = Precise::string_sub($last, $change);
        }
        // timestamp and symbol operations don't belong in safeTicker
        // they should be done in the derived classes
        return array_merge($ticker, array(
            'bid' => $this->safe_number($ticker, 'bid'),
            'bidVolume' => $this->safe_number($ticker, 'bidVolume'),
            'ask' => $this->safe_number($ticker, 'ask'),
            'askVolume' => $this->safe_number($ticker, 'askVolume'),
            'high' => $this->safe_number($ticker, 'high'),
            'low' => $this->safe_number($ticker, 'low'),
            'open' => $this->parse_number($open),
            'close' => $this->parse_number($close),
            'last' => $this->parse_number($last),
            'change' => $this->parse_number($change),
            'percentage' => $this->parse_number($percentage),
            'average' => $this->parse_number($average),
            'vwap' => $this->parse_number($vwap),
            'baseVolume' => $this->parse_number($baseVolume),
            'quoteVolume' => $this->parse_number($quoteVolume),
            'previousClose' => $this->safe_number($ticker, 'previousClose'),
        ));
    }

    public function fetch_ohlcv($symbol, $timeframe = '1m', $since = null, $limit = null, $params = array ()) {
        return Async\async(function () use ($symbol, $timeframe, $since, $limit, $params) {
            if (!$this->has['fetchTrades']) {
                throw new NotSupported($this->id . ' fetchOHLCV() is not supported yet');
            }
            Async\await($this->load_markets());
            $trades = Async\await($this->fetchTrades ($symbol, $since, $limit, $params));
            $ohlcvc = $this->build_ohlcvc($trades, $timeframe, $since, $limit);
            $result = array();
            for ($i = 0; $i < count($ohlcvc); $i++) {
                $result[] = [
                    $this->safe_integer($ohlcvc[$i], 0),
                    $this->safe_number($ohlcvc[$i], 1),
                    $this->safe_number($ohlcvc[$i], 2),
                    $this->safe_number($ohlcvc[$i], 3),
                    $this->safe_number($ohlcvc[$i], 4),
                    $this->safe_number($ohlcvc[$i], 5),
                ];
            }
            return $result;
        }) ();
    }

    public function convert_trading_view_to_ohlcv($ohlcvs, $timestamp = 't', $open = 'o', $high = 'h', $low = 'l', $close = 'c', $volume = 'v', $ms = false) {
        $result = array();
        $timestamps = $this->safe_value($ohlcvs, $timestamp, array());
        $opens = $this->safe_value($ohlcvs, $open, array());
        $highs = $this->safe_value($ohlcvs, $high, array());
        $lows = $this->safe_value($ohlcvs, $low, array());
        $closes = $this->safe_value($ohlcvs, $close, array());
        $volumes = $this->safe_value($ohlcvs, $volume, array());
        for ($i = 0; $i < count($timestamps); $i++) {
            $result[] = array(
                $ms ? $this->safe_integer($timestamps, $i) : $this->safe_timestamp($timestamps, $i),
                $this->safe_value($opens, $i),
                $this->safe_value($highs, $i),
                $this->safe_value($lows, $i),
                $this->safe_value($closes, $i),
                $this->safe_value($volumes, $i),
            );
        }
        return $result;
    }

    public function convert_ohlcv_to_trading_view($ohlcvs, $timestamp = 't', $open = 'o', $high = 'h', $low = 'l', $close = 'c', $volume = 'v', $ms = false) {
        $result = array();
        $result[$timestamp] = array();
        $result[$open] = array();
        $result[$high] = array();
        $result[$low] = array();
        $result[$close] = array();
        $result[$volume] = array();
        for ($i = 0; $i < count($ohlcvs); $i++) {
            $ts = $ms ? $ohlcvs[$i][0] : intval($ohlcvs[$i][0] / 1000);
            $result[$timestamp][] = $ts;
            $result[$open][] = $ohlcvs[$i][1];
            $result[$high][] = $ohlcvs[$i][2];
            $result[$low][] = $ohlcvs[$i][3];
            $result[$close][] = $ohlcvs[$i][4];
            $result[$volume][] = $ohlcvs[$i][5];
        }
        return $result;
    }

    public function market_ids($symbols) {
        $result = array();
        for ($i = 0; $i < count($symbols); $i++) {
            $result[] = $this->market_id($symbols[$i]);
        }
        return $result;
    }

    public function market_symbols($symbols) {
        if ($symbols === null) {
            return $symbols;
        }
        $result = array();
        for ($i = 0; $i < count($symbols); $i++) {
            $result[] = $this->symbol ($symbols[$i]);
        }
        return $result;
    }

    public function market_codes($codes) {
        if ($codes === null) {
            return $codes;
        }
        $result = array();
        for ($i = 0; $i < count($codes); $i++) {
            $result[] = $this->common_currency_code($codes[$i]);
        }
        return $result;
    }

    public function parse_bids_asks($bidasks, $priceKey = 0, $amountKey = 1) {
        $bidasks = $this->to_array($bidasks);
        $result = array();
        for ($i = 0; $i < count($bidasks); $i++) {
            $result[] = $this->parse_bid_ask($bidasks[$i], $priceKey, $amountKey);
        }
        return $result;
    }

    public function fetch_l2_order_book($symbol, $limit = null, $params = array ()) {
        return Async\async(function () use ($symbol, $limit, $params) {
            $orderbook = Async\await($this->fetch_order_book($symbol, $limit, $params));
            return array_merge($orderbook, array(
                'asks' => $this->sort_by($this->aggregate ($orderbook['asks']), 0),
                'bids' => $this->sort_by($this->aggregate ($orderbook['bids']), 0, true),
            ));
        }) ();
    }

    public function filter_by_symbol($objects, $symbol = null) {
        if ($symbol === null) {
            return $objects;
        }
        $result = array();
        for ($i = 0; $i < count($objects); $i++) {
            $objectSymbol = $this->safe_string($objects[$i], 'symbol');
            if ($objectSymbol === $symbol) {
                $result[] = $objects[$i];
            }
        }
        return $result;
    }

    public function parse_ohlcv($ohlcv, $market = null) {
        if (gettype($ohlcv) === 'array' && array_keys($ohlcv) === array_keys(array_keys($ohlcv))) {
            return array(
                $this->safe_integer($ohlcv, 0), // timestamp
                $this->safe_number($ohlcv, 1), // open
                $this->safe_number($ohlcv, 2), // high
                $this->safe_number($ohlcv, 3), // low
                $this->safe_number($ohlcv, 4), // close
                $this->safe_number($ohlcv, 5), // volume
            );
        }
        return $ohlcv;
    }

    public function get_network($network, $code) {
        $network = strtoupper($network);
        $aliases = array(
            'ETHEREUM' => 'ETH',
            'ETHER' => 'ETH',
            'ERC20' => 'ETH',
            'ETH' => 'ETH',
            'TRC20' => 'TRX',
            'TRON' => 'TRX',
            'TRX' => 'TRX',
            'BEP20' => 'BSC',
            'BSC' => 'BSC',
            'HRC20' => 'HT',
            'HECO' => 'HT',
            'SPL' => 'SOL',
            'SOL' => 'SOL',
            'TERRA' => 'LUNA',
            'LUNA' => 'LUNA',
            'POLYGON' => 'MATIC',
            'MATIC' => 'MATIC',
            'EOS' => 'EOS',
            'WAVES' => 'WAVES',
            'AVALANCHE' => 'AVAX',
            'AVAX' => 'AVAX',
            'QTUM' => 'QTUM',
            'CHZ' => 'CHZ',
            'NEO' => 'NEO',
            'ONT' => 'ONT',
            'RON' => 'RON',
        );
        if ($network === $code) {
            return $network;
        } elseif (is_array($aliases) && array_key_exists($network, $aliases)) {
            return $aliases[$network];
        } else {
            throw new NotSupported($this->id . ' $network ' . $network . ' is not yet supported');
        }
    }

    public function network_code_to_id($networkCode) {
        $networks = $this->safe_value($this->options, 'networks', array());
        return $this->safe_string($networks, $networkCode, $networkCode);
    }

    public function network_id_to_code($networkId) {
        $networksById = $this->safe_value($this->options, 'networksById', array());
        return $this->safe_string($networksById, $networkId, $networkId);
    }

    public function handle_network_code_and_params($params) {
        $networkCodeInParams = $this->safe_string_2($params, 'networkCode', 'network');
        if ($networkCodeInParams !== null) {
            $params = $this->omit ($params, array( 'networkCode', 'network' ));
        }
        // if it was not defined by user, we should not set it from 'defaultNetworks', because handleNetworkCodeAndParams is for only request-side and thus we do not fill it with anything. We can only use 'defaultNetworks' after parsing response-side
        return array( $networkCodeInParams, $params );
    }

    public function default_network_code($currencyCode) {
        $defaultNetworkCode = null;
        $defaultNetworks = $this->safe_value($this->options, 'defaultNetworks', array());
        if (is_array($defaultNetworks) && array_key_exists($currencyCode, $defaultNetworks)) {
            // if currency had set its network in "defaultNetworks", use it
            $defaultNetworkCode = $defaultNetworks[$currencyCode];
        } else {
            // otherwise, try to use the global-scope 'defaultNetwork' value (even if that network is not supported by currency, it doesn't make any problem, this will be just used "at first" if currency supports this network at all)
            $defaultNetwork = $this->safe_value($this->options, 'defaultNetwork');
            if ($defaultNetwork !== null) {
                $defaultNetworkCode = $defaultNetwork;
            }
        }
        return $defaultNetworkCode;
    }

    public function select_network_id_from_available_networks($currencyCode, $networkCode, $networkEntriesIndexed) {
        // this method is used against raw & unparse network entries, which are just indexed by network id
        $chosenNetworkId = null;
        $availableNetworkIds = is_array($networkEntriesIndexed) ? array_keys($networkEntriesIndexed) : array();
        $responseNetworksLength = count($availableNetworkIds);
        if ($networkCode !== null) {
            // if $networkCode was provided by user, we should check it after response, as the referenced exchange doesn't support network-code during request
            $networkId = $this->networkCodeToId ($networkCode);
            if ($responseNetworksLength === 0) {
                throw new NotSupported($this->id . ' - ' . $networkCode . ' network did not return any result for ' . $currencyCode);
            } else {
                if (is_array($networkEntriesIndexed) && array_key_exists($networkId, $networkEntriesIndexed)) {
                    $chosenNetworkId = $networkId;
                } else {
                    throw new NotSupported($this->id . ' - ' . $networkId . ' network was not found for ' . $currencyCode . ', use one of ' . implode(', ', $availableNetworkIds));
                }
            }
        } else {
            if ($responseNetworksLength === 0) {
                throw new NotSupported($this->id . ' - no networks were returned for' . $currencyCode);
            } else {
                // if $networkCode was not provided by user, then we try to use the default network (if it was defined in "defaultNetworks"), otherwise, we just return the first network entry
                $defaultNetwordCode = $this->defaultNetworkCode ($currencyCode);
                $defaultNetwordId = $this->networkCodeToId ($defaultNetwordCode);
                $chosenNetworkId = (is_array($networkEntriesIndexed) && array_key_exists($defaultNetwordId, $networkEntriesIndexed)) ? $defaultNetwordId : $availableNetworkIds[0];
            }
        }
        return $chosenNetworkId;
    }

    public function safe_number_2($dictionary, $key1, $key2, $d = null) {
        $value = $this->safe_string_2($dictionary, $key1, $key2);
        return $this->parse_number($value, $d);
    }

    public function parse_order_book($orderbook, $symbol, $timestamp = null, $bidsKey = 'bids', $asksKey = 'asks', $priceKey = 0, $amountKey = 1) {
        $bids = $this->parse_bids_asks($this->safe_value($orderbook, $bidsKey, array()), $priceKey, $amountKey);
        $asks = $this->parse_bids_asks($this->safe_value($orderbook, $asksKey, array()), $priceKey, $amountKey);
        return array(
            'symbol' => $symbol,
            'bids' => $this->sort_by($bids, 0, true),
            'asks' => $this->sort_by($asks, 0),
            'timestamp' => $timestamp,
            'datetime' => $this->iso8601 ($timestamp),
            'nonce' => null,
        );
    }

    public function parse_ohlcvs($ohlcvs, $market = null, $timeframe = '1m', $since = null, $limit = null) {
        $results = array();
        for ($i = 0; $i < count($ohlcvs); $i++) {
            $results[] = $this->parse_ohlcv($ohlcvs[$i], $market);
        }
        $sorted = $this->sort_by($results, 0);
        $tail = ($since === null);
        return $this->filter_by_since_limit($sorted, $since, $limit, 0, $tail);
    }

    public function parse_leverage_tiers($response, $symbols = null, $marketIdKey = null) {
        // $marketIdKey should only be null when $response is a dictionary
        $symbols = $this->market_symbols($symbols);
        $tiers = array();
        for ($i = 0; $i < count($response); $i++) {
            $item = $response[$i];
            $id = $this->safe_string($item, $marketIdKey);
            $market = $this->safe_market($id);
            $symbol = $market['symbol'];
            $contract = $this->safe_value($market, 'contract', false);
            if ($contract && (($symbols === null) || $this->in_array($symbol, $symbols))) {
                $tiers[$symbol] = $this->parse_market_leverage_tiers($item, $market);
            }
        }
        return $tiers;
    }

    public function load_trading_limits($symbols = null, $reload = false, $params = array ()) {
        return Async\async(function () use ($symbols, $reload, $params) {
            if ($this->has['fetchTradingLimits']) {
                if ($reload || !(is_array($this->options) && array_key_exists('limitsLoaded', $this->options))) {
                    $response = Async\await($this->fetch_trading_limits($symbols));
                    for ($i = 0; $i < count($symbols); $i++) {
                        $symbol = $symbols[$i];
                        $this->markets[$symbol] = $this->deep_extend($this->markets[$symbol], $response[$symbol]);
                    }
                    $this->options['limitsLoaded'] = $this->milliseconds ();
                }
            }
            return $this->markets;
        }) ();
    }

    public function parse_positions($positions, $symbols = null, $params = array ()) {
        $symbols = $this->market_symbols($symbols);
        $positions = $this->to_array($positions);
        $result = array();
        for ($i = 0; $i < count($positions); $i++) {
            $position = array_merge($this->parse_position($positions[$i], null), $params);
            $result[] = $position;
        }
        return $this->filter_by_array($result, 'symbol', $symbols, false);
    }

    public function parse_accounts($accounts, $params = array ()) {
        $accounts = $this->to_array($accounts);
        $result = array();
        for ($i = 0; $i < count($accounts); $i++) {
            $account = array_merge($this->parse_account($accounts[$i]), $params);
            $result[] = $account;
        }
        return $result;
    }

    public function parse_trades($trades, $market = null, $since = null, $limit = null, $params = array ()) {
        $trades = $this->to_array($trades);
        $result = array();
        for ($i = 0; $i < count($trades); $i++) {
            $trade = array_merge($this->parse_trade($trades[$i], $market), $params);
            $result[] = $trade;
        }
        $result = $this->sort_by_2($result, 'timestamp', 'id');
        $symbol = ($market !== null) ? $market['symbol'] : null;
        $tail = ($since === null);
        return $this->filter_by_symbol_since_limit($result, $symbol, $since, $limit, $tail);
    }

    public function parse_transactions($transactions, $currency = null, $since = null, $limit = null, $params = array ()) {
        $transactions = $this->to_array($transactions);
        $result = array();
        for ($i = 0; $i < count($transactions); $i++) {
            $transaction = array_merge($this->parse_transaction($transactions[$i], $currency), $params);
            $result[] = $transaction;
        }
        $result = $this->sort_by($result, 'timestamp');
        $code = ($currency !== null) ? $currency['code'] : null;
        $tail = ($since === null);
        return $this->filter_by_currency_since_limit($result, $code, $since, $limit, $tail);
    }

    public function parse_transfers($transfers, $currency = null, $since = null, $limit = null, $params = array ()) {
        $transfers = $this->to_array($transfers);
        $result = array();
        for ($i = 0; $i < count($transfers); $i++) {
            $transfer = array_merge($this->parse_transfer($transfers[$i], $currency), $params);
            $result[] = $transfer;
        }
        $result = $this->sort_by($result, 'timestamp');
        $code = ($currency !== null) ? $currency['code'] : null;
        $tail = ($since === null);
        return $this->filter_by_currency_since_limit($result, $code, $since, $limit, $tail);
    }

    public function parse_ledger($data, $currency = null, $since = null, $limit = null, $params = array ()) {
        $result = array();
        $arrayData = $this->to_array($data);
        for ($i = 0; $i < count($arrayData); $i++) {
            $itemOrItems = $this->parse_ledger_entry($arrayData[$i], $currency);
            if (gettype($itemOrItems) === 'array' && array_keys($itemOrItems) === array_keys(array_keys($itemOrItems))) {
                for ($j = 0; $j < count($itemOrItems); $j++) {
                    $result[] = array_merge($itemOrItems[$j], $params);
                }
            } else {
                $result[] = array_merge($itemOrItems, $params);
            }
        }
        $result = $this->sort_by($result, 'timestamp');
        $code = ($currency !== null) ? $currency['code'] : null;
        $tail = ($since === null);
        return $this->filter_by_currency_since_limit($result, $code, $since, $limit, $tail);
    }

    public function nonce() {
        return $this->seconds ();
    }

    public function set_headers($headers) {
        return $headers;
    }

    public function market_id($symbol) {
        $market = $this->market ($symbol);
        if ($market !== null) {
            return $market['id'];
        }
        return $symbol;
    }

    public function symbol($symbol) {
        $market = $this->market ($symbol);
        return $this->safe_string($market, 'symbol', $symbol);
    }

    public function resolve_path($path, $params) {
        return array(
            $this->implode_params($path, $params),
            $this->omit ($params, $this->extract_params($path)),
        );
    }

    public function filter_by_array($objects, $key, $values = null, $indexed = true) {
        $objects = $this->to_array($objects);
        // return all of them if no $values were passed
        if ($values === null || !$values) {
            return $indexed ? $this->index_by($objects, $key) : $objects;
        }
        $results = array();
        for ($i = 0; $i < count($objects); $i++) {
            if ($this->in_array($objects[$i][$key], $values)) {
                $results[] = $objects[$i];
            }
        }
        return $indexed ? $this->index_by($results, $key) : $results;
    }

    public function fetch2($path, $api = 'public', $method = 'GET', $params = array (), $headers = null, $body = null, $config = array (), $context = array ()) {
        return Async\async(function () use ($path, $api, $method, $params, $headers, $body, $config, $context) {
            if ($this->enableRateLimit) {
                $cost = $this->calculate_rate_limiter_cost($api, $method, $path, $params, $config, $context);
                Async\await($this->throttle ($cost));
            }
            $this->lastRestRequestTimestamp = $this->milliseconds ();
            $request = $this->sign ($path, $api, $method, $params, $headers, $body);
            return Async\await($this->fetch ($request['url'], $request['method'], $request['headers'], $request['body']));
        }) ();
    }

    public function request($path, $api = 'public', $method = 'GET', $params = array (), $headers = null, $body = null, $config = array (), $context = array ()) {
        return Async\async(function () use ($path, $api, $method, $params, $headers, $body, $config, $context) {
            return Async\await($this->fetch2 ($path, $api, $method, $params, $headers, $body, $config, $context));
        }) ();
    }

    public function load_accounts($reload = false, $params = array ()) {
        return Async\async(function () use ($reload, $params) {
            if ($reload) {
                $this->accounts = Async\await($this->fetch_accounts($params));
            } else {
                if ($this->accounts) {
                    return $this->accounts;
                } else {
                    $this->accounts = Async\await($this->fetch_accounts($params));
                }
            }
            $this->accountsById = $this->index_by($this->accounts, 'id');
            return $this->accounts;
        }) ();
    }

    public function fetch_trades($symbol, $since = null, $limit = null, $params = array ()) {
        throw new NotSupported($this->id . ' fetchTrades() is not supported yet');
    }

    public function fetch_ohlcvc($symbol, $timeframe = '1m', $since = null, $limit = null, $params = array ()) {
        return Async\async(function () use ($symbol, $timeframe, $since, $limit, $params) {
            if (!$this->has['fetchTrades']) {
                throw new NotSupported($this->id . ' fetchOHLCV() is not supported yet');
            }
            Async\await($this->load_markets());
            $trades = Async\await($this->fetchTrades ($symbol, $since, $limit, $params));
            return $this->build_ohlcvc($trades, $timeframe, $since, $limit);
        }) ();
    }

    public function parse_trading_view_ohlcv($ohlcvs, $market = null, $timeframe = '1m', $since = null, $limit = null) {
        $result = $this->convert_trading_view_to_ohlcv($ohlcvs);
        return $this->parse_ohlcvs($result, $market, $timeframe, $since, $limit);
    }

    public function edit_limit_buy_order($id, $symbol, $amount, $price = null, $params = array ()) {
        return Async\async(function () use ($id, $symbol, $amount, $price, $params) {
            return Async\await($this->edit_limit_order($id, $symbol, 'buy', $amount, $price, $params));
        }) ();
    }

    public function edit_limit_sell_order($id, $symbol, $amount, $price = null, $params = array ()) {
        return Async\async(function () use ($id, $symbol, $amount, $price, $params) {
            return Async\await($this->edit_limit_order($id, $symbol, 'sell', $amount, $price, $params));
        }) ();
    }

    public function edit_limit_order($id, $symbol, $side, $amount, $price = null, $params = array ()) {
        return Async\async(function () use ($id, $symbol, $side, $amount, $price, $params) {
            return Async\await($this->edit_order($id, $symbol, 'limit', $side, $amount, $price, $params));
        }) ();
    }

    public function edit_order($id, $symbol, $type, $side, $amount, $price = null, $params = array ()) {
        return Async\async(function () use ($id, $symbol, $type, $side, $amount, $price, $params) {
            Async\await($this->cancelOrder ($id, $symbol));
            return Async\await($this->create_order($symbol, $type, $side, $amount, $price, $params));
        }) ();
    }

    public function fetch_permissions($params = array ()) {
        throw new NotSupported($this->id . ' fetchPermissions() is not supported yet');
    }

    public function fetch_position($symbol, $params = array ()) {
        throw new NotSupported($this->id . ' fetchPosition() is not supported yet');
    }

    public function fetch_positions($symbols = null, $params = array ()) {
        throw new NotSupported($this->id . ' fetchPositions() is not supported yet');
    }

    public function fetch_positions_risk($symbols = null, $params = array ()) {
        throw new NotSupported($this->id . ' fetchPositionsRisk() is not supported yet');
    }

    public function fetch_bids_asks($symbols = null, $params = array ()) {
        throw new NotSupported($this->id . ' fetchBidsAsks() is not supported yet');
    }

    public function parse_bid_ask($bidask, $priceKey = 0, $amountKey = 1) {
        $price = $this->safe_number($bidask, $priceKey);
        $amount = $this->safe_number($bidask, $amountKey);
        return array( $price, $amount );
    }

    public function safe_currency($currencyId, $currency = null) {
        if (($currencyId === null) && ($currency !== null)) {
            return $currency;
        }
        if (($this->currencies_by_id !== null) && (is_array($this->currencies_by_id) && array_key_exists($currencyId, $this->currencies_by_id)) && ($this->currencies_by_id[$currencyId] !== null)) {
            return $this->currencies_by_id[$currencyId];
        }
        $code = $currencyId;
        if ($currencyId !== null) {
            $code = $this->common_currency_code(strtoupper($currencyId));
        }
        return array(
            'id' => $currencyId,
            'code' => $code,
        );
    }

    public function safe_market($marketId = null, $market = null, $delimiter = null) {
        $result = array(
            'id' => $marketId,
            'symbol' => $marketId,
            'base' => null,
            'quote' => null,
            'baseId' => null,
            'quoteId' => null,
            'active' => null,
            'type' => null,
            'linear' => null,
            'inverse' => null,
            'spot' => false,
            'swap' => false,
            'future' => false,
            'option' => false,
            'margin' => false,
            'contract' => false,
            'contractSize' => null,
            'expiry' => null,
            'expiryDatetime' => null,
            'optionType' => null,
            'strike' => null,
            'settle' => null,
            'settleId' => null,
            'precision' => array(
                'amount' => null,
                'price' => null,
            ),
            'limits' => array(
                'amount' => array(
                    'min' => null,
                    'max' => null,
                ),
                'price' => array(
                    'min' => null,
                    'max' => null,
                ),
                'cost' => array(
                    'min' => null,
                    'max' => null,
                ),
            ),
            'info' => null,
        );
        if ($marketId !== null) {
            if (($this->markets_by_id !== null) && (is_array($this->markets_by_id) && array_key_exists($marketId, $this->markets_by_id))) {
                $market = $this->markets_by_id[$marketId];
            } elseif ($delimiter !== null) {
                $parts = explode($delimiter, $marketId);
                $partsLength = count($parts);
                if ($partsLength === 2) {
                    $result['baseId'] = $this->safe_string($parts, 0);
                    $result['quoteId'] = $this->safe_string($parts, 1);
                    $result['base'] = $this->safe_currency_code($result['baseId']);
                    $result['quote'] = $this->safe_currency_code($result['quoteId']);
                    $result['symbol'] = $result['base'] . '/' . $result['quote'];
                    return $result;
                } else {
                    return $result;
                }
            }
        }
        if ($market !== null) {
            return $market;
        }
        return $result;
    }

    public function check_required_credentials($error = true) {
        $keys = is_array($this->requiredCredentials) ? array_keys($this->requiredCredentials) : array();
        for ($i = 0; $i < count($keys); $i++) {
            $key = $keys[$i];
            if ($this->requiredCredentials[$key] && !$this->$key) {
                if ($error) {
                    throw new AuthenticationError($this->id . ' requires "' . $key . '" credential');
                } else {
                    return $error;
                }
            }
        }
        return true;
    }

    public function oath() {
        if ($this->twofa !== null) {
            return $this->totp ($this->twofa);
        } else {
            throw new ExchangeError($this->id . ' exchange.twofa has not been set for 2FA Two-Factor Authentication');
        }
    }

    public function fetch_balance($params = array ()) {
        throw new NotSupported($this->id . ' fetchBalance() is not supported yet');
    }

    public function fetch_partial_balance($part, $params = array ()) {
        return Async\async(function () use ($part, $params) {
            $balance = Async\await($this->fetch_balance($params));
            return $balance[$part];
        }) ();
    }

    public function fetch_free_balance($params = array ()) {
        return Async\async(function () use ($params) {
            return Async\await($this->fetch_partial_balance('free', $params));
        }) ();
    }

    public function fetch_used_balance($params = array ()) {
        return Async\async(function () use ($params) {
            return Async\await($this->fetch_partial_balance('used', $params));
        }) ();
    }

    public function fetch_total_balance($params = array ()) {
        return Async\async(function () use ($params) {
            return Async\await($this->fetch_partial_balance('total', $params));
        }) ();
    }

    public function fetch_status($params = array ()) {
        return Async\async(function () use ($params) {
            if ($this->has['fetchTime']) {
                $time = Async\await($this->fetchTime ($params));
                $this->status = array_merge($this->status, array(
                    'updated' => $time,
                ));
            }
            return $this->status;
        }) ();
    }

    public function fetch_funding_fee($code, $params = array ()) {
        return Async\async(function () use ($code, $params) {
            $warnOnFetchFundingFee = $this->safe_value($this->options, 'warnOnFetchFundingFee', true);
            if ($warnOnFetchFundingFee) {
                throw new NotSupported($this->id . ' fetchFundingFee() method is deprecated, it will be removed in July 2022, please, use fetchTransactionFee() or set exchange.options["warnOnFetchFundingFee"] = false to suppress this warning');
            }
            return Async\await($this->fetch_transaction_fee($code, $params));
        }) ();
    }

    public function fetch_funding_fees($codes = null, $params = array ()) {
        return Async\async(function () use ($codes, $params) {
            $warnOnFetchFundingFees = $this->safe_value($this->options, 'warnOnFetchFundingFees', true);
            if ($warnOnFetchFundingFees) {
                throw new NotSupported($this->id . ' fetchFundingFees() method is deprecated, it will be removed in July 2022. Please, use fetchTransactionFees() or set exchange.options["warnOnFetchFundingFees"] = false to suppress this warning');
            }
            return Async\await($this->fetch_transaction_fees($codes, $params));
        }) ();
    }

    public function fetch_transaction_fee($code, $params = array ()) {
        return Async\async(function () use ($code, $params) {
            if (!$this->has['fetchTransactionFees']) {
                throw new NotSupported($this->id . ' fetchTransactionFee() is not supported yet');
            }
            return Async\await($this->fetch_transaction_fees(array( $code ), $params));
        }) ();
    }

    public function fetch_transaction_fees($codes = null, $params = array ()) {
        throw new NotSupported($this->id . ' fetchTransactionFees() is not supported yet');
    }

    public function fetch_deposit_withdraw_fee($code, $params = array ()) {
        return Async\async(function () use ($code, $params) {
            if (!$this->has['fetchDepositWithdrawFees']) {
                throw new NotSupported($this->id . ' fetchDepositWithdrawFee() is not supported yet');
            }
            $fees = Async\await($this->fetchDepositWithdrawFees (array( $code ), $params));
            return $this->safe_value($fees, $code);
        }) ();
    }

    public function get_supported_mapping($key, $mapping = array ()) {
        if (is_array($mapping) && array_key_exists($key, $mapping)) {
            return $mapping[$key];
        } else {
            throw new NotSupported($this->id . ' ' . $key . ' does not have a value in mapping');
        }
    }

    public function fetch_borrow_rate($code, $params = array ()) {
        return Async\async(function () use ($code, $params) {
            Async\await($this->load_markets());
            if (!$this->has['fetchBorrowRates']) {
                throw new NotSupported($this->id . ' fetchBorrowRate() is not supported yet');
            }
            $borrowRates = Async\await($this->fetch_borrow_rates($params));
            $rate = $this->safe_value($borrowRates, $code);
            if ($rate === null) {
                throw new ExchangeError($this->id . ' fetchBorrowRate() could not find the borrow $rate for currency $code ' . $code);
            }
            return $rate;
        }) ();
    }

    public function handle_option_and_params($params, $methodName, $optionName, $defaultValue = null) {
        // This method can be used to obtain method specific properties, i.e => $this->handleOptionAndParams ($params, 'fetchPosition', 'marginMode', 'isolated')
        $defaultOptionName = 'default' . $this->capitalize ($optionName); // we also need to check the 'defaultXyzWhatever'
        // check if $params contain the key
        $value = $this->safe_string_2($params, $optionName, $defaultOptionName);
        if ($value !== null) {
            $params = $this->omit ($params, array( $optionName, $defaultOptionName ));
        }
        if ($value === null) {
            // check if exchange-wide method options contain the key
            $exchangeWideMethodOptions = $this->safe_value($this->options, $methodName);
            if ($exchangeWideMethodOptions !== null) {
                $value = $this->safe_string_2($exchangeWideMethodOptions, $optionName, $defaultOptionName);
            }
        }
        if ($value === null) {
            // check if exchange-wide options contain the key
            $value = $this->safe_string_2($this->options, $optionName, $defaultOptionName);
        }
        $value = ($value !== null) ? $value : $defaultValue;
        return array( $value, $params );
    }

    public function handle_market_type_and_params($methodName, $market = null, $params = array ()) {
        $defaultType = $this->safe_string_2($this->options, 'defaultType', 'type', 'spot');
        $methodOptions = $this->safe_value($this->options, $methodName);
        $methodType = $defaultType;
        if ($methodOptions !== null) {
            if (gettype($methodOptions) === 'string') {
                $methodType = $methodOptions;
            } else {
                $methodType = $this->safe_string_2($methodOptions, 'defaultType', 'type', $methodType);
            }
        }
        $marketType = ($market === null) ? $methodType : $market['type'];
        $type = $this->safe_string_2($params, 'defaultType', 'type', $marketType);
        $params = $this->omit ($params, array( 'defaultType', 'type' ));
        return array( $type, $params );
    }

    public function handle_sub_type_and_params($methodName, $market = null, $params = array (), $defaultValue = 'linear') {
        $subType = null;
        // if set in $params, it takes precedence
        $subTypeInParams = $this->safe_string_2($params, 'subType', 'defaultSubType');
        // avoid omitting if it's not present
        if ($subTypeInParams !== null) {
            $subType = $subTypeInParams;
            $params = $this->omit ($params, array( 'subType', 'defaultSubType' ));
        } else {
            // at first, check from $market object
            if ($market !== null) {
                if ($market['linear']) {
                    $subType = 'linear';
                } elseif ($market['inverse']) {
                    $subType = 'inverse';
                }
            }
            // if it was not defined in $market object
            if ($subType === null) {
                $values = $this->handleOptionAndParams (null, $methodName, 'subType', $defaultValue); // no need to re-test $params here
                $subType = $values[0];
            }
        }
        return array( $subType, $params );
    }

    public function handle_margin_mode_and_params($methodName, $params = array (), $defaultValue = null) {
        /**
         * @ignore
         * @param {array} $params extra parameters specific to the exchange api endpoint
         * @return array([string|null, object]) the marginMode in lowercase as specified by $params["marginMode"], $params["defaultMarginMode"] $this->options["marginMode"] or $this->options["defaultMarginMode"]
         */
        return $this->handleOptionAndParams ($params, $methodName, 'marginMode', $defaultValue);
    }

    public function throw_exactly_matched_exception($exact, $string, $message) {
        if (is_array($exact) && array_key_exists($string, $exact)) {
            throw new $exact[$string]($message);
        }
    }

    public function throw_broadly_matched_exception($broad, $string, $message) {
        $broadKey = $this->find_broadly_matched_key($broad, $string);
        if ($broadKey !== null) {
            throw new $broad[$broadKey]($message);
        }
    }

    public function find_broadly_matched_key($broad, $string) {
        // a helper for matching error strings exactly vs broadly
        $keys = is_array($broad) ? array_keys($broad) : array();
        for ($i = 0; $i < count($keys); $i++) {
            $key = $keys[$i];
            if ($string !== null) { // #issues/12698
                if (mb_strpos($string, $key) !== false) {
                    return $key;
                }
            }
        }
        return null;
    }

    public function handle_errors($statusCode, $statusText, $url, $method, $responseHeaders, $responseBody, $response, $requestHeaders, $requestBody) {
        // it is a stub $method that must be overrided in the derived exchange classes
        // throw new NotSupported($this->id . ' handleErrors() not implemented yet');
    }

    public function calculate_rate_limiter_cost($api, $method, $path, $params, $config = array (), $context = array ()) {
        return $this->safe_value($config, 'cost', 1);
    }

    public function fetch_ticker($symbol, $params = array ()) {
        return Async\async(function () use ($symbol, $params) {
            if ($this->has['fetchTickers']) {
                $tickers = Async\await($this->fetch_tickers(array( $symbol ), $params));
                $ticker = $this->safe_value($tickers, $symbol);
                if ($ticker === null) {
                    throw new NullResponse($this->id . ' fetchTickers() could not find a $ticker for ' . $symbol);
                } else {
                    return $ticker;
                }
            } else {
                throw new NotSupported($this->id . ' fetchTicker() is not supported yet');
            }
        }) ();
    }

    public function fetch_tickers($symbols = null, $params = array ()) {
        throw new NotSupported($this->id . ' fetchTickers() is not supported yet');
    }

    public function fetch_order($id, $symbol = null, $params = array ()) {
        throw new NotSupported($this->id . ' fetchOrder() is not supported yet');
    }

    public function fetch_order_status($id, $symbol = null, $params = array ()) {
        return Async\async(function () use ($id, $symbol, $params) {
            $order = Async\await($this->fetch_order($id, $symbol, $params));
            return $order['status'];
        }) ();
    }

    public function fetch_unified_order($order, $params = array ()) {
        return Async\async(function () use ($order, $params) {
            return Async\await($this->fetch_order($this->safe_value($order, 'id'), $this->safe_value($order, 'symbol'), $params));
        }) ();
    }

    public function create_order($symbol, $type, $side, $amount, $price = null, $params = array ()) {
        throw new NotSupported($this->id . ' createOrder() is not supported yet');
    }

    public function cancel_order($id, $symbol = null, $params = array ()) {
        throw new NotSupported($this->id . ' cancelOrder() is not supported yet');
    }

    public function cancel_unified_order($order, $params = array ()) {
        return $this->cancelOrder ($this->safe_value($order, 'id'), $this->safe_value($order, 'symbol'), $params);
    }

    public function fetch_orders($symbol = null, $since = null, $limit = null, $params = array ()) {
        throw new NotSupported($this->id . ' fetchOrders() is not supported yet');
    }

    public function fetch_open_orders($symbol = null, $since = null, $limit = null, $params = array ()) {
        throw new NotSupported($this->id . ' fetchOpenOrders() is not supported yet');
    }

    public function fetch_closed_orders($symbol = null, $since = null, $limit = null, $params = array ()) {
        throw new NotSupported($this->id . ' fetchClosedOrders() is not supported yet');
    }

    public function fetch_my_trades($symbol = null, $since = null, $limit = null, $params = array ()) {
        throw new NotSupported($this->id . ' fetchMyTrades() is not supported yet');
    }

    public function fetch_transactions($symbol = null, $since = null, $limit = null, $params = array ()) {
        throw new NotSupported($this->id . ' fetchTransactions() is not supported yet');
    }

    public function fetch_deposits($symbol = null, $since = null, $limit = null, $params = array ()) {
        throw new NotSupported($this->id . ' fetchDeposits() is not supported yet');
    }

    public function fetch_withdrawals($symbol = null, $since = null, $limit = null, $params = array ()) {
        throw new NotSupported($this->id . ' fetchWithdrawals() is not supported yet');
    }

    public function fetch_deposit_address($code, $params = array ()) {
        return Async\async(function () use ($code, $params) {
            if ($this->has['fetchDepositAddresses']) {
                $depositAddresses = Async\await($this->fetchDepositAddresses (array( $code ), $params));
                $depositAddress = $this->safe_value($depositAddresses, $code);
                if ($depositAddress === null) {
                    throw new InvalidAddress($this->id . ' fetchDepositAddress() could not find a deposit address for ' . $code . ', make sure you have created a corresponding deposit address in your wallet on the exchange website');
                } else {
                    return $depositAddress;
                }
            } else {
                throw new NotSupported($this->id . ' fetchDepositAddress() is not supported yet');
            }
        }) ();
    }

    public function account() {
        return array(
            'free' => null,
            'used' => null,
            'total' => null,
        );
    }

    public function common_currency_code($currency) {
        if (!$this->substituteCommonCurrencyCodes) {
            return $currency;
        }
        return $this->safe_string($this->commonCurrencies, $currency, $currency);
    }

    public function currency($code) {
        if ($this->currencies === null) {
            throw new ExchangeError($this->id . ' currencies not loaded');
        }
        if (gettype($code) === 'string') {
            if (is_array($this->currencies) && array_key_exists($code, $this->currencies)) {
                return $this->currencies[$code];
            } elseif (is_array($this->currencies_by_id) && array_key_exists($code, $this->currencies_by_id)) {
                return $this->currencies_by_id[$code];
            }
        }
        throw new ExchangeError($this->id . ' does not have currency $code ' . $code);
    }

    public function market($symbol) {
        if ($this->markets === null) {
            throw new ExchangeError($this->id . ' markets not loaded');
        }
        if ($this->markets_by_id === null) {
            throw new ExchangeError($this->id . ' markets not loaded');
        }
        if (gettype($symbol) === 'string') {
            if (is_array($this->markets) && array_key_exists($symbol, $this->markets)) {
                return $this->markets[$symbol];
            } elseif (is_array($this->markets_by_id) && array_key_exists($symbol, $this->markets_by_id)) {
                return $this->markets_by_id[$symbol];
            }
        }
        throw new BadSymbol($this->id . ' does not have market $symbol ' . $symbol);
    }

    public function handle_withdraw_tag_and_params($tag, $params) {
        if (gettype($tag) === 'array') {
            $params = array_merge($tag, $params);
            $tag = null;
        }
        if ($tag === null) {
            $tag = $this->safe_string($params, 'tag');
            if ($tag !== null) {
                $params = $this->omit ($params, 'tag');
            }
        }
        return array( $tag, $params );
    }

    public function create_limit_order($symbol, $side, $amount, $price, $params = array ()) {
        return Async\async(function () use ($symbol, $side, $amount, $price, $params) {
            return Async\await($this->create_order($symbol, 'limit', $side, $amount, $price, $params));
        }) ();
    }

    public function create_market_order($symbol, $side, $amount, $price = null, $params = array ()) {
        return Async\async(function () use ($symbol, $side, $amount, $price, $params) {
            return Async\await($this->create_order($symbol, 'market', $side, $amount, $price, $params));
        }) ();
    }

    public function create_limit_buy_order($symbol, $amount, $price, $params = array ()) {
        return Async\async(function () use ($symbol, $amount, $price, $params) {
            return Async\await($this->create_order($symbol, 'limit', 'buy', $amount, $price, $params));
        }) ();
    }

    public function create_limit_sell_order($symbol, $amount, $price, $params = array ()) {
        return Async\async(function () use ($symbol, $amount, $price, $params) {
            return Async\await($this->create_order($symbol, 'limit', 'sell', $amount, $price, $params));
        }) ();
    }

    public function create_market_buy_order($symbol, $amount, $params = array ()) {
        return Async\async(function () use ($symbol, $amount, $params) {
            return Async\await($this->create_order($symbol, 'market', 'buy', $amount, null, $params));
        }) ();
    }

    public function create_market_sell_order($symbol, $amount, $params = array ()) {
        return Async\async(function () use ($symbol, $amount, $params) {
            return Async\await($this->create_order($symbol, 'market', 'sell', $amount, null, $params));
        }) ();
    }

    public function cost_to_precision($symbol, $cost) {
        $market = $this->market ($symbol);
        return $this->decimal_to_precision($cost, TRUNCATE, $market['precision']['price'], $this->precisionMode, $this->paddingMode);
    }

    public function price_to_precision($symbol, $price) {
        $market = $this->market ($symbol);
        return $this->decimal_to_precision($price, ROUND, $market['precision']['price'], $this->precisionMode, $this->paddingMode);
    }

    public function amount_to_precision($symbol, $amount) {
        $market = $this->market ($symbol);
        return $this->decimal_to_precision($amount, TRUNCATE, $market['precision']['amount'], $this->precisionMode, $this->paddingMode);
    }

    public function fee_to_precision($symbol, $fee) {
        $market = $this->market ($symbol);
        return $this->decimal_to_precision($fee, ROUND, $market['precision']['price'], $this->precisionMode, $this->paddingMode);
    }

    public function currency_to_precision($code, $fee, $networkCode = null) {
        $currency = $this->currencies[$code];
        $precision = $this->safe_value($currency, 'precision');
        if ($networkCode !== null) {
            $networks = $this->safe_value($currency, 'networks', array());
            $networkItem = $this->safe_value($networks, $networkCode, array());
            $precision = $this->safe_value($networkItem, 'precision', $precision);
        }
        if ($precision === null) {
            return $fee;
        } else {
            return $this->decimal_to_precision($fee, ROUND, $precision, $this->precisionMode, $this->paddingMode);
        }
    }

    public function safe_number($object, $key, $d = null) {
        $value = $this->safe_string($object, $key);
        return $this->parse_number($value, $d);
    }

    public function safe_number_n($object, $arr, $d = null) {
        $value = $this->safe_string_n($object, $arr);
        return $this->parse_number($value, $d);
    }

    public function parse_precision($precision) {
        if ($precision === null) {
            return null;
        }
        return '1e' . Precise::string_neg($precision);
    }

    public function load_time_difference($params = array ()) {
        return Async\async(function () use ($params) {
            $serverTime = Async\await($this->fetchTime ($params));
            $after = $this->milliseconds ();
            $this->options['timeDifference'] = $after - $serverTime;
            return $this->options['timeDifference'];
        }) ();
    }

    public function implode_hostname($url) {
        return $this->implode_params($url, array( 'hostname' => $this->hostname ));
    }

    public function fetch_market_leverage_tiers($symbol, $params = array ()) {
        return Async\async(function () use ($symbol, $params) {
            if ($this->has['fetchLeverageTiers']) {
                $market = Async\await($this->market ($symbol));
                if (!$market['contract']) {
                    throw new BadSymbol($this->id . ' fetchMarketLeverageTiers() supports contract markets only');
                }
                $tiers = Async\await($this->fetch_leverage_tiers(array( $symbol )));
                return $this->safe_value($tiers, $symbol);
            } else {
                throw new NotSupported($this->id . ' fetchMarketLeverageTiers() is not supported yet');
            }
        }) ();
    }

    public function create_post_only_order($symbol, $type, $side, $amount, $price, $params = array ()) {
        return Async\async(function () use ($symbol, $type, $side, $amount, $price, $params) {
            if (!$this->has['createPostOnlyOrder']) {
                throw new NotSupported($this->id . 'createPostOnlyOrder() is not supported yet');
            }
            $query = array_merge($params, array( 'postOnly' => true ));
            return Async\await($this->create_order($symbol, $type, $side, $amount, $price, $query));
        }) ();
    }

    public function create_reduce_only_order($symbol, $type, $side, $amount, $price, $params = array ()) {
        return Async\async(function () use ($symbol, $type, $side, $amount, $price, $params) {
            if (!$this->has['createReduceOnlyOrder']) {
                throw new NotSupported($this->id . 'createReduceOnlyOrder() is not supported yet');
            }
            $query = array_merge($params, array( 'reduceOnly' => true ));
            return Async\await($this->create_order($symbol, $type, $side, $amount, $price, $query));
        }) ();
    }

    public function create_stop_order($symbol, $type, $side, $amount, $price = null, $stopPrice = null, $params = array ()) {
        return Async\async(function () use ($symbol, $type, $side, $amount, $price, $stopPrice, $params) {
            if (!$this->has['createStopOrder']) {
                throw new NotSupported($this->id . ' createStopOrder() is not supported yet');
            }
            if ($stopPrice === null) {
                throw new ArgumentsRequired($this->id . ' create_stop_order() requires a $stopPrice argument');
            }
            $query = array_merge($params, array( 'stopPrice' => $stopPrice ));
            return Async\await($this->create_order($symbol, $type, $side, $amount, $price, $query));
        }) ();
    }

    public function create_stop_limit_order($symbol, $side, $amount, $price, $stopPrice, $params = array ()) {
        return Async\async(function () use ($symbol, $side, $amount, $price, $stopPrice, $params) {
            if (!$this->has['createStopLimitOrder']) {
                throw new NotSupported($this->id . ' createStopLimitOrder() is not supported yet');
            }
            $query = array_merge($params, array( 'stopPrice' => $stopPrice ));
            return Async\await($this->create_order($symbol, 'limit', $side, $amount, $price, $query));
        }) ();
    }

    public function create_stop_market_order($symbol, $side, $amount, $stopPrice, $params = array ()) {
        return Async\async(function () use ($symbol, $side, $amount, $stopPrice, $params) {
            if (!$this->has['createStopMarketOrder']) {
                throw new NotSupported($this->id . ' createStopMarketOrder() is not supported yet');
            }
            $query = array_merge($params, array( 'stopPrice' => $stopPrice ));
            return Async\await($this->create_order($symbol, 'market', $side, $amount, null, $query));
        }) ();
    }

    public function safe_currency_code($currencyId, $currency = null) {
        $currency = $this->safe_currency($currencyId, $currency);
        return $currency['code'];
    }

    public function filter_by_symbol_since_limit($array, $symbol = null, $since = null, $limit = null, $tail = false) {
        return $this->filter_by_value_since_limit($array, 'symbol', $symbol, $since, $limit, 'timestamp', $tail);
    }

    public function filter_by_currency_since_limit($array, $code = null, $since = null, $limit = null, $tail = false) {
        return $this->filter_by_value_since_limit($array, 'currency', $code, $since, $limit, 'timestamp', $tail);
    }

    public function parse_tickers($tickers, $symbols = null, $params = array ()) {
        //
        // the value of $tickers is either a dict or a list
        //
        // dict
        //
        //     {
        //         'marketId1' => array( ... ),
        //         'marketId2' => array( ... ),
        //         'marketId3' => array( ... ),
        //         ...
        //     }
        //
        // list
        //
        //     array(
        //         array( 'market' => 'marketId1', ... ),
        //         array( 'market' => 'marketId2', ... ),
        //         array( 'market' => 'marketId3', ... ),
        //         ...
        //     )
        //
        $results = array();
        if (gettype($tickers) === 'array' && array_keys($tickers) === array_keys(array_keys($tickers))) {
            for ($i = 0; $i < count($tickers); $i++) {
                $ticker = array_merge($this->parse_ticker($tickers[$i]), $params);
                $results[] = $ticker;
            }
        } else {
            $marketIds = is_array($tickers) ? array_keys($tickers) : array();
            for ($i = 0; $i < count($marketIds); $i++) {
                $marketId = $marketIds[$i];
                $market = $this->safe_market($marketId);
                $ticker = array_merge($this->parse_ticker($tickers[$marketId], $market), $params);
                $results[] = $ticker;
            }
        }
        $symbols = $this->market_symbols($symbols);
        return $this->filter_by_array($results, 'symbol', $symbols);
    }

    public function parse_deposit_addresses($addresses, $codes = null, $indexed = true, $params = array ()) {
        $result = array();
        for ($i = 0; $i < count($addresses); $i++) {
            $address = array_merge($this->parse_deposit_address($addresses[$i]), $params);
            $result[] = $address;
        }
        if ($codes !== null) {
            $result = $this->filter_by_array($result, 'currency', $codes, false);
        }
        $result = $indexed ? $this->index_by($result, 'currency') : $result;
        return $result;
    }

    public function parse_borrow_interests($response, $market = null) {
        $interests = array();
        for ($i = 0; $i < count($response); $i++) {
            $row = $response[$i];
            $interests[] = $this->parse_borrow_interest($row, $market);
        }
        return $interests;
    }

    public function parse_funding_rate_histories($response, $market = null, $since = null, $limit = null) {
        $rates = array();
        for ($i = 0; $i < count($response); $i++) {
            $entry = $response[$i];
            $rates[] = $this->parse_funding_rate_history($entry, $market);
        }
        $sorted = $this->sort_by($rates, 'timestamp');
        $symbol = ($market === null) ? null : $market['symbol'];
        return $this->filter_by_symbol_since_limit($sorted, $symbol, $since, $limit);
    }

    public function safe_symbol($marketId, $market = null, $delimiter = null) {
        $market = $this->safe_market($marketId, $market, $delimiter);
        return $market['symbol'];
    }

    public function parse_funding_rate($contract, $market = null) {
        throw new NotSupported($this->id . ' parseFundingRate() is not supported yet');
    }

    public function parse_funding_rates($response, $market = null) {
        $result = array();
        for ($i = 0; $i < count($response); $i++) {
            $parsed = $this->parse_funding_rate($response[$i], $market);
            $result[$parsed['symbol']] = $parsed;
        }
        return $result;
    }

    public function is_trigger_order($params) {
        $isTrigger = $this->safe_value_2($params, 'trigger', 'stop');
        if ($isTrigger) {
            $params = $this->omit ($params, array( 'trigger', 'stop' ));
        }
        return array( $isTrigger, $params );
    }

    public function is_post_only($isMarketOrder, $exchangeSpecificParam, $params = array ()) {
        /**
         * @ignore
         * @param {string} type Order type
         * @param {boolean} $exchangeSpecificParam exchange specific $postOnly
         * @param {array} $params exchange specific $params
         * @return {boolean} true if a post only order, false otherwise
         */
        $timeInForce = $this->safe_string_upper($params, 'timeInForce');
        $postOnly = $this->safe_value_2($params, 'postOnly', 'post_only', false);
        // we assume $timeInForce is uppercase from safeStringUpper ($params, 'timeInForce')
        $ioc = $timeInForce === 'IOC';
        $fok = $timeInForce === 'FOK';
        $timeInForcePostOnly = $timeInForce === 'PO';
        $postOnly = $postOnly || $timeInForcePostOnly || $exchangeSpecificParam;
        if ($postOnly) {
            if ($ioc || $fok) {
                throw new InvalidOrder($this->id . ' $postOnly orders cannot have $timeInForce equal to ' . $timeInForce);
            } elseif ($isMarketOrder) {
                throw new InvalidOrder($this->id . ' market orders cannot be postOnly');
            } else {
                return true;
            }
        } else {
            return false;
        }
    }

    public function fetch_trading_fees($params = array ()) {
        throw new NotSupported($this->id . ' fetchTradingFees() is not supported yet');
    }

    public function fetch_trading_fee($symbol, $params = array ()) {
        return Async\async(function () use ($symbol, $params) {
            if (!$this->has['fetchTradingFees']) {
                throw new NotSupported($this->id . ' fetchTradingFee() is not supported yet');
            }
            return Async\await($this->fetch_trading_fees($params));
        }) ();
    }

    public function parse_open_interest($interest, $market = null) {
        throw new NotSupported($this->id . ' parseOpenInterest () is not supported yet');
    }

    public function parse_open_interests($response, $market = null, $since = null, $limit = null) {
        $interests = array();
        for ($i = 0; $i < count($response); $i++) {
            $entry = $response[$i];
            $interest = $this->parse_open_interest($entry, $market);
            $interests[] = $interest;
        }
        $sorted = $this->sort_by($interests, 'timestamp');
        $symbol = $this->safe_string($market, 'symbol');
        return $this->filter_by_symbol_since_limit($sorted, $symbol, $since, $limit);
    }

    public function fetch_funding_rate($symbol, $params = array ()) {
        return Async\async(function () use ($symbol, $params) {
            if ($this->has['fetchFundingRates']) {
                Async\await($this->load_markets());
                $market = $this->market ($symbol);
                if (!$market['contract']) {
                    throw new BadSymbol($this->id . ' fetchFundingRate() supports contract markets only');
                }
                $rates = Async\await($this->fetchFundingRates (array( $symbol ), $params));
                $rate = $this->safe_value($rates, $symbol);
                if ($rate === null) {
                    throw new NullResponse($this->id . ' fetchFundingRate () returned no data for ' . $symbol);
                } else {
                    return $rate;
                }
            } else {
                throw new NotSupported($this->id . ' fetchFundingRate () is not supported yet');
            }
        }) ();
    }

    public function fetch_mark_ohlcv($symbol, $timeframe = '1m', $since = null, $limit = null, $params = array ()) {
        return Async\async(function () use ($symbol, $timeframe, $since, $limit, $params) {
            /**
             * fetches historical mark price candlestick data containing the open, high, low, and close price of a market
             * @param {string} $symbol unified $symbol of the market to fetch OHLCV data for
             * @param {string} $timeframe the length of time each candle represents
             * @param {int|null} $since timestamp in ms of the earliest candle to fetch
             * @param {int|null} $limit the maximum amount of candles to fetch
             * @param {array} $params extra parameters specific to the exchange api endpoint
             * @return {[[int|float]]} A list of candles ordered as timestamp, open, high, low, close, null
             */
            if ($this->has['fetchMarkOHLCV']) {
                $request = array(
                    'price' => 'mark',
                );
                return Async\await($this->fetch_ohlcv($symbol, $timeframe, $since, $limit, array_merge($request, $params)));
            } else {
                throw new NotSupported($this->id . ' fetchMarkOHLCV () is not supported yet');
            }
        }) ();
    }

    public function fetch_index_ohlcv($symbol, $timeframe = '1m', $since = null, $limit = null, $params = array ()) {
        return Async\async(function () use ($symbol, $timeframe, $since, $limit, $params) {
            /**
             * fetches historical index price candlestick data containing the open, high, low, and close price of a market
             * @param {string} $symbol unified $symbol of the market to fetch OHLCV data for
             * @param {string} $timeframe the length of time each candle represents
             * @param {int|null} $since timestamp in ms of the earliest candle to fetch
             * @param {int|null} $limit the maximum amount of candles to fetch
             * @param {array} $params extra parameters specific to the exchange api endpoint
             * @return {[[int|float]]} A list of candles ordered as timestamp, open, high, low, close, null
             */
            if ($this->has['fetchIndexOHLCV']) {
                $request = array(
                    'price' => 'index',
                );
                return Async\await($this->fetch_ohlcv($symbol, $timeframe, $since, $limit, array_merge($request, $params)));
            } else {
                throw new NotSupported($this->id . ' fetchIndexOHLCV () is not supported yet');
            }
        }) ();
    }

    public function fetch_premium_index_ohlcv($symbol, $timeframe = '1m', $since = null, $limit = null, $params = array ()) {
        return Async\async(function () use ($symbol, $timeframe, $since, $limit, $params) {
            /**
             * fetches historical premium index price candlestick data containing the open, high, low, and close price of a market
             * @param {string} $symbol unified $symbol of the market to fetch OHLCV data for
             * @param {string} $timeframe the length of time each candle represents
             * @param {int|null} $since timestamp in ms of the earliest candle to fetch
             * @param {int|null} $limit the maximum amount of candles to fetch
             * @param {array} $params extra parameters specific to the exchange api endpoint
             * @return {[[int|float]]} A list of candles ordered as timestamp, open, high, low, close, null
             */
            if ($this->has['fetchPremiumIndexOHLCV']) {
                $request = array(
                    'price' => 'premiumIndex',
                );
                return Async\await($this->fetch_ohlcv($symbol, $timeframe, $since, $limit, array_merge($request, $params)));
            } else {
                throw new NotSupported($this->id . ' fetchPremiumIndexOHLCV () is not supported yet');
            }
        }) ();
    }

    public function handle_time_in_force($params = array ()) {
        /**
         * @ignore
         * * Must add $timeInForce to $this->options to use this method
         * @return {string} returns the exchange specific value for $timeInForce
         */
        $timeInForce = $this->safe_string_upper($params, 'timeInForce'); // supported values GTC, IOC, PO
        if ($timeInForce !== null) {
            $exchangeValue = $this->safe_string($this->options['timeInForce'], $timeInForce);
            if ($exchangeValue === null) {
                throw new ExchangeError($this->id . ' does not support $timeInForce "' . $timeInForce . '"');
            }
            return $exchangeValue;
        }
        return null;
    }

    public function convert_type_to_account($account) {
        /**
         * @ignore
         * * Must add $accountsByType to $this->options to use this method
         * @param {string} $account key for $account name in $this->options['accountsByType']
         * @return the exchange specific $account name or the isolated margin id for transfers
         */
        $accountsByType = $this->safe_value($this->options, 'accountsByType', array());
        $lowercaseAccount = strtolower($account);
        if (is_array($accountsByType) && array_key_exists($lowercaseAccount, $accountsByType)) {
            return $accountsByType[$lowercaseAccount];
        } elseif ((is_array($this->markets) && array_key_exists($account, $this->markets)) || (is_array($this->markets_by_id) && array_key_exists($account, $this->markets_by_id))) {
            $market = $this->market ($account);
            return $market['id'];
        } else {
            return $account;
        }
    }

    public function check_required_argument($methodName, $argument, $argumentName, $options = []) {
        /**
         * @ignore
         * @param {string} $argument the $argument to check
         * @param {string} $argumentName the name of the $argument to check
         * @param {string} $methodName the name of the method that the $argument is being checked for
         * @param {[string]} $options a list of $options that the $argument can be
         * @return {null}
         */
        if (($argument === null) || ((strlen($options) > 0) && (!($this->in_array($argument, $options))))) {
            $messageOptions = implode(', ', $options);
            $message = $this->id . ' ' . $methodName . '() requires a ' . $argumentName . ' argument';
            if ($messageOptions !== '') {
                $message .= ', one of ' . '(' . $messageOptions . ')';
            }
            throw new ArgumentsRequired($message);
        }
    }

    public function check_required_margin_argument($methodName, $symbol, $marginMode) {
        /**
         * @ignore
         * @param {string} $symbol unified $symbol of the market
         * @param {string} $methodName name of the method that requires a $symbol
         * @param {string} $marginMode is either 'isolated' or 'cross'
         */
        if (($marginMode === 'isolated') && ($symbol === null)) {
            throw new ArgumentsRequired($this->id . ' ' . $methodName . '() requires a $symbol argument for isolated margin');
        } elseif (($marginMode === 'cross') && ($symbol !== null)) {
            throw new ArgumentsRequired($this->id . ' ' . $methodName . '() cannot have a $symbol argument for cross margin');
        }
    }

    public function check_required_symbol($methodName, $symbol) {
        /**
         * @ignore
         * @param {string} $symbol unified $symbol of the market
         * @param {string} $methodName name of the method that requires a $symbol
         */
        $this->checkRequiredArgument ($methodName, $symbol, 'symbol');
    }

    public function parse_deposit_withdraw_fees($response, $codes = null, $currencyIdKey = null) {
        /**
         * @ignore
         * @param {[object]|array} $response unparsed $response from the exchange
         * @param {[string]|null} $codes the unified $currency $codes to fetch transactions fees for, returns all currencies when null
         * @param {str|null} $currencyIdKey *should only be null when $response is a $dictionary* the object key that corresponds to the $currency id
         * @return {array} objects with withdraw and deposit fees, indexed by $currency $codes
         */
        $depositWithdrawFees = array();
        $codes = $this->marketCodes ($codes);
        $isArray = gettype($response) === 'array' && array_keys($response) === array_keys(array_keys($response));
        $responseKeys = $response;
        if (!$isArray) {
            $responseKeys = is_array($response) ? array_keys($response) : array();
        }
        for ($i = 0; $i < count($responseKeys); $i++) {
            $entry = $responseKeys[$i];
            $dictionary = $isArray ? $entry : $response[$entry];
            $currencyId = $isArray ? $this->safe_string($dictionary, $currencyIdKey) : $entry;
            $currency = $this->safe_value($this->currencies_by_id, $currencyId);
            $code = $this->safe_string($currency, 'code', $currencyId);
            if (($codes === null) || ($this->in_array($code, $codes))) {
                $depositWithdrawFees[$code] = $this->parseDepositWithdrawFee ($dictionary, $currency);
            }
        }
        return $depositWithdrawFees;
    }

    public function deposit_withdraw_fee($info) {
        return array(
            'info' => $info,
            'withdraw' => array(
                'fee' => null,
                'percentage' => null,
            ),
            'deposit' => array(
                'fee' => null,
                'percentage' => null,
            ),
            'networks' => array(),
        );
    }
}<|MERGE_RESOLUTION|>--- conflicted
+++ resolved
@@ -34,19 +34,11 @@
 
 include 'Throttle.php';
 
-<<<<<<< HEAD
-$version = '2.1.102';
+$version = '2.2.30';
 
 class Exchange extends \ccxt\Exchange {
 
-    const VERSION = '2.1.102';
-=======
-$version = '2.2.30';
-
-class Exchange extends \ccxt\Exchange {
-
     const VERSION = '2.2.30';
->>>>>>> 4df0deb0
 
     public $browser;
     public $marketsLoading = null;
