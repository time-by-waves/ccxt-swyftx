
//  ---------------------------------------------------------------------------

import { Exchange } from './base/Exchange.js';
import { ExchangeError, ArgumentsRequired, ExchangeNotAvailable, InsufficientFunds, OrderNotFound, InvalidOrder, DDoSProtection, InvalidNonce, AuthenticationError, RateLimitExceeded, PermissionDenied, NotSupported, BadRequest, BadSymbol, AccountSuspended, OrderImmediatelyFillable, OnMaintenance, BadResponse, RequestTimeout, OrderNotFillable, MarginModeAlreadySet } from './base/errors.js';
import { Precise } from './base/Precise.js';
import { TRUNCATE } from './base/functions/number.js';

//  ---------------------------------------------------------------------------

export default class binance extends Exchange {
    describe () {
        return this.deepExtend (super.describe (), {
            'id': 'binance',
            'name': 'Binance',
            'countries': [ 'JP', 'MT' ], // Japan, Malta
            'rateLimit': 50,
            'certified': true,
            'pro': true,
            // new metainfo interface
            'has': {
                'CORS': undefined,
                'spot': true,
                'margin': true,
                'swap': true,
                'future': true,
                'option': undefined,
                'addMargin': true,
                'cancelAllOrders': true,
                'cancelOrder': true,
                'cancelOrders': undefined,
                'createDepositAddress': false,
                'createOrder': true,
                'createReduceOnlyOrder': true,
                'fetchAccounts': undefined,
                'fetchBalance': true,
                'fetchBidsAsks': true,
                'fetchBorrowInterest': true,
                'fetchBorrowRate': true,
                'fetchBorrowRateHistories': true,
                'fetchBorrowRateHistory': true,
                'fetchBorrowRates': false,
                'fetchBorrowRatesPerSymbol': false,
                'fetchCanceledOrders': false,
                'fetchClosedOrder': undefined,
                'fetchClosedOrders': 'emulated',
                'fetchCurrencies': true,
                'fetchDeposit': false,
                'fetchDepositAddress': true,
                'fetchDepositAddresses': false,
                'fetchDepositAddressesByNetwork': false,
                'fetchDeposits': true,
                'fetchFundingFee': undefined,
                'fetchFundingFees': true,
                'fetchFundingHistory': true,
                'fetchFundingRate': true,
                'fetchFundingRateHistory': true,
                'fetchFundingRates': true,
                'fetchIndexOHLCV': true,
                'fetchL3OrderBook': undefined,
                'fetchLedger': undefined,
                'fetchLeverage': false,
                'fetchLeverageTiers': true,
                'fetchMarketLeverageTiers': 'emulated',
                'fetchMarkets': true,
                'fetchMarkOHLCV': true,
                'fetchMyBuys': undefined,
                'fetchMySells': undefined,
                'fetchMyTrades': true,
                'fetchOHLCV': true,
                'fetchOpenOrder': false,
                'fetchOpenOrders': true,
                'fetchOrder': true,
                'fetchOrderBook': true,
                'fetchOrderBooks': false,
                'fetchOrders': true,
                'fetchOrderTrades': true,
                'fetchPosition': undefined,
                'fetchPositions': true,
                'fetchPositionsRisk': true,
                'fetchPremiumIndexOHLCV': false,
                'fetchStatus': true,
                'fetchTicker': true,
                'fetchTickers': true,
                'fetchTime': true,
                'fetchTrades': true,
                'fetchTradingFee': true,
                'fetchTradingFees': true,
                'fetchTradingLimits': undefined,
                'fetchTransactions': false,
                'fetchTransfers': true,
                'fetchWithdrawal': false,
                'fetchWithdrawals': true,
                'fetchWithdrawalWhitelist': false,
                'reduceMargin': true,
                'setLeverage': true,
                'setMarginMode': true,
                'setPositionMode': true,
                'signIn': false,
                'transfer': true,
                'withdraw': true,
            },
            'timeframes': {
                '1m': '1m',
                '3m': '3m',
                '5m': '5m',
                '15m': '15m',
                '30m': '30m',
                '1h': '1h',
                '2h': '2h',
                '4h': '4h',
                '6h': '6h',
                '8h': '8h',
                '12h': '12h',
                '1d': '1d',
                '3d': '3d',
                '1w': '1w',
                '1M': '1M',
            },
            'urls': {
                'logo': 'https://user-images.githubusercontent.com/1294454/29604020-d5483cdc-87ee-11e7-94c7-d1a8d9169293.jpg',
                'test': {
                    'dapiPublic': 'https://testnet.binancefuture.com/dapi/v1',
                    'dapiPrivate': 'https://testnet.binancefuture.com/dapi/v1',
                    'vapiPublic': 'https://testnet.binanceops.com/vapi/v1',
                    'vapiPrivate': 'https://testnet.binanceops.com/vapi/v1',
                    'fapiPublic': 'https://testnet.binancefuture.com/fapi/v1',
                    'fapiPrivate': 'https://testnet.binancefuture.com/fapi/v1',
                    'fapiPrivateV2': 'https://testnet.binancefuture.com/fapi/v2',
                    'public': 'https://testnet.binance.vision/api/v3',
                    'private': 'https://testnet.binance.vision/api/v3',
                    'v1': 'https://testnet.binance.vision/api/v1',
                },
                'api': {
                    'wapi': 'https://api.binance.com/wapi/v3',
                    'sapi': 'https://api.binance.com/sapi/v1',
                    'sapiV3': 'https://api.binance.com/sapi/v3',
                    'dapiPublic': 'https://dapi.binance.com/dapi/v1',
                    'dapiPrivate': 'https://dapi.binance.com/dapi/v1',
                    'vapiPublic': 'https://vapi.binance.com/vapi/v1',
                    'vapiPrivate': 'https://vapi.binance.com/vapi/v1',
                    'dapiPrivateV2': 'https://dapi.binance.com/dapi/v2',
                    'dapiData': 'https://dapi.binance.com/futures/data',
                    'fapiPublic': 'https://fapi.binance.com/fapi/v1',
                    'fapiPrivate': 'https://fapi.binance.com/fapi/v1',
                    'fapiData': 'https://fapi.binance.com/futures/data',
                    'fapiPrivateV2': 'https://fapi.binance.com/fapi/v2',
                    'public': 'https://api.binance.com/api/v3',
                    'private': 'https://api.binance.com/api/v3',
                    'v1': 'https://api.binance.com/api/v1',
                },
                'www': 'https://www.binance.com',
                'referral': {
                    'url': 'https://www.binance.com/en/register?ref=D7YA7CLY',
                    'discount': 0.1,
                },
                'doc': [
                    'https://binance-docs.github.io/apidocs/spot/en',
                ],
                'api_management': 'https://www.binance.com/en/usercenter/settings/api-management',
                'fees': 'https://www.binance.com/en/fee/schedule',
            },
            'depth': 1,
            'api': {
                // the API structure below will need 3-layer apidefs
                'sapi': {
                    // IP (api) = 1200 per minute => (rateLimit = 50)
                    // IP (sapi) request rate limit of 12 000 per minute
                    // 1 IP (sapi) => cost = 0.1
                    // 10 IP (sapi) => cost = 1
                    // UID (sapi) request rate limit of 180 000 per minute
                    // 1 UID (sapi) => cost = 1200 / 180 000 = 0.006667
                    'get': {
                        'system/status': 0.1,
                        // these endpoints require this.apiKey
                        'accountSnapshot': 240, // Weight(IP): 2400 => cost = 0.1 * 2400 = 240
                        'margin/asset': 1, // Weight(IP): 10 => cost = 0.1 * 10 = 1
                        'margin/pair': 1,
                        'margin/allAssets': 0.1,
                        'margin/allPairs': 0.1,
                        'margin/priceIndex': 1,
                        // these endpoints require this.apiKey + this.secret
                        'asset/assetDividend': 1,
                        'asset/dribblet': 0.1,
                        'asset/transfer': 0.1,
                        'asset/assetDetail': 0.1,
                        'asset/tradeFee': 0.1,
                        'margin/loan': 1,
                        'margin/repay': 1,
                        'margin/account': 1,
                        'margin/transfer': 0.1,
                        'margin/interestHistory': 0.1,
                        'margin/forceLiquidationRec': 0.1,
                        'margin/order': 1,
                        'margin/openOrders': 1,
                        'margin/allOrders': 20, // Weight(IP): 200 => cost = 0.1 * 200 = 20
                        'margin/myTrades': 1,
                        'margin/maxBorrowable': 5, // Weight(IP): 50 => cost = 0.1 * 50 = 5
                        'margin/maxTransferable': 5,
                        'margin/isolated/transfer': 0.1,
                        'margin/isolated/account': 1,
                        'margin/isolated/pair': 1,
                        'margin/isolated/allPairs': 1,
                        'margin/isolated/accountLimit': 0.1,
                        'margin/interestRateHistory': 0.1,
                        'margin/orderList': 1,
                        'margin/allOrderList': 20, // Weight(IP): 200 => cost = 0.1 * 200 = 20
                        'margin/openOrderList': 1,
                        'margin/crossMarginData': { 'cost': 0.1, 'noCoin': 0.5 },
                        'margin/isolatedMarginData': { 'cost': 0.1, 'noCoin': 1 },
                        'margin/isolatedMarginTier': 0.1,
                        'loan/income': 40, // Weight(UID): 6000 => cost = 0.006667 * 6000 = 40
                        'fiat/orders': 0.1,
                        'fiat/payments': 0.1,
                        'futures/transfer': 1,
                        'futures/loan/borrow/history': 1,
                        'futures/loan/repay/history': 1,
                        'futures/loan/wallet': 1,
                        'futures/loan/configs': 1,
                        'futures/loan/calcAdjustLevel': 5, // Weight(IP): 50 => cost = 0.1 * 50 = 5
                        'futures/loan/calcMaxAdjustAmount': 5,
                        'futures/loan/adjustCollateral/history': 1,
                        'futures/loan/liquidationHistory': 1,
                        'rebate/taxQuery': 20.001, // Weight(UID): 3000 => cost = 0.006667 * 3000 = 20.001
                        // https://binance-docs.github.io/apidocs/spot/en/#withdraw-sapi
                        'capital/config/getall': 1, // get networks for withdrawing USDT ERC20 vs USDT Omni
                        'capital/deposit/address': 1,
                        'capital/deposit/hisrec': 0.1,
                        'capital/deposit/subAddress': 0.1,
                        'capital/deposit/subHisrec': 0.1,
                        'capital/withdraw/history': 0.1,
                        'convert/tradeFlow': 20.001, // Weight(UID): 3000 => cost = 0.006667 * 3000 = 20.001
                        'account/status': 0.1,
                        'account/apiTradingStatus': 0.1,
                        'account/apiRestrictions/ipRestriction': 0.1,
                        'bnbBurn': 0.1,
                        // 'sub-account/assets': 1, (v3 endpoint)
                        'sub-account/futures/account': 1,
                        'sub-account/futures/accountSummary': 0.1,
                        'sub-account/futures/positionRisk': 1,
                        'sub-account/futures/internalTransfer': 0.1,
                        'sub-account/list': 0.1,
                        'sub-account/margin/account': 1,
                        'sub-account/margin/accountSummary': 1,
                        'sub-account/spotSummary': 0.1,
                        'sub-account/status': 1,
                        'sub-account/sub/transfer/history': 0.1,
                        'sub-account/transfer/subUserHistory': 0.1,
                        'sub-account/universalTransfer': 0.1,
                        'managed-subaccount/asset': 0.1,
                        // lending endpoints
                        'lending/daily/product/list': 0.1,
                        'lending/daily/userLeftQuota': 0.1,
                        'lending/daily/userRedemptionQuota': 0.1,
                        'lending/daily/token/position': 0.1,
                        'lending/union/account': 0.1,
                        'lending/union/purchaseRecord': 0.1,
                        'lending/union/redemptionRecord': 0.1,
                        'lending/union/interestHistory': 0.1,
                        'lending/project/list': 0.1,
                        'lending/project/position/list': 0.1,
                        // mining endpoints
                        'mining/pub/algoList': 0.1,
                        'mining/pub/coinList': 0.1,
                        'mining/worker/detail': 0.5, // Weight(IP): 5 => cost = 0.1 * 5 = 0.5
                        'mining/worker/list': 0.5,
                        'mining/payment/list': 0.5,
                        'mining/statistics/user/status': 0.5,
                        'mining/statistics/user/list': 0.5,
                        'mining/payment/uid': 0.5,
                        // liquid swap endpoints
                        'bswap/pools': 0.1,
                        'bswap/liquidity': { 'cost': 0.1, 'noPoolId': 1 },
                        'bswap/liquidityOps': 20.001, // Weight(UID): 3000 => cost = 0.006667 * 3000 = 20.001
                        'bswap/quote': 1.00005, // Weight(UID): 150 => cost = 0.006667 * 150 = 1.00005
                        'bswap/swap': 20.001, // Weight(UID): 3000 => cost = 0.006667 * 3000 = 20.001
                        'bswap/poolConfigure': 1.00005, // Weight(UID): 150 => cost = 0.006667 * 150 = 1.00005
                        'bswap/addLiquidityPreview': 1.00005, // Weight(UID): 150 => cost = 0.006667 * 150 = 1.00005
                        'bswap/removeLiquidityPreview': 1.00005, // Weight(UID): 150 => cost = 0.006667 * 150 = 1.00005
                        'bswap/unclaimedRewards': 6.667, // Weight(UID): 1000 => cost = 0.006667 * 1000 = 6.667
                        'bswap/claimedHistory': 6.667, // Weight(UID): 1000 => cost = 0.006667 * 1000 = 6.667
                        // leveraged token endpoints
                        'blvt/tokenInfo': 0.1,
                        'blvt/subscribe/record': 0.1,
                        'blvt/redeem/record': 0.1,
                        'blvt/userLimit': 0.1,
                        // broker api TODO (NOT IN DOCS)
                        'apiReferral/ifNewUser': 1,
                        'apiReferral/customization': 1,
                        'apiReferral/userCustomization': 1,
                        'apiReferral/rebate/recentRecord': 1,
                        'apiReferral/rebate/historicalRecord': 1,
                        'apiReferral/kickback/recentRecord': 1,
                        'apiReferral/kickback/historicalRecord': 1,
                        // brokerage API TODO https://binance-docs.github.io/Brokerage-API/General/ does not state ratelimits
                        'broker/subAccountApi': 1,
                        'broker/subAccount': 1,
                        'broker/subAccountApi/commission/futures': 1,
                        'broker/subAccountApi/commission/coinFutures': 1,
                        'broker/info': 1,
                        'broker/transfer': 1,
                        'broker/transfer/futures': 1,
                        'broker/rebate/recentRecord': 1,
                        'broker/rebate/historicalRecord': 1,
                        'broker/subAccount/bnbBurn/status': 1,
                        'broker/subAccount/depositHist': 1,
                        'broker/subAccount/spotSummary': 1,
                        'broker/subAccount/marginSummary': 1,
                        'broker/subAccount/futuresSummary': 1,
                        'broker/rebate/futures/recentRecord': 1,
                        'broker/subAccountApi/ipRestriction': 1,
                        'broker/universalTransfer': 1,
                        // v2 not supported yet
                        // GET /sapi/v2/broker/subAccount/futuresSummary
                        'account/apiRestrictions': 0.1,
                        // c2c / p2p
                        'c2c/orderMatch/listUserOrderHistory': 0.1,
                        // nft endpoints
                        'nft/history/transactions': 20.001, // Weight(UID): 3000 => cost = 0.006667 * 3000 = 20.001
                        'nft/history/deposit': 20.001,
                        'nft/history/withdraw': 20.001,
                        'nft/user/getAsset': 20.001,
                        'pay/transactions': 20.001, // Weight(UID): 3000 => cost = 0.006667 * 3000 = 20.001
                        'giftcard/verify': 0.1,
                    },
                    'post': {
                        'asset/dust': 0.06667, // Weight(UID): 10 => cost = 0.006667 * 10 = 0.06667
                        'asset/transfer': 0.1,
                        'asset/get-funding-asset': 0.1,
                        'account/disableFastWithdrawSwitch': 0.1,
                        'account/enableFastWithdrawSwitch': 0.1,
                        // 'account/apiRestrictions/ipRestriction': 1, discontinued
                        // 'account/apiRestrictions/ipRestriction/ipList': 1, discontinued
                        'capital/withdraw/apply': 0.1,
                        'margin/transfer': 1, // Weight(IP): 600 => cost = 0.1 * 600 = 60
                        'margin/loan': 20.001, // Weight(UID): 3000 => cost = 0.006667 * 3000 = 20.001
                        'margin/repay': 20.001,
                        'margin/order': 0.040002, // Weight(UID): 6 => cost = 0.006667 * 6 = 0.040002
                        'margin/order/oco': 0.040002,
                        // 'margin/isolated/create': 1, discontinued
                        'margin/isolated/transfer': 4.0002, // Weight(UID): 600 => cost = 0.006667 * 600 = 4.0002
                        'margin/isolated/account': 2.0001, // Weight(UID): 300 => cost = 0.006667 * 300 = 2.0001
                        'bnbBurn': 0.1,
                        'sub-account/margin/transfer': 4.0002, // Weight(UID): 600 => cost =  0.006667 * 600 = 4.0002
                        'sub-account/margin/enable': 0.1,
                        'sub-account/futures/enable': 0.1,
                        'sub-account/futures/transfer': 0.1,
                        'sub-account/futures/internalTransfer': 0.1,
                        'sub-account/transfer/subToSub': 0.1,
                        'sub-account/transfer/subToMaster': 0.1,
                        'sub-account/universalTransfer': 0.1,
                        'managed-subaccount/deposit': 0.1,
                        'managed-subaccount/withdraw': 0.1,
                        'userDataStream': 0.1,
                        'userDataStream/isolated': 0.1,
                        'futures/transfer': 0.1,
                        'futures/loan/borrow': 20.001, // Weight(UID): 3000 => cost = 0.006667 * 3000 = 20.001
                        'futures/loan/repay': 20.001,
                        'futures/loan/adjustCollateral': 20.001,
                        // lending
                        'lending/customizedFixed/purchase': 0.1,
                        'lending/daily/purchase': 0.1,
                        'lending/daily/redeem': 0.1,
                        // liquid swap endpoints
                        'bswap/liquidityAdd': 60, // Weight(UID): 1000 + (Additional: 1 request every 3 seconds =  0.333 requests per second) => cost = ( 1000 / rateLimit ) / 0.333 = 60.0000006
                        'bswap/liquidityRemove': 60, // Weight(UID): 1000 + (Additional: 1 request every three seconds)
                        'bswap/swap': 60, // Weight(UID): 1000 + (Additional: 1 request every three seconds)
                        'bswap/claimRewards': 6.667, // Weight(UID): 1000 => cost = 0.006667 * 1000 = 6.667
                        // leveraged token endpoints
                        'blvt/subscribe': 0.1,
                        'blvt/redeem': 0.1,
                        // brokerage API TODO: NO MENTION OF RATELIMITS IN BROKERAGE DOCS
                        'apiReferral/customization': 1,
                        'apiReferral/userCustomization': 1,
                        'apiReferral/rebate/historicalRecord': 1,
                        'apiReferral/kickback/historicalRecord': 1,
                        'broker/subAccount': 1,
                        'broker/subAccount/margin': 1,
                        'broker/subAccount/futures': 1,
                        'broker/subAccountApi': 1,
                        'broker/subAccountApi/permission': 1,
                        'broker/subAccountApi/commission': 1,
                        'broker/subAccountApi/commission/futures': 1,
                        'broker/subAccountApi/commission/coinFutures': 1,
                        'broker/transfer': 1,
                        'broker/transfer/futures': 1,
                        'broker/rebate/historicalRecord': 1,
                        'broker/subAccount/bnbBurn/spot': 1,
                        'broker/subAccount/bnbBurn/marginInterest': 1,
                        'broker/subAccount/blvt': 1,
                        'broker/subAccountApi/ipRestriction': 1,
                        'broker/subAccountApi/ipRestriction/ipList': 1,
                        'broker/universalTransfer': 1,
                        'broker/subAccountApi/permission/universalTransfer': 1,
                        'broker/subAccountApi/permission/vanillaOptions': 1,
                        //
                        'giftcard/createCode': 0.1,
                        'giftcard/redeemCode': 0.1,
                    },
                    'put': {
                        'userDataStream': 0.1,
                        'userDataStream/isolated': 0.1,
                    },
                    'delete': {
                        // 'account/apiRestrictions/ipRestriction/ipList': 1, discontinued
                        'margin/openOrders': 0.1,
                        'margin/order': 0.0066667, // Weight(UID): 1 => cost = 0.006667
                        'margin/orderList': 0.0066667,
                        'margin/isolated/account': 2.0001, // Weight(UID): 300 => cost =  0.006667 * 300 = 2.0001
                        'userDataStream': 0.1,
                        'userDataStream/isolated': 0.1,
                        // brokerage API TODO NO MENTION OF RATELIMIT IN BROKERAGE DOCS
                        'broker/subAccountApi': 1,
                        'broker/subAccountApi/ipRestriction/ipList': 1,
                    },
                },
                'sapiV3': {
                    'get': {
                        'sub-account/assets': 1,
                    },
                },
                // deprecated
                'wapi': {
                    'post': {
                        'withdraw': 1,
                        'sub-account/transfer': 1,
                    },
                    'get': {
                        'depositHistory': 1,
                        'withdrawHistory': 1,
                        'depositAddress': 1,
                        'accountStatus': 1,
                        'systemStatus': 1,
                        'apiTradingStatus': 1,
                        'userAssetDribbletLog': 1,
                        'tradeFee': 1,
                        'assetDetail': 1,
                        'sub-account/list': 1,
                        'sub-account/transfer/history': 1,
                        'sub-account/assets': 1,
                    },
                },
                'dapiPublic': {
                    'get': {
                        'ping': 1,
                        'time': 1,
                        'exchangeInfo': 1,
                        'depth': { 'cost': 2, 'byLimit': [ [ 50, 2 ], [ 100, 5 ], [ 500, 10 ], [ 1000, 20 ] ] },
                        'trades': 1,
                        'historicalTrades': 20,
                        'aggTrades': 20,
                        'premiumIndex': 10,
                        'fundingRate': 1,
                        'klines': { 'cost': 1, 'byLimit': [ [ 99, 1 ], [ 499, 2 ], [ 1000, 5 ], [ 10000, 10 ] ] },
                        'continuousKlines': { 'cost': 1, 'byLimit': [ [ 99, 1 ], [ 499, 2 ], [ 1000, 5 ], [ 10000, 10 ] ] },
                        'indexPriceKlines': { 'cost': 1, 'byLimit': [ [ 99, 1 ], [ 499, 2 ], [ 1000, 5 ], [ 10000, 10 ] ] },
                        'markPriceKlines': { 'cost': 1, 'byLimit': [ [ 99, 1 ], [ 499, 2 ], [ 1000, 5 ], [ 10000, 10 ] ] },
                        'ticker/24hr': { 'cost': 1, 'noSymbol': 40 },
                        'ticker/price': { 'cost': 1, 'noSymbol': 2 },
                        'ticker/bookTicker': { 'cost': 1, 'noSymbol': 2 },
                        'openInterest': 1,
                    },
                },
                'dapiData': {
                    'get': {
                        'openInterestHist': 1,
                        'topLongShortAccountRatio': 1,
                        'topLongShortPositionRatio': 1,
                        'globalLongShortAccountRatio': 1,
                        'takerBuySellVol': 1,
                        'basis': 1,
                    },
                },
                'dapiPrivate': {
                    'get': {
                        'positionSide/dual': 30,
                        'order': 1,
                        'openOrder': 1,
                        'openOrders': { 'cost': 1, 'noSymbol': 5 },
                        'allOrders': { 'cost': 20, 'noSymbol': 40 },
                        'balance': 1,
                        'account': 5,
                        'positionMargin/history': 1,
                        'positionRisk': 1,
                        'userTrades': { 'cost': 20, 'noSymbol': 40 },
                        'income': 20,
                        'leverageBracket': 1,
                        'forceOrders': { 'cost': 20, 'noSymbol': 50 },
                        'adlQuantile': 5,
                    },
                    'post': {
                        'positionSide/dual': 1,
                        'order': 4,
                        'batchOrders': 5,
                        'countdownCancelAll': 10,
                        'leverage': 1,
                        'marginType': 1,
                        'positionMargin': 1,
                        'listenKey': 1,
                    },
                    'put': {
                        'listenKey': 1,
                    },
                    'delete': {
                        'order': 1,
                        'allOpenOrders': 1,
                        'batchOrders': 5,
                        'listenKey': 1,
                    },
                },
                'dapiPrivateV2': {
                    'get': {
                        'leverageBracket': 1,
                    },
                },
                'fapiPublic': {
                    'get': {
                        'ping': 1,
                        'time': 1,
                        'exchangeInfo': 1,
                        'depth': { 'cost': 2, 'byLimit': [ [ 50, 2 ], [ 100, 5 ], [ 500, 10 ], [ 1000, 20 ] ] },
                        'trades': 1,
                        'historicalTrades': 20,
                        'aggTrades': 20,
                        'klines': { 'cost': 1, 'byLimit': [ [ 99, 1 ], [ 499, 2 ], [ 1000, 5 ], [ 10000, 10 ] ] },
                        'continuousKlines': { 'cost': 1, 'byLimit': [ [ 99, 1 ], [ 499, 2 ], [ 1000, 5 ], [ 10000, 10 ] ] },
                        'markPriceKlines': { 'cost': 1, 'byLimit': [ [ 99, 1 ], [ 499, 2 ], [ 1000, 5 ], [ 10000, 10 ] ] },
                        'indexPriceKlines': { 'cost': 1, 'byLimit': [ [ 99, 1 ], [ 499, 2 ], [ 1000, 5 ], [ 10000, 10 ] ] },
                        'fundingRate': 1,
                        'premiumIndex': 1,
                        'ticker/24hr': { 'cost': 1, 'noSymbol': 40 },
                        'ticker/price': { 'cost': 1, 'noSymbol': 2 },
                        'ticker/bookTicker': { 'cost': 1, 'noSymbol': 2 },
                        'openInterest': 1,
                        'indexInfo': 1,
                        'apiTradingStatus': { 'cost': 1, 'noSymbol': 10 },
                        'lvtKlines': 1,
                    },
                },
                'fapiData': {
                    'get': {
                        'openInterestHist': 1,
                        'topLongShortAccountRatio': 1,
                        'topLongShortPositionRatio': 1,
                        'globalLongShortAccountRatio': 1,
                        'takerlongshortRatio': 1,
                    },
                },
                'fapiPrivate': {
                    'get': {
                        'forceOrders': { 'cost': 20, 'noSymbol': 50 },
                        'allOrders': 5,
                        'openOrder': 1,
                        'openOrders': 1,
                        'order': 1,
                        'account': 5,
                        'balance': 5,
                        'leverageBracket': 1,
                        'positionMargin/history': 1,
                        'positionRisk': 5,
                        'positionSide/dual': 30,
                        'userTrades': 5,
                        'income': 30,
                        'commissionRate': 20,
                        'apiTradingStatus': 1,
                        'multiAssetsMargin': 30,
                        // broker endpoints
                        'apiReferral/ifNewUser': 1,
                        'apiReferral/customization': 1,
                        'apiReferral/userCustomization': 1,
                        'apiReferral/traderNum': 1,
                        'apiReferral/overview': 1,
                        'apiReferral/tradeVol': 1,
                        'apiReferral/rebateVol': 1,
                        'apiReferral/traderSummary': 1,
                        'adlQuantile': 5,
                    },
                    'post': {
                        'batchOrders': 5,
                        'positionSide/dual': 1,
                        'positionMargin': 1,
                        'marginType': 1,
                        'order': 4,
                        'leverage': 1,
                        'listenKey': 1,
                        'countdownCancelAll': 10,
                        'multiAssetsMargin': 1,
                        // broker endpoints
                        'apiReferral/customization': 1,
                        'apiReferral/userCustomization': 1,
                    },
                    'put': {
                        'listenKey': 1,
                    },
                    'delete': {
                        'batchOrders': 1,
                        'order': 1,
                        'allOpenOrders': 1,
                        'listenKey': 1,
                    },
                },
                'fapiPrivateV2': {
                    'get': {
                        'account': 1,
                        'balance': 1,
                        'positionRisk': 1,
                    },
                },
                'vapiPublic': {
                    'get': [
                        'ping',
                        'time',
                        'optionInfo',
                        'exchangeInfo',
                        'index',
                        'ticker',
                        'mark',
                        'depth',
                        'klines',
                        'trades',
                        'historicalTrades',
                    ],
                },
                'vapiPrivate': {
                    'get': [
                        'account',
                        'position',
                        'order',
                        'openOrders',
                        'historyOrders',
                        'userTrades',
                    ],
                    'post': [
                        'transfer',
                        'bill',
                        'order',
                        'batchOrders',
                        'userDataStream',
                    ],
                    'put': [
                        'userDataStream',
                    ],
                    'delete': [
                        'order',
                        'batchOrders',
                        'allOpenOrders',
                        'userDataStream',
                    ],
                },
                'public': {
                    'get': {
                        'ping': 1,
                        'time': 1,
                        'depth': { 'cost': 1, 'byLimit': [ [ 100, 1 ], [ 500, 5 ], [ 1000, 10 ], [ 5000, 50 ] ] },
                        'trades': 1,
                        'aggTrades': 1,
                        'historicalTrades': 5,
                        'klines': 1,
                        'ticker/24hr': { 'cost': 1, 'noSymbol': 40 },
                        'ticker/price': { 'cost': 1, 'noSymbol': 2 },
                        'ticker/bookTicker': { 'cost': 1, 'noSymbol': 2 },
                        'exchangeInfo': 10,
                    },
                    'put': {
                        'userDataStream': 1,
                    },
                    'post': {
                        'userDataStream': 1,
                    },
                    'delete': {
                        'userDataStream': 1,
                    },
                },
                'private': {
                    'get': {
                        'allOrderList': 10, // oco
                        'openOrderList': 3, // oco
                        'orderList': 2, // oco
                        'order': 2,
                        'openOrders': { 'cost': 3, 'noSymbol': 40 },
                        'allOrders': 10,
                        'account': 10,
                        'myTrades': 10,
                        'rateLimit/order': 20,
                    },
                    'post': {
                        'order/oco': 1,
                        'order': 1,
                        'order/test': 1,
                    },
                    'delete': {
                        'openOrders': 1, // added on 2020-04-25 for canceling all open orders per symbol
                        'orderList': 1, // oco
                        'order': 1,
                    },
                },
            },
            'fees': {
                'trading': {
                    'feeSide': 'get',
                    'tierBased': false,
                    'percentage': true,
                    'taker': this.parseNumber ('0.001'),
                    'maker': this.parseNumber ('0.001'),
                },
                'future': {
                    'trading': {
                        'feeSide': 'quote',
                        'tierBased': true,
                        'percentage': true,
                        'taker': this.parseNumber ('0.000400'),
                        'maker': this.parseNumber ('0.000200'),
                        'tiers': {
                            'taker': [
                                [ this.parseNumber ('0'), this.parseNumber ('0.000400') ],
                                [ this.parseNumber ('250'), this.parseNumber ('0.000400') ],
                                [ this.parseNumber ('2500'), this.parseNumber ('0.000350') ],
                                [ this.parseNumber ('7500'), this.parseNumber ('0.000320') ],
                                [ this.parseNumber ('22500'), this.parseNumber ('0.000300') ],
                                [ this.parseNumber ('50000'), this.parseNumber ('0.000270') ],
                                [ this.parseNumber ('100000'), this.parseNumber ('0.000250') ],
                                [ this.parseNumber ('200000'), this.parseNumber ('0.000220') ],
                                [ this.parseNumber ('400000'), this.parseNumber ('0.000200') ],
                                [ this.parseNumber ('750000'), this.parseNumber ('0.000170') ],
                            ],
                            'maker': [
                                [ this.parseNumber ('0'), this.parseNumber ('0.000200') ],
                                [ this.parseNumber ('250'), this.parseNumber ('0.000160') ],
                                [ this.parseNumber ('2500'), this.parseNumber ('0.000140') ],
                                [ this.parseNumber ('7500'), this.parseNumber ('0.000120') ],
                                [ this.parseNumber ('22500'), this.parseNumber ('0.000100') ],
                                [ this.parseNumber ('50000'), this.parseNumber ('0.000080') ],
                                [ this.parseNumber ('100000'), this.parseNumber ('0.000060') ],
                                [ this.parseNumber ('200000'), this.parseNumber ('0.000040') ],
                                [ this.parseNumber ('400000'), this.parseNumber ('0.000020') ],
                                [ this.parseNumber ('750000'), this.parseNumber ('0') ],
                            ],
                        },
                    },
                },
                'delivery': {
                    'trading': {
                        'feeSide': 'base',
                        'tierBased': true,
                        'percentage': true,
                        'taker': this.parseNumber ('0.000500'),
                        'maker': this.parseNumber ('0.000100'),
                        'tiers': {
                            'taker': [
                                [ this.parseNumber ('0'), this.parseNumber ('0.000500') ],
                                [ this.parseNumber ('250'), this.parseNumber ('0.000450') ],
                                [ this.parseNumber ('2500'), this.parseNumber ('0.000400') ],
                                [ this.parseNumber ('7500'), this.parseNumber ('0.000300') ],
                                [ this.parseNumber ('22500'), this.parseNumber ('0.000250') ],
                                [ this.parseNumber ('50000'), this.parseNumber ('0.000240') ],
                                [ this.parseNumber ('100000'), this.parseNumber ('0.000240') ],
                                [ this.parseNumber ('200000'), this.parseNumber ('0.000240') ],
                                [ this.parseNumber ('400000'), this.parseNumber ('0.000240') ],
                                [ this.parseNumber ('750000'), this.parseNumber ('0.000240') ],
                            ],
                            'maker': [
                                [ this.parseNumber ('0'), this.parseNumber ('0.000100') ],
                                [ this.parseNumber ('250'), this.parseNumber ('0.000080') ],
                                [ this.parseNumber ('2500'), this.parseNumber ('0.000050') ],
                                [ this.parseNumber ('7500'), this.parseNumber ('0.0000030') ],
                                [ this.parseNumber ('22500'), this.parseNumber ('0') ],
                                [ this.parseNumber ('50000'), this.parseNumber ('-0.000050') ],
                                [ this.parseNumber ('100000'), this.parseNumber ('-0.000060') ],
                                [ this.parseNumber ('200000'), this.parseNumber ('-0.000070') ],
                                [ this.parseNumber ('400000'), this.parseNumber ('-0.000080') ],
                                [ this.parseNumber ('750000'), this.parseNumber ('-0.000090') ],
                            ],
                        },
                    },
                },
                'option': {},
            },
            'commonCurrencies': {
                'BCC': 'BCC', // kept for backward-compatibility https://github.com/ccxt/ccxt/issues/4848
                'YOYO': 'YOYOW',
            },
            // exchange-specific options
            'options': {
                'fetchCurrencies': true, // this is a private call and it requires API keys
                // 'fetchTradesMethod': 'publicGetAggTrades', // publicGetTrades, publicGetHistoricalTrades
                'defaultTimeInForce': 'GTC', // 'GTC' = Good To Cancel (default), 'IOC' = Immediate Or Cancel
                'defaultType': 'spot', // 'spot', 'future', 'margin', 'delivery'
                'hasAlreadyAuthenticatedSuccessfully': false,
                'warnOnFetchOpenOrdersWithoutSymbol': true,
                // not an error
                // https://github.com/ccxt/ccxt/issues/11268
                // https://github.com/ccxt/ccxt/pull/11624
                // POST https://fapi.binance.com/fapi/v1/marginType 400 Bad Request
                // binanceusdm
                'throwMarginModeAlreadySet': false,
                'fetchPositions': 'positionRisk', // or 'account'
                'recvWindow': 5 * 1000, // 5 sec, binance default
                'timeDifference': 0, // the difference between system clock and Binance clock
                'adjustForTimeDifference': false, // controls the adjustment logic upon instantiation
                'newOrderRespType': {
                    'market': 'FULL', // 'ACK' for order id, 'RESULT' for full order or 'FULL' for order with fills
                    'limit': 'FULL', // we change it from 'ACK' by default to 'FULL' (returns immediately if limit is not hit)
                },
                'quoteOrderQty': true, // whether market orders support amounts in quote currency
                'broker': {
                    'spot': 'x-R4BD3S82',
                    'margin': 'x-R4BD3S82',
                    'future': 'x-xcKtGhcu',
                    'delivery': 'x-xcKtGhcu',
                },
                'accountsByType': {
                    'main': 'MAIN',
                    'spot': 'MAIN',
                    'funding': 'FUNDING',
                    'margin': 'MARGIN',
                    'future': 'UMFUTURE',
                    'delivery': 'CMFUTURE',
                    'mining': 'MINING',
                },
                'typesByAccount': {
                    'MAIN': 'spot',
                    'FUNDING': 'funding',
                    'MARGIN': 'margin',
                    'UMFUTURE': 'future',
                    'CMFUTURE': 'delivery',
                    'MINING': 'mining',
                },
                'networks': {
                    'ERC20': 'ETH',
                    'TRC20': 'TRX',
                    'BEP2': 'BNB',
                    'BEP20': 'BSC',
                    'OMNI': 'OMNI',
                    'EOS': 'EOS',
                    'SPL': 'SOL',
                },
                'reverseNetworks': {
                    'tronscan.org': 'TRC20',
                    'etherscan.io': 'ERC20',
                    'bscscan.com': 'BSC',
                    'explorer.binance.org': 'BEP2',
                    'bithomp.com': 'XRP',
                    'bloks.io': 'EOS',
                    'stellar.expert': 'XLM',
                    'blockchair.com/bitcoin': 'BTC',
                    'blockchair.com/bitcoin-cash': 'BCH',
                    'blockchair.com/ecash': 'XEC',
                    'explorer.litecoin.net': 'LTC',
                    'explorer.avax.network': 'AVAX',
                    'solscan.io': 'SOL',
                    'polkadot.subscan.io': 'DOT',
                    'dashboard.internetcomputer.org': 'ICP',
                    'explorer.chiliz.com': 'CHZ',
                    'cardanoscan.io': 'ADA',
                    'mainnet.theoan.com': 'AION',
                    'algoexplorer.io': 'ALGO',
                    'explorer.ambrosus.com': 'AMB',
                    'viewblock.io/zilliqa': 'ZIL',
                    'viewblock.io/arweave': 'AR',
                    'explorer.ark.io': 'ARK',
                    'atomscan.com': 'ATOM',
                    'www.mintscan.io': 'CTK',
                    'explorer.bitcoindiamond.org': 'BCD',
                    'btgexplorer.com': 'BTG',
                    'bts.ai': 'BTS',
                    'explorer.celo.org': 'CELO',
                    'explorer.nervos.org': 'CKB',
                    'cerebro.cortexlabs.ai': 'CTXC',
                    'chainz.cryptoid.info': 'VIA',
                    'explorer.dcrdata.org': 'DCR',
                    'digiexplorer.info': 'DGB',
                    'dock.subscan.io': 'DOCK',
                    'dogechain.info': 'DOGE',
                    'explorer.elrond.com': 'EGLD',
                    'blockscout.com': 'ETC',
                    'explore-fetchhub.fetch.ai': 'FET',
                    'filfox.info': 'FIL',
                    'fio.bloks.io': 'FIO',
                    'explorer.firo.org': 'FIRO',
                    'neoscan.io': 'NEO',
                    'ftmscan.com': 'FTM',
                    'explorer.gochain.io': 'GO',
                    'block.gxb.io': 'GXS',
                    'hash-hash.info': 'HBAR',
                    'www.hiveblockexplorer.com': 'HIVE',
                    'explorer.helium.com': 'HNT',
                    'tracker.icon.foundation': 'ICX',
                    'www.iostabc.com': 'IOST',
                    'explorer.iota.org': 'IOTA',
                    'iotexscan.io': 'IOTX',
                    'irishub.iobscan.io': 'IRIS',
                    'kava.mintscan.io': 'KAVA',
                    'scope.klaytn.com': 'KLAY',
                    'kmdexplorer.io': 'KMD',
                    'kusama.subscan.io': 'KSM',
                    'explorer.lto.network': 'LTO',
                    'polygonscan.com': 'POLYGON',
                    'explorer.ont.io': 'ONT',
                    'minaexplorer.com': 'MINA',
                    'nanolooker.com': 'NANO',
                    'explorer.nebulas.io': 'NAS',
                    'explorer.nbs.plus': 'NBS',
                    'explorer.nebl.io': 'NEBL',
                    'nulscan.io': 'NULS',
                    'nxscan.com': 'NXS',
                    'explorer.harmony.one': 'ONE',
                    'explorer.poa.network': 'POA',
                    'qtum.info': 'QTUM',
                    'explorer.rsk.co': 'RSK',
                    'www.oasisscan.com': 'ROSE',
                    'ravencoin.network': 'RVN',
                    'sc.tokenview.com': 'SC',
                    'secretnodes.com': 'SCRT',
                    'explorer.skycoin.com': 'SKY',
                    'steemscan.com': 'STEEM',
                    'explorer.stacks.co': 'STX',
                    'www.thetascan.io': 'THETA',
                    'scan.tomochain.com': 'TOMO',
                    'explore.vechain.org': 'VET',
                    'explorer.vite.net': 'VITE',
                    'www.wanscan.org': 'WAN',
                    'wavesexplorer.com': 'WAVES',
                    'wax.eosx.io': 'WAXP',
                    'waltonchain.pro': 'WTC',
                    'chain.nem.ninja': 'XEM',
                    'verge-blockchain.info': 'XVG',
                    'explorer.yoyow.org': 'YOYOW',
                    'explorer.zcha.in': 'ZEC',
                    'explorer.zensystem.io': 'ZEN',
                },
                'impliedNetworks': {
                    'ETH': { 'ERC20': 'ETH' },
                    'TRX': { 'TRC20': 'TRX' },
                },
                'legalMoney': {
                    'MXN': true,
                    'UGX': true,
                    'SEK': true,
                    'CHF': true,
                    'VND': true,
                    'AED': true,
                    'DKK': true,
                    'KZT': true,
                    'HUF': true,
                    'PEN': true,
                    'PHP': true,
                    'USD': true,
                    'TRY': true,
                    'EUR': true,
                    'NGN': true,
                    'PLN': true,
                    'BRL': true,
                    'ZAR': true,
                    'KES': true,
                    'ARS': true,
                    'RUB': true,
                    'AUD': true,
                    'NOK': true,
                    'CZK': true,
                    'GBP': true,
                    'UAH': true,
                    'GHS': true,
                    'HKD': true,
                    'CAD': true,
                    'INR': true,
                    'JPY': true,
                    'NZD': true,
                },
            },
            // https://binance-docs.github.io/apidocs/spot/en/#error-codes-2
            'exceptions': {
                'exact': {
                    'System is under maintenance.': OnMaintenance, // {"code":1,"msg":"System is under maintenance."}
                    'System abnormality': ExchangeError, // {"code":-1000,"msg":"System abnormality"}
                    'You are not authorized to execute this request.': PermissionDenied, // {"msg":"You are not authorized to execute this request."}
                    'API key does not exist': AuthenticationError,
                    'Order would trigger immediately.': OrderImmediatelyFillable,
                    'Stop price would trigger immediately.': OrderImmediatelyFillable, // {"code":-2010,"msg":"Stop price would trigger immediately."}
                    'Order would immediately match and take.': OrderImmediatelyFillable, // {"code":-2010,"msg":"Order would immediately match and take."}
                    'Account has insufficient balance for requested action.': InsufficientFunds,
                    'Rest API trading is not enabled.': ExchangeNotAvailable,
                    "You don't have permission.": PermissionDenied, // {"msg":"You don't have permission.","success":false}
                    'Market is closed.': ExchangeNotAvailable, // {"code":-1013,"msg":"Market is closed."}
                    'Too many requests. Please try again later.': DDoSProtection, // {"msg":"Too many requests. Please try again later.","success":false}
                    'This action disabled is on this account.': AccountSuspended, // {"code":-2010,"msg":"This action disabled is on this account."}
                    '-1000': ExchangeNotAvailable, // {"code":-1000,"msg":"An unknown error occured while processing the request."}
                    '-1001': ExchangeNotAvailable, // {"code":-1001,"msg":"'Internal error; unable to process your request. Please try again.'"}
                    '-1002': AuthenticationError, // {"code":-1002,"msg":"'You are not authorized to execute this request.'"}
                    '-1003': RateLimitExceeded, // {"code":-1003,"msg":"Too much request weight used, current limit is 1200 request weight per 1 MINUTE. Please use the websocket for live updates to avoid polling the API."}
                    '-1004': DDoSProtection, // {"code":-1004,"msg":"Server is busy, please wait and try again"}
                    '-1005': PermissionDenied, // {"code":-1005,"msg":"No such IP has been white listed"}
                    '-1006': BadResponse, // {"code":-1006,"msg":"An unexpected response was received from the message bus. Execution status unknown."}
                    '-1007': RequestTimeout, // {"code":-1007,"msg":"Timeout waiting for response from backend server. Send status unknown; execution status unknown."}
                    '-1010': BadResponse, // {"code":-1010,"msg":"ERROR_MSG_RECEIVED."}
                    '-1011': PermissionDenied, // {"code":-1011,"msg":"This IP cannot access this route."}
                    '-1013': InvalidOrder, // {"code":-1013,"msg":"createOrder -> 'invalid quantity'/'invalid price'/MIN_NOTIONAL"}
                    '-1014': InvalidOrder, // {"code":-1014,"msg":"Unsupported order combination."}
                    '-1015': RateLimitExceeded, // {"code":-1015,"msg":"'Too many new orders; current limit is %s orders per %s.'"}
                    '-1016': ExchangeNotAvailable, // {"code":-1016,"msg":"'This service is no longer available.',"}
                    '-1020': BadRequest, // {"code":-1020,"msg":"'This operation is not supported.'"}
                    '-1021': InvalidNonce, // {"code":-1021,"msg":"'your time is ahead of server'"}
                    '-1022': AuthenticationError, // {"code":-1022,"msg":"Signature for this request is not valid."}
                    '-1023': BadRequest, // {"code":-1023,"msg":"Start time is greater than end time."}
                    '-1099': AuthenticationError, // {"code":-1099,"msg":"Not found, authenticated, or authorized"}
                    '-1100': BadRequest, // {"code":-1100,"msg":"createOrder(symbol, 1, asdf) -> 'Illegal characters found in parameter 'price'"}
                    '-1101': BadRequest, // {"code":-1101,"msg":"Too many parameters; expected %s and received %s."}
                    '-1102': BadRequest, // {"code":-1102,"msg":"Param %s or %s must be sent, but both were empty"}
                    '-1103': BadRequest, // {"code":-1103,"msg":"An unknown parameter was sent."}
                    '-1104': BadRequest, // {"code":-1104,"msg":"Not all sent parameters were read, read 8 parameters but was sent 9"}
                    '-1105': BadRequest, // {"code":-1105,"msg":"Parameter %s was empty."}
                    '-1106': BadRequest, // {"code":-1106,"msg":"Parameter %s sent when not required."}
                    '-1108': BadRequest, // {"code":-1108,"msg":"Invalid asset."}
                    '-1109': AuthenticationError, // {"code":-1109,"msg":"Invalid account."}
                    '-1110': BadRequest, // {"code":-1110,"msg":"Invalid symbolType."}
                    '-1111': BadRequest, // {"code":-1111,"msg":"Precision is over the maximum defined for this asset."}
                    '-1112': InvalidOrder, // {"code":-1112,"msg":"No orders on book for symbol."}
                    '-1113': BadRequest, // {"code":-1113,"msg":"Withdrawal amount must be negative."}
                    '-1114': BadRequest, // {"code":-1114,"msg":"TimeInForce parameter sent when not required."}
                    '-1115': BadRequest, // {"code":-1115,"msg":"Invalid timeInForce."}
                    '-1116': BadRequest, // {"code":-1116,"msg":"Invalid orderType."}
                    '-1117': BadRequest, // {"code":-1117,"msg":"Invalid side."}
                    '-1118': BadRequest, // {"code":-1118,"msg":"New client order ID was empty."}
                    '-1119': BadRequest, // {"code":-1119,"msg":"Original client order ID was empty."}
                    '-1120': BadRequest, // {"code":-1120,"msg":"Invalid interval."}
                    '-1121': BadSymbol, // {"code":-1121,"msg":"Invalid symbol."}
                    '-1125': AuthenticationError, // {"code":-1125,"msg":"This listenKey does not exist."}
                    '-1127': BadRequest, // {"code":-1127,"msg":"More than %s hours between startTime and endTime."}
                    '-1128': BadRequest, // {"code":-1128,"msg":"{"code":-1128,"msg":"Combination of optional parameters invalid."}"}
                    '-1130': BadRequest, // {"code":-1130,"msg":"Data sent for paramter %s is not valid."}
                    '-1131': BadRequest, // {"code":-1131,"msg":"recvWindow must be less than 60000"}
                    '-1136': BadRequest, // {"code":-1136,"msg":"Invalid newOrderRespType"}
                    '-2008': AuthenticationError, // {"code":-2008,"msg":"Invalid Api-Key ID."}
                    '-2010': ExchangeError, // {"code":-2010,"msg":"generic error code for createOrder -> 'Account has insufficient balance for requested action.', {"code":-2010,"msg":"Rest API trading is not enabled."}, etc..."}
                    '-2011': OrderNotFound, // {"code":-2011,"msg":"cancelOrder(1, 'BTC/USDT') -> 'UNKNOWN_ORDER'"}
                    '-2013': OrderNotFound, // {"code":-2013,"msg":"fetchOrder (1, 'BTC/USDT') -> 'Order does not exist'"}
                    '-2014': AuthenticationError, // {"code":-2014,"msg":"API-key format invalid."}
                    '-2015': AuthenticationError, // {"code":-2015,"msg":"Invalid API-key, IP, or permissions for action."}
                    '-2016': BadRequest, // {"code":-2016,"msg":"No trading window could be found for the symbol. Try ticker/24hrs instead."}
                    '-2018': InsufficientFunds, // {"code":-2018,"msg":"Balance is insufficient"}
                    '-2019': InsufficientFunds, // {"code":-2019,"msg":"Margin is insufficient."}
                    '-2020': OrderNotFillable, // {"code":-2020,"msg":"Unable to fill."}
                    '-2021': OrderImmediatelyFillable, // {"code":-2021,"msg":"Order would immediately trigger."}
                    '-2022': InvalidOrder, // {"code":-2022,"msg":"ReduceOnly Order is rejected."}
                    '-2023': InsufficientFunds, // {"code":-2023,"msg":"User in liquidation mode now."}
                    '-2024': InsufficientFunds, // {"code":-2024,"msg":"Position is not sufficient."}
                    '-2025': InvalidOrder, // {"code":-2025,"msg":"Reach max open order limit."}
                    '-2026': InvalidOrder, // {"code":-2026,"msg":"This OrderType is not supported when reduceOnly."}
                    '-2027': InvalidOrder, // {"code":-2027,"msg":"Exceeded the maximum allowable position at current leverage."}
                    '-2028': InsufficientFunds, // {"code":-2028,"msg":"Leverage is smaller than permitted: insufficient margin balance"}
                    '-3000': ExchangeError, // {"code":-3000,"msg":"Internal server error."}
                    '-3001': AuthenticationError, // {"code":-3001,"msg":"Please enable 2FA first."}
                    '-3002': BadSymbol, // {"code":-3002,"msg":"We don't have this asset."}
                    '-3003': BadRequest, // {"code":-3003,"msg":"Margin account does not exist."}
                    '-3004': ExchangeError, // {"code":-3004,"msg":"Trade not allowed."}
                    '-3005': InsufficientFunds, // {"code":-3005,"msg":"Transferring out not allowed. Transfer out amount exceeds max amount."}
                    '-3006': InsufficientFunds, // {"code":-3006,"msg":"Your borrow amount has exceed maximum borrow amount."}
                    '-3007': ExchangeError, // {"code":-3007,"msg":"You have pending transaction, please try again later.."}
                    '-3008': InsufficientFunds, // {"code":-3008,"msg":"Borrow not allowed. Your borrow amount has exceed maximum borrow amount."}
                    '-3009': BadRequest, // {"code":-3009,"msg":"This asset are not allowed to transfer into margin account currently."}
                    '-3010': ExchangeError, // {"code":-3010,"msg":"Repay not allowed. Repay amount exceeds borrow amount."}
                    '-3011': BadRequest, // {"code":-3011,"msg":"Your input date is invalid."}
                    '-3012': ExchangeError, // {"code":-3012,"msg":"Borrow is banned for this asset."}
                    '-3013': BadRequest, // {"code":-3013,"msg":"Borrow amount less than minimum borrow amount."}
                    '-3014': AccountSuspended, // {"code":-3014,"msg":"Borrow is banned for this account."}
                    '-3015': ExchangeError, // {"code":-3015,"msg":"Repay amount exceeds borrow amount."}
                    '-3016': BadRequest, // {"code":-3016,"msg":"Repay amount less than minimum repay amount."}
                    '-3017': ExchangeError, // {"code":-3017,"msg":"This asset are not allowed to transfer into margin account currently."}
                    '-3018': AccountSuspended, // {"code":-3018,"msg":"Transferring in has been banned for this account."}
                    '-3019': AccountSuspended, // {"code":-3019,"msg":"Transferring out has been banned for this account."}
                    '-3020': InsufficientFunds, // {"code":-3020,"msg":"Transfer out amount exceeds max amount."}
                    '-3021': BadRequest, // {"code":-3021,"msg":"Margin account are not allowed to trade this trading pair."}
                    '-3022': AccountSuspended, // {"code":-3022,"msg":"You account's trading is banned."}
                    '-3023': BadRequest, // {"code":-3023,"msg":"You can't transfer out/place order under current margin level."}
                    '-3024': ExchangeError, // {"code":-3024,"msg":"The unpaid debt is too small after this repayment."}
                    '-3025': BadRequest, // {"code":-3025,"msg":"Your input date is invalid."}
                    '-3026': BadRequest, // {"code":-3026,"msg":"Your input param is invalid."}
                    '-3027': BadSymbol, // {"code":-3027,"msg":"Not a valid margin asset."}
                    '-3028': BadSymbol, // {"code":-3028,"msg":"Not a valid margin pair."}
                    '-3029': ExchangeError, // {"code":-3029,"msg":"Transfer failed."}
                    '-3036': AccountSuspended, // {"code":-3036,"msg":"This account is not allowed to repay."}
                    '-3037': ExchangeError, // {"code":-3037,"msg":"PNL is clearing. Wait a second."}
                    '-3038': BadRequest, // {"code":-3038,"msg":"Listen key not found."}
                    '-3041': InsufficientFunds, // {"code":-3041,"msg":"Balance is not enough"}
                    '-3042': BadRequest, // {"code":-3042,"msg":"PriceIndex not available for this margin pair."}
                    '-3043': BadRequest, // {"code":-3043,"msg":"Transferring in not allowed."}
                    '-3044': DDoSProtection, // {"code":-3044,"msg":"System busy."}
                    '-3045': ExchangeError, // {"code":-3045,"msg":"The system doesn't have enough asset now."}
                    '-3999': ExchangeError, // {"code":-3999,"msg":"This function is only available for invited users."}
                    '-4001': BadRequest, // {"code":-4001 ,"msg":"Invalid operation."}
                    '-4002': BadRequest, // {"code":-4002 ,"msg":"Invalid get."}
                    '-4003': BadRequest, // {"code":-4003 ,"msg":"Your input email is invalid."}
                    '-4004': AuthenticationError, // {"code":-4004,"msg":"You don't login or auth."}
                    '-4005': RateLimitExceeded, // {"code":-4005 ,"msg":"Too many new requests."}
                    '-4006': BadRequest, // {"code":-4006 ,"msg":"Support main account only."}
                    '-4007': BadRequest, // {"code":-4007 ,"msg":"Address validation is not passed."}
                    '-4008': BadRequest, // {"code":-4008 ,"msg":"Address tag validation is not passed."}
                    '-4010': BadRequest, // {"code":-4010 ,"msg":"White list mail has been confirmed."} // [TODO] possible bug: it should probably be "has not been confirmed"
                    '-4011': BadRequest, // {"code":-4011 ,"msg":"White list mail is invalid."}
                    '-4012': BadRequest, // {"code":-4012 ,"msg":"White list is not opened."}
                    '-4013': AuthenticationError, // {"code":-4013 ,"msg":"2FA is not opened."}
                    '-4014': PermissionDenied, // {"code":-4014 ,"msg":"Withdraw is not allowed within 2 min login."}
                    '-4015': ExchangeError, // {"code":-4015 ,"msg":"Withdraw is limited."}
                    '-4016': PermissionDenied, // {"code":-4016 ,"msg":"Within 24 hours after password modification, withdrawal is prohibited."}
                    '-4017': PermissionDenied, // {"code":-4017 ,"msg":"Within 24 hours after the release of 2FA, withdrawal is prohibited."}
                    '-4018': BadSymbol, // {"code":-4018,"msg":"We don't have this asset."}
                    '-4019': BadSymbol, // {"code":-4019,"msg":"Current asset is not open for withdrawal."}
                    '-4021': BadRequest, // {"code":-4021,"msg":"Asset withdrawal must be an %s multiple of %s."}
                    '-4022': BadRequest, // {"code":-4022,"msg":"Not less than the minimum pick-up quantity %s."}
                    '-4023': ExchangeError, // {"code":-4023,"msg":"Within 24 hours, the withdrawal exceeds the maximum amount."}
                    '-4024': InsufficientFunds, // {"code":-4024,"msg":"You don't have this asset."}
                    '-4025': InsufficientFunds, // {"code":-4025,"msg":"The number of hold asset is less than zero."}
                    '-4026': InsufficientFunds, // {"code":-4026,"msg":"You have insufficient balance."}
                    '-4027': ExchangeError, // {"code":-4027,"msg":"Failed to obtain tranId."}
                    '-4028': BadRequest, // {"code":-4028,"msg":"The amount of withdrawal must be greater than the Commission."}
                    '-4029': BadRequest, // {"code":-4029,"msg":"The withdrawal record does not exist."}
                    '-4030': ExchangeError, // {"code":-4030,"msg":"Confirmation of successful asset withdrawal. [TODO] possible bug in docs"}
                    '-4031': ExchangeError, // {"code":-4031,"msg":"Cancellation failed."}
                    '-4032': ExchangeError, // {"code":-4032,"msg":"Withdraw verification exception."}
                    '-4033': BadRequest, // {"code":-4033,"msg":"Illegal address."}
                    '-4034': ExchangeError, // {"code":-4034,"msg":"The address is suspected of fake."}
                    '-4035': PermissionDenied, // {"code":-4035,"msg":"This address is not on the whitelist. Please join and try again."}
                    '-4036': BadRequest, // {"code":-4036,"msg":"The new address needs to be withdrawn in {0} hours."}
                    '-4037': ExchangeError, // {"code":-4037,"msg":"Re-sending Mail failed."}
                    '-4038': ExchangeError, // {"code":-4038,"msg":"Please try again in 5 minutes."}
                    '-4039': BadRequest, // {"code":-4039,"msg":"The user does not exist."}
                    '-4040': BadRequest, // {"code":-4040,"msg":"This address not charged."}
                    '-4041': ExchangeError, // {"code":-4041,"msg":"Please try again in one minute."}
                    '-4042': ExchangeError, // {"code":-4042,"msg":"This asset cannot get deposit address again."}
                    '-4043': BadRequest, // {"code":-4043,"msg":"More than 100 recharge addresses were used in 24 hours."}
                    '-4044': BadRequest, // {"code":-4044,"msg":"This is a blacklist country."}
                    '-4045': ExchangeError, // {"code":-4045,"msg":"Failure to acquire assets."}
                    '-4046': AuthenticationError, // {"code":-4046,"msg":"Agreement not confirmed."}
                    '-4047': BadRequest, // {"code":-4047,"msg":"Time interval must be within 0-90 days"}
                    '-5001': BadRequest, // {"code":-5001,"msg":"Don't allow transfer to micro assets."}
                    '-5002': InsufficientFunds, // {"code":-5002,"msg":"You have insufficient balance."}
                    '-5003': InsufficientFunds, // {"code":-5003,"msg":"You don't have this asset."}
                    '-5004': BadRequest, // {"code":-5004,"msg":"The residual balances of %s have exceeded 0.001BTC, Please re-choose."}
                    '-5005': InsufficientFunds, // {"code":-5005,"msg":"The residual balances of %s is too low, Please re-choose."}
                    '-5006': BadRequest, // {"code":-5006,"msg":"Only transfer once in 24 hours."}
                    '-5007': BadRequest, // {"code":-5007,"msg":"Quantity must be greater than zero."}
                    '-5008': InsufficientFunds, // {"code":-5008,"msg":"Insufficient amount of returnable assets."}
                    '-5009': BadRequest, // {"code":-5009,"msg":"Product does not exist."}
                    '-5010': ExchangeError, // {"code":-5010,"msg":"Asset transfer fail."}
                    '-5011': BadRequest, // {"code":-5011,"msg":"future account not exists."}
                    '-5012': ExchangeError, // {"code":-5012,"msg":"Asset transfer is in pending."}
                    '-5013': InsufficientFunds, // {"code":-5013,"msg":"Asset transfer failed: insufficient balance""} // undocumented
                    '-5021': BadRequest, // {"code":-5021,"msg":"This parent sub have no relation"}
                    '-6001': BadRequest, // {"code":-6001,"msg":"Daily product not exists."}
                    '-6003': BadRequest, // {"code":-6003,"msg":"Product not exist or you don't have permission"}
                    '-6004': ExchangeError, // {"code":-6004,"msg":"Product not in purchase status"}
                    '-6005': InvalidOrder, // {"code":-6005,"msg":"Smaller than min purchase limit"}
                    '-6006': BadRequest, // {"code":-6006,"msg":"Redeem amount error"}
                    '-6007': BadRequest, // {"code":-6007,"msg":"Not in redeem time"}
                    '-6008': BadRequest, // {"code":-6008,"msg":"Product not in redeem status"}
                    '-6009': RateLimitExceeded, // {"code":-6009,"msg":"Request frequency too high"}
                    '-6011': BadRequest, // {"code":-6011,"msg":"Exceeding the maximum num allowed to purchase per user"}
                    '-6012': InsufficientFunds, // {"code":-6012,"msg":"Balance not enough"}
                    '-6013': ExchangeError, // {"code":-6013,"msg":"Purchasing failed"}
                    '-6014': BadRequest, // {"code":-6014,"msg":"Exceed up-limit allowed to purchased"}
                    '-6015': BadRequest, // {"code":-6015,"msg":"Empty request body"}
                    '-6016': BadRequest, // {"code":-6016,"msg":"Parameter err"}
                    '-6017': BadRequest, // {"code":-6017,"msg":"Not in whitelist"}
                    '-6018': BadRequest, // {"code":-6018,"msg":"Asset not enough"}
                    '-6019': AuthenticationError, // {"code":-6019,"msg":"Need confirm"}
                    '-6020': BadRequest, // {"code":-6020,"msg":"Project not exists"}
                    '-7001': BadRequest, // {"code":-7001,"msg":"Date range is not supported."}
                    '-7002': BadRequest, // {"code":-7002,"msg":"Data request type is not supported."}
                    '-10017': BadRequest, // {"code":-10017,"msg":"Repay amount should not be larger than liability."}
                    '-11008': InsufficientFunds, // {"code":-11008,"msg":"Exceeding the account's maximum borrowable limit."} // undocumented
                    '-12014': RateLimitExceeded, // {"code":-12014,"msg":"More than 1 request in 3 seconds"}
                    '-13000': BadRequest, // {"code":-13000,"msg":"Redeption of the token is forbiden now"}
                    '-13001': BadRequest, // {"code":-13001,"msg":"Exceeds individual 24h redemption limit of the token"}
                    '-13002': BadRequest, // {"code":-13002,"msg":"Exceeds total 24h redemption limit of the token"}
                    '-13003': BadRequest, // {"code":-13003,"msg":"Subscription of the token is forbiden now"}
                    '-13004': BadRequest, // {"code":-13004,"msg":"Exceeds individual 24h subscription limit of the token"}
                    '-13005': BadRequest, // {"code":-13005,"msg":"Exceeds total 24h subscription limit of the token"}
                    '-13006': InvalidOrder, // {"code":-13006,"msg":"Subscription amount is too small"}
                    '-13007': AuthenticationError, // {"code":-13007,"msg":"The Agreement is not signed"}
                    '100001003': BadRequest, // {"code":100001003,"msg":"Verification failed"} // undocumented
                },
                'broad': {
                    'has no operation privilege': PermissionDenied,
                    'MAX_POSITION': InvalidOrder, // {"code":-2010,"msg":"Filter failure: MAX_POSITION"}
                },
            },
        });
    }

    costToPrecision (symbol, cost) {
        return this.decimalToPrecision (cost, TRUNCATE, this.markets[symbol]['precision']['quote'], this.precisionMode, this.paddingMode);
    }

    currencyToPrecision (currency, fee) {
        // info is available in currencies only if the user has configured his api keys
        if (this.safeValue (this.currencies[currency], 'precision') !== undefined) {
            return this.decimalToPrecision (fee, TRUNCATE, this.currencies[currency]['precision'], this.precisionMode, this.paddingMode);
        } else {
            return this.numberToString (fee);
        }
    }

    nonce () {
        return this.milliseconds () - this.options['timeDifference'];
    }

    async fetchTime (params = {}) {
        const defaultType = this.safeString2 (this.options, 'fetchTime', 'defaultType', 'spot');
        const type = this.safeString (params, 'type', defaultType);
        const query = this.omit (params, 'type');
        let method = 'publicGetTime';
        if (type === 'future') {
            method = 'fapiPublicGetTime';
        } else if (type === 'delivery') {
            method = 'dapiPublicGetTime';
        }
        const response = await this[method] (query);
        return this.safeInteger (response, 'serverTime');
    }

    async fetchCurrencies (params = {}) {
        const fetchCurrenciesEnabled = this.safeValue (this.options, 'fetchCurrencies');
        if (!fetchCurrenciesEnabled) {
            return undefined;
        }
        // this endpoint requires authentication
        // while fetchCurrencies is a public API method by design
        // therefore we check the keys here
        // and fallback to generating the currencies from the markets
        if (!this.checkRequiredCredentials (false)) {
            return undefined;
        }
        // sandbox/testnet does not support sapi endpoints
        const apiBackup = this.safeString (this.urls, 'apiBackup');
        if (apiBackup !== undefined) {
            return undefined;
        }
        const response = await this.sapiGetCapitalConfigGetall (params);
        const result = {};
        for (let i = 0; i < response.length; i++) {
            //
            //     {
            //         coin: 'LINK',
            //         depositAllEnable: true,
            //         withdrawAllEnable: true,
            //         name: 'ChainLink',
            //         free: '0.06168',
            //         locked: '0',
            //         freeze: '0',
            //         withdrawing: '0',
            //         ipoing: '0',
            //         ipoable: '0',
            //         storage: '0',
            //         isLegalMoney: false,
            //         trading: true,
            //         networkList: [
            //             {
            //                 network: 'BNB',
            //                 coin: 'LINK',
            //                 withdrawIntegerMultiple: '0',
            //                 isDefault: false,
            //                 depositEnable: true,
            //                 withdrawEnable: true,
            //                 depositDesc: '',
            //                 withdrawDesc: '',
            //                 specialTips: 'Both a MEMO and an Address are required to successfully deposit your LINK BEP2 tokens to Binance.',
            //                 name: 'BEP2',
            //                 resetAddressStatus: false,
            //                 addressRegex: '^(bnb1)[0-9a-z]{38}$',
            //                 memoRegex: '^[0-9A-Za-z\\-_]{1,120}$',
            //                 withdrawFee: '0.002',
            //                 withdrawMin: '0.01',
            //                 withdrawMax: '9999999',
            //                 minConfirm: 1,
            //                 unLockConfirm: 0
            //             },
            //             {
            //                 network: 'BSC',
            //                 coin: 'LINK',
            //                 withdrawIntegerMultiple: '0.00000001',
            //                 isDefault: false,
            //                 depositEnable: true,
            //                 withdrawEnable: true,
            //                 depositDesc: '',
            //                 withdrawDesc: '',
            //                 specialTips: '',
            //                 name: 'BEP20 (BSC)',
            //                 resetAddressStatus: false,
            //                 addressRegex: '^(0x)[0-9A-Fa-f]{40}$',
            //                 memoRegex: '',
            //                 withdrawFee: '0.005',
            //                 withdrawMin: '0.01',
            //                 withdrawMax: '9999999',
            //                 minConfirm: 15,
            //                 unLockConfirm: 0
            //             },
            //             {
            //                 network: 'ETH',
            //                 coin: 'LINK',
            //                 withdrawIntegerMultiple: '0.00000001',
            //                 isDefault: true,
            //                 depositEnable: true,
            //                 withdrawEnable: true,
            //                 depositDesc: '',
            //                 withdrawDesc: '',
            //                 name: 'ERC20',
            //                 resetAddressStatus: false,
            //                 addressRegex: '^(0x)[0-9A-Fa-f]{40}$',
            //                 memoRegex: '',
            //                 withdrawFee: '0.34',
            //                 withdrawMin: '0.68',
            //                 withdrawMax: '0',
            //                 minConfirm: 12,
            //                 unLockConfirm: 0
            //             }
            //         ]
            //     }
            //
            const entry = response[i];
            const id = this.safeString (entry, 'coin');
            const name = this.safeString (entry, 'name');
            const code = this.safeCurrencyCode (id);
            const precision = undefined;
            let isWithdrawEnabled = true;
            let isDepositEnabled = true;
            const networkList = this.safeValue (entry, 'networkList', []);
            const fees = {};
            let fee = undefined;
            for (let j = 0; j < networkList.length; j++) {
                const networkItem = networkList[j];
                const network = this.safeString (networkItem, 'network');
                // const name = this.safeString (networkItem, 'name');
                const withdrawFee = this.safeNumber (networkItem, 'withdrawFee');
                const depositEnable = this.safeValue (networkItem, 'depositEnable');
                const withdrawEnable = this.safeValue (networkItem, 'withdrawEnable');
                isDepositEnabled = isDepositEnabled || depositEnable;
                isWithdrawEnabled = isWithdrawEnabled || withdrawEnable;
                fees[network] = withdrawFee;
                const isDefault = this.safeValue (networkItem, 'isDefault');
                if (isDefault || (fee === undefined)) {
                    fee = withdrawFee;
                }
            }
            const trading = this.safeValue (entry, 'trading');
            const active = (isWithdrawEnabled && isDepositEnabled && trading);
            result[code] = {
                'id': id,
                'name': name,
                'code': code,
                'precision': precision,
                'info': entry,
                'active': active,
                'deposit': isDepositEnabled,
                'withdraw': isWithdrawEnabled,
                'networks': networkList,
                'fee': fee,
                'fees': fees,
                'limits': this.limits,
            };
        }
        return result;
    }

    async fetchMarkets (params = {}) {
        const defaultType = this.safeString2 (this.options, 'fetchMarkets', 'defaultType', 'spot');
        const type = this.safeString (params, 'type', defaultType);
        const query = this.omit (params, 'type');
        if ((type !== 'spot') && (type !== 'future') && (type !== 'margin') && (type !== 'delivery')) {
            throw new ExchangeError (this.id + " does not support '" + type + "' type, set exchange.options['defaultType'] to 'spot', 'margin', 'delivery' or 'future'"); // eslint-disable-line quotes
        }
        let method = 'publicGetExchangeInfo';
        if (type === 'future') {
            method = 'fapiPublicGetExchangeInfo';
        } else if (type === 'delivery') {
            method = 'dapiPublicGetExchangeInfo';
        }
        const response = await this[method] (query);
        //
        // spot / margin
        //
        //     {
        //         "timezone":"UTC",
        //         "serverTime":1575416692969,
        //         "rateLimits":[
        //             {"rateLimitType":"REQUEST_WEIGHT","interval":"MINUTE","intervalNum":1,"limit":1200},
        //             {"rateLimitType":"ORDERS","interval":"SECOND","intervalNum":10,"limit":100},
        //             {"rateLimitType":"ORDERS","interval":"DAY","intervalNum":1,"limit":200000}
        //         ],
        //         "exchangeFilters":[],
        //         "symbols":[
        //             {
        //                 "symbol":"ETHBTC",
        //                 "status":"TRADING",
        //                 "baseAsset":"ETH",
        //                 "baseAssetPrecision":8,
        //                 "quoteAsset":"BTC",
        //                 "quotePrecision":8,
        //                 "baseCommissionPrecision":8,
        //                 "quoteCommissionPrecision":8,
        //                 "orderTypes":["LIMIT","LIMIT_MAKER","MARKET","STOP_LOSS_LIMIT","TAKE_PROFIT_LIMIT"],
        //                 "icebergAllowed":true,
        //                 "ocoAllowed":true,
        //                 "quoteOrderQtyMarketAllowed":true,
        //                 "allowTrailingStop":false,
        //                 "isSpotTradingAllowed":true,
        //                 "isMarginTradingAllowed":true,
        //                 "filters":[
        //                     {"filterType":"PRICE_FILTER","minPrice":"0.00000100","maxPrice":"100000.00000000","tickSize":"0.00000100"},
        //                     {"filterType":"PERCENT_PRICE","multiplierUp":"5","multiplierDown":"0.2","avgPriceMins":5},
        //                     {"filterType":"LOT_SIZE","minQty":"0.00100000","maxQty":"100000.00000000","stepSize":"0.00100000"},
        //                     {"filterType":"MIN_NOTIONAL","minNotional":"0.00010000","applyToMarket":true,"avgPriceMins":5},
        //                     {"filterType":"ICEBERG_PARTS","limit":10},
        //                     {"filterType":"MARKET_LOT_SIZE","minQty":"0.00000000","maxQty":"63100.00000000","stepSize":"0.00000000"},
        //                     {"filterType":"MAX_NUM_ORDERS","maxNumOrders":200},
        //                     {"filterType":"MAX_NUM_ALGO_ORDERS","maxNumAlgoOrders":5}
        //                 ],
        //                 "permissions":["SPOT","MARGIN"]}
        //             },
        //         ],
        //     }
        //
        // futures/usdt-margined (fapi)
        //
        //     {
        //         "timezone":"UTC",
        //         "serverTime":1575417244353,
        //         "rateLimits":[
        //             {"rateLimitType":"REQUEST_WEIGHT","interval":"MINUTE","intervalNum":1,"limit":1200},
        //             {"rateLimitType":"ORDERS","interval":"MINUTE","intervalNum":1,"limit":1200}
        //         ],
        //         "exchangeFilters":[],
        //         "symbols":[
        //             {
        //                 "symbol":"BTCUSDT",
        //                 "status":"TRADING",
        //                 "maintMarginPercent":"2.5000",
        //                 "requiredMarginPercent":"5.0000",
        //                 "baseAsset":"BTC",
        //                 "quoteAsset":"USDT",
        //                 "pricePrecision":2,
        //                 "quantityPrecision":3,
        //                 "baseAssetPrecision":8,
        //                 "quotePrecision":8,
        //                 "filters":[
        //                     {"minPrice":"0.01","maxPrice":"100000","filterType":"PRICE_FILTER","tickSize":"0.01"},
        //                     {"stepSize":"0.001","filterType":"LOT_SIZE","maxQty":"1000","minQty":"0.001"},
        //                     {"stepSize":"0.001","filterType":"MARKET_LOT_SIZE","maxQty":"1000","minQty":"0.001"},
        //                     {"limit":200,"filterType":"MAX_NUM_ORDERS"},
        //                     {"multiplierDown":"0.8500","multiplierUp":"1.1500","multiplierDecimal":"4","filterType":"PERCENT_PRICE"}
        //                 ],
        //                 "orderTypes":["LIMIT","MARKET","STOP"],
        //                 "timeInForce":["GTC","IOC","FOK","GTX"]
        //             }
        //         ]
        //     }
        //
        // delivery/coin-margined (dapi)
        //
        //     {
        //         "timezone": "UTC",
        //         "serverTime": 1597667052958,
        //         "rateLimits": [
        //             {"rateLimitType":"REQUEST_WEIGHT","interval":"MINUTE","intervalNum":1,"limit":6000},
        //             {"rateLimitType":"ORDERS","interval":"MINUTE","intervalNum":1,"limit":6000}
        //         ],
        //         "exchangeFilters": [],
        //         "symbols": [
        //             {
        //                 "symbol": "BTCUSD_200925",
        //                 "pair": "BTCUSD",
        //                 "contractType": "CURRENT_QUARTER",
        //                 "deliveryDate": 1601020800000,
        //                 "onboardDate": 1590739200000,
        //                 "contractStatus": "TRADING",
        //                 "contractSize": 100,
        //                 "marginAsset": "BTC",
        //                 "maintMarginPercent": "2.5000",
        //                 "requiredMarginPercent": "5.0000",
        //                 "baseAsset": "BTC",
        //                 "quoteAsset": "USD",
        //                 "pricePrecision": 1,
        //                 "quantityPrecision": 0,
        //                 "baseAssetPrecision": 8,
        //                 "quotePrecision": 8,
        //                 "equalQtyPrecision": 4,
        //                 "filters": [
        //                     {"minPrice":"0.1","maxPrice":"100000","filterType":"PRICE_FILTER","tickSize":"0.1"},
        //                     {"stepSize":"1","filterType":"LOT_SIZE","maxQty":"100000","minQty":"1"},
        //                     {"stepSize":"0","filterType":"MARKET_LOT_SIZE","maxQty":"100000","minQty":"1"},
        //                     {"limit":200,"filterType":"MAX_NUM_ORDERS"},
        //                     {"multiplierDown":"0.9500","multiplierUp":"1.0500","multiplierDecimal":"4","filterType":"PERCENT_PRICE"}
        //                 ],
        //                 "orderTypes": ["LIMIT","MARKET","STOP","STOP_MARKET","TAKE_PROFIT","TAKE_PROFIT_MARKET","TRAILING_STOP_MARKET"],
        //                 "timeInForce": ["GTC","IOC","FOK","GTX"]
        //             },
        //             {
        //                 "symbol": "BTCUSD_PERP",
        //                 "pair": "BTCUSD",
        //                 "contractType": "PERPETUAL",
        //                 "deliveryDate": 4133404800000,
        //                 "onboardDate": 1596006000000,
        //                 "contractStatus": "TRADING",
        //                 "contractSize": 100,
        //                 "marginAsset": "BTC",
        //                 "maintMarginPercent": "2.5000",
        //                 "requiredMarginPercent": "5.0000",
        //                 "baseAsset": "BTC",
        //                 "quoteAsset": "USD",
        //                 "pricePrecision": 1,
        //                 "quantityPrecision": 0,
        //                 "baseAssetPrecision": 8,
        //                 "quotePrecision": 8,
        //                 "equalQtyPrecision": 4,
        //                 "filters": [
        //                     {"minPrice":"0.1","maxPrice":"100000","filterType":"PRICE_FILTER","tickSize":"0.1"},
        //                     {"stepSize":"1","filterType":"LOT_SIZE","maxQty":"100000","minQty":"1"},
        //                     {"stepSize":"1","filterType":"MARKET_LOT_SIZE","maxQty":"100000","minQty":"1"},
        //                     {"limit":200,"filterType":"MAX_NUM_ORDERS"},
        //                     {"multiplierDown":"0.8500","multiplierUp":"1.1500","multiplierDecimal":"4","filterType":"PERCENT_PRICE"}
        //                 ],
        //                 "orderTypes": ["LIMIT","MARKET","STOP","STOP_MARKET","TAKE_PROFIT","TAKE_PROFIT_MARKET","TRAILING_STOP_MARKET"],
        //                 "timeInForce": ["GTC","IOC","FOK","GTX"]
        //             }
        //         ]
        //     }
        //
        if (this.options['adjustForTimeDifference']) {
            await this.loadTimeDifference ();
        }
        const markets = this.safeValue (response, 'symbols', []);
        const result = [];
        for (let i = 0; i < markets.length; i++) {
            const market = markets[i];
            const spot = (type === 'spot');
            const future = (type === 'future');
            const delivery = (type === 'delivery');
            const id = this.safeString (market, 'symbol');
            const lowercaseId = this.safeStringLower (market, 'symbol');
            const baseId = this.safeString (market, 'baseAsset');
            const quoteId = this.safeString (market, 'quoteAsset');
            const settleId = this.safeString (market, 'marginAsset');
            const base = this.safeCurrencyCode (baseId);
            const quote = this.safeCurrencyCode (quoteId);
            const settle = this.safeCurrencyCode (settleId);
            const contract = future || delivery;
            const contractType = this.safeString (market, 'contractType');
            const idSymbol = contract && (contractType !== 'PERPETUAL');
            let symbol = undefined;
            let expiry = undefined;
            if (idSymbol) {
                symbol = id;
                expiry = this.safeInteger (market, 'deliveryDate');
            } else {
                symbol = base + '/' + quote;
            }
            const filters = this.safeValue (market, 'filters', []);
            const filtersByType = this.indexBy (filters, 'filterType');
            const status = this.safeString2 (market, 'status', 'contractStatus');
            let contractSize = undefined;
            let fees = this.fees;
            if (contract) {
                contractSize = this.safeNumber (market, 'contractSize', this.parseNumber ('1'));
                fees = this.fees[type];
            }
            let active = (status === 'TRADING');
            if (spot) {
                const permissions = this.safeValue (market, 'permissions', []);
                for (let j = 0; j < permissions.length; j++) {
                    if (permissions[j] === 'TRD_GRP_003') {
                        active = false;
                        break;
                    }
                }
            }
            const isMarginTradingAllowed = this.safeValue (market, 'isMarginTradingAllowed', false);
            const entry = {
                'id': id,
                'lowercaseId': lowercaseId,
                'symbol': symbol,
                'base': base,
                'quote': quote,
                'settle': settle,
                'baseId': baseId,
                'quoteId': quoteId,
                'settleId': settleId,
                'type': type,
                'spot': spot,
                'margin': spot && isMarginTradingAllowed,
                'swap': future,
                'future': future,
                'delivery': delivery,
                'option': false,
                'active': active,
                'contract': contract,
                'linear': contract ? future : undefined,
                'inverse': contract ? delivery : undefined,
                'taker': fees['trading']['taker'],
                'maker': fees['trading']['maker'],
                'contractSize': contractSize,
                'expiry': expiry,
                'expiryDatetime': this.iso8601 (expiry),
                'strike': undefined,
                'optionType': undefined,
                'precision': {
                    'amount': this.safeInteger (market, 'quantityPrecision'),
                    'price': this.safeInteger (market, 'pricePrecision'),
                    'base': this.safeInteger (market, 'baseAssetPrecision'),
                    'quote': this.safeInteger (market, 'quotePrecision'),
                },
                'limits': {
                    'leverage': {
                        'min': undefined,
                        'max': undefined,
                    },
                    'amount': {
                        'min': undefined,
                        'max': undefined,
                    },
                    'price': {
                        'min': undefined,
                        'max': undefined,
                    },
                    'cost': {
                        'min': undefined,
                        'max': undefined,
                    },
                },
                'info': market,
            };
            if ('PRICE_FILTER' in filtersByType) {
                const filter = this.safeValue (filtersByType, 'PRICE_FILTER', {});
                const tickSize = this.safeString (filter, 'tickSize');
                entry['precision']['price'] = this.precisionFromString (tickSize);
                // PRICE_FILTER reports zero values for maxPrice
                // since they updated filter types in November 2018
                // https://github.com/ccxt/ccxt/issues/4286
                // therefore limits['price']['max'] doesn't have any meaningful value except undefined
                entry['limits']['price'] = {
                    'min': this.safeNumber (filter, 'minPrice'),
                    'max': this.safeNumber (filter, 'maxPrice'),
                };
                entry['precision']['price'] = this.precisionFromString (filter['tickSize']);
            }
            if ('LOT_SIZE' in filtersByType) {
                const filter = this.safeValue (filtersByType, 'LOT_SIZE', {});
                const stepSize = this.safeString (filter, 'stepSize');
                entry['precision']['amount'] = this.precisionFromString (stepSize);
                entry['limits']['amount'] = {
                    'min': this.safeNumber (filter, 'minQty'),
                    'max': this.safeNumber (filter, 'maxQty'),
                };
            }
            if ('MARKET_LOT_SIZE' in filtersByType) {
                const filter = this.safeValue (filtersByType, 'MARKET_LOT_SIZE', {});
                entry['limits']['market'] = {
                    'min': this.safeNumber (filter, 'minQty'),
                    'max': this.safeNumber (filter, 'maxQty'),
                };
            }
            if ('MIN_NOTIONAL' in filtersByType) {
                const filter = this.safeValue (filtersByType, 'MIN_NOTIONAL', {});
                entry['limits']['cost']['min'] = this.safeNumber2 (filter, 'minNotional', 'notional');
            }
            result.push (entry);
        }
        return result;
    }

    parseBalance (response, type = undefined) {
        const result = {
            'info': response,
        };
        let timestamp = undefined;
        if ((type === 'spot') || (type === 'margin')) {
            timestamp = this.safeInteger (response, 'updateTime');
            const balances = this.safeValue2 (response, 'balances', 'userAssets', []);
            for (let i = 0; i < balances.length; i++) {
                const balance = balances[i];
                const currencyId = this.safeString (balance, 'asset');
                const code = this.safeCurrencyCode (currencyId);
                const account = this.account ();
                account['free'] = this.safeString (balance, 'free');
                account['used'] = this.safeString (balance, 'locked');
                result[code] = account;
            }
        } else if (type === 'savings') {
            const positionAmountVos = this.safeValue (response, 'positionAmountVos');
            for (let i = 0; i < positionAmountVos.length; i++) {
                const entry = positionAmountVos[i];
                const currencyId = this.safeString (entry, 'asset');
                const code = this.safeCurrencyCode (currencyId);
                const account = this.account ();
                const usedAndTotal = this.safeString (entry, 'amount');
                account['total'] = usedAndTotal;
                account['used'] = usedAndTotal;
                result[code] = account;
            }
        } else if (type === 'funding') {
            for (let i = 0; i < response.length; i++) {
                const entry = response[i];
                const account = this.account ();
                const currencyId = this.safeString (entry, 'asset');
                const code = this.safeCurrencyCode (currencyId);
                account['free'] = this.safeString (entry, 'free');
                const frozen = this.safeString (entry, 'freeze');
                const withdrawing = this.safeString (entry, 'withdrawing');
                const locked = this.safeString (entry, 'locked');
                account['used'] = Precise.stringAdd (frozen, Precise.stringAdd (locked, withdrawing));
                result[code] = account;
            }
        } else {
            let balances = response;
            if (!Array.isArray (response)) {
                balances = this.safeValue (response, 'assets', []);
            }
            for (let i = 0; i < balances.length; i++) {
                const balance = balances[i];
                const currencyId = this.safeString (balance, 'asset');
                const code = this.safeCurrencyCode (currencyId);
                const account = this.account ();
                account['free'] = this.safeString (balance, 'availableBalance');
                account['used'] = this.safeString (balance, 'initialMargin');
                account['total'] = this.safeString2 (balance, 'marginBalance', 'balance');
                result[code] = account;
            }
        }
        result['timestamp'] = timestamp;
        result['datetime'] = this.iso8601 (timestamp);
        return this.safeBalance (result);
    }

    async fetchBalance (params = {}) {
        await this.loadMarkets ();
        const defaultType = this.safeString2 (this.options, 'fetchBalance', 'defaultType', 'spot');
        const type = this.safeString (params, 'type', defaultType);
        let method = 'privateGetAccount';
        if (type === 'future') {
            const options = this.safeValue (this.options, type, {});
            const fetchBalanceOptions = this.safeValue (options, 'fetchBalance', {});
            method = this.safeString (fetchBalanceOptions, 'method', 'fapiPrivateV2GetAccount');
        } else if (type === 'delivery') {
            const options = this.safeValue (this.options, type, {});
            const fetchBalanceOptions = this.safeValue (options, 'fetchBalance', {});
            method = this.safeString (fetchBalanceOptions, 'method', 'dapiPrivateGetAccount');
        } else if (type === 'margin') {
            method = 'sapiGetMarginAccount';
        } else if (type === 'savings') {
            method = 'sapiGetLendingUnionAccount';
        } else if (type === 'funding') {
            method = 'sapiPostAssetGetFundingAsset';
        }
        const query = this.omit (params, 'type');
        const response = await this[method] (query);
        //
        // spot
        //
        //     {
        //         makerCommission: 10,
        //         takerCommission: 10,
        //         buyerCommission: 0,
        //         sellerCommission: 0,
        //         canTrade: true,
        //         canWithdraw: true,
        //         canDeposit: true,
        //         updateTime: 1575357359602,
        //         accountType: "MARGIN",
        //         balances: [
        //             { asset: "BTC", free: "0.00219821", locked: "0.00000000"  },
        //         ]
        //     }
        //
        // margin
        //
        //     {
        //         "borrowEnabled":true,
        //         "marginLevel":"999.00000000",
        //         "totalAssetOfBtc":"0.00000000",
        //         "totalLiabilityOfBtc":"0.00000000",
        //         "totalNetAssetOfBtc":"0.00000000",
        //         "tradeEnabled":true,
        //         "transferEnabled":true,
        //         "userAssets":[
        //             {"asset":"MATIC","borrowed":"0.00000000","free":"0.00000000","interest":"0.00000000","locked":"0.00000000","netAsset":"0.00000000"},
        //             {"asset":"VET","borrowed":"0.00000000","free":"0.00000000","interest":"0.00000000","locked":"0.00000000","netAsset":"0.00000000"},
        //             {"asset":"USDT","borrowed":"0.00000000","free":"0.00000000","interest":"0.00000000","locked":"0.00000000","netAsset":"0.00000000"}
        //         ],
        //     }
        //
        // futures (fapi)
        //
        //     fapiPrivateGetAccount
        //
        //     {
        //         "feeTier":0,
        //         "canTrade":true,
        //         "canDeposit":true,
        //         "canWithdraw":true,
        //         "updateTime":0,
        //         "totalInitialMargin":"0.00000000",
        //         "totalMaintMargin":"0.00000000",
        //         "totalWalletBalance":"4.54000000",
        //         "totalUnrealizedProfit":"0.00000000",
        //         "totalMarginBalance":"4.54000000",
        //         "totalPositionInitialMargin":"0.00000000",
        //         "totalOpenOrderInitialMargin":"0.00000000",
        //         "maxWithdrawAmount":"4.54000000",
        //         "assets":[
        //             {
        //                 "asset":"USDT",
        //                 "walletBalance":"4.54000000",
        //                 "unrealizedProfit":"0.00000000",
        //                 "marginBalance":"4.54000000",
        //                 "maintMargin":"0.00000000",
        //                 "initialMargin":"0.00000000",
        //                 "positionInitialMargin":"0.00000000",
        //                 "openOrderInitialMargin":"0.00000000",
        //                 "maxWithdrawAmount":"4.54000000"
        //             }
        //         ],
        //         "positions":[
        //             {
        //                 "symbol":"BTCUSDT",
        //                 "initialMargin":"0.00000",
        //                 "maintMargin":"0.00000",
        //                 "unrealizedProfit":"0.00000000",
        //                 "positionInitialMargin":"0.00000",
        //                 "openOrderInitialMargin":"0.00000"
        //             }
        //         ]
        //     }
        //
        //     fapiPrivateV2GetAccount
        //
        //     {
        //         "feeTier":0,
        //         "canTrade":true,
        //         "canDeposit":true,
        //         "canWithdraw":true,
        //         "updateTime":0,
        //         "totalInitialMargin":"0.00000000",
        //         "totalMaintMargin":"0.00000000",
        //         "totalWalletBalance":"0.00000000",
        //         "totalUnrealizedProfit":"0.00000000",
        //         "totalMarginBalance":"0.00000000",
        //         "totalPositionInitialMargin":"0.00000000",
        //         "totalOpenOrderInitialMargin":"0.00000000",
        //         "totalCrossWalletBalance":"0.00000000",
        //         "totalCrossUnPnl":"0.00000000",
        //         "availableBalance":"0.00000000",
        //         "maxWithdrawAmount":"0.00000000",
        //         "assets":[
        //             {
        //                 "asset":"BNB",
        //                 "walletBalance":"0.01000000",
        //                 "unrealizedProfit":"0.00000000",
        //                 "marginBalance":"0.01000000",
        //                 "maintMargin":"0.00000000",
        //                 "initialMargin":"0.00000000",
        //                 "positionInitialMargin":"0.00000000",
        //                 "openOrderInitialMargin":"0.00000000",
        //                 "maxWithdrawAmount":"0.01000000",
        //                 "crossWalletBalance":"0.01000000",
        //                 "crossUnPnl":"0.00000000",
        //                 "availableBalance":"0.01000000"
        //             }
        //         ],
        //         "positions":[
        //             {
        //                 "symbol":"BTCUSDT",
        //                 "initialMargin":"0",
        //                 "maintMargin":"0",
        //                 "unrealizedProfit":"0.00000000",
        //                 "positionInitialMargin":"0",
        //                 "openOrderInitialMargin":"0",
        //                 "leverage":"20",
        //                 "isolated":false,
        //                 "entryPrice":"0.00000",
        //                 "maxNotional":"5000000",
        //                 "positionSide":"BOTH"
        //             },
        //         ]
        //     }
        //
        //     fapiPrivateV2GetBalance
        //
        //     [
        //         {
        //             "accountAlias":"FzFzXquXXqoC",
        //             "asset":"BNB",
        //             "balance":"0.01000000",
        //             "crossWalletBalance":"0.01000000",
        //             "crossUnPnl":"0.00000000",
        //             "availableBalance":"0.01000000",
        //             "maxWithdrawAmount":"0.01000000"
        //         }
        //     ]
        //
        // savings
        //
        //     {
        //       "totalAmountInBTC": "0.3172",
        //       "totalAmountInUSDT": "10000",
        //       "totalFixedAmountInBTC": "0.3172",
        //       "totalFixedAmountInUSDT": "10000",
        //       "totalFlexibleInBTC": "0",
        //       "totalFlexibleInUSDT": "0",
        //       "positionAmountVos": [
        //         {
        //           "asset": "USDT",
        //           "amount": "10000",
        //           "amountInBTC": "0.3172",
        //           "amountInUSDT": "10000"
        //         },
        //         {
        //           "asset": "BUSD",
        //           "amount": "0",
        //           "amountInBTC": "0",
        //           "amountInUSDT": "0"
        //         }
        //       ]
        //     }
        //
        // binance pay
        //
        //     [
        //       {
        //         "asset": "BUSD",
        //         "free": "1129.83",
        //         "locked": "0",
        //         "freeze": "0",
        //         "withdrawing": "0"
        //       }
        //     ]
        //
        return this.parseBalance (response, type);
    }

    async fetchOrderBook (symbol, limit = undefined, params = {}) {
        await this.loadMarkets ();
        const market = this.market (symbol);
        const request = {
            'symbol': market['id'],
        };
        if (limit !== undefined) {
            request['limit'] = limit; // default 100, max 5000, see https://github.com/binance/binance-spot-api-docs/blob/master/rest-api.md#order-book
        }
        let method = 'publicGetDepth';
        if (market['linear']) {
            method = 'fapiPublicGetDepth';
        } else if (market['inverse']) {
            method = 'dapiPublicGetDepth';
        }
        const response = await this[method] (this.extend (request, params));
        //
        // future
        //
        //     {
        //         "lastUpdateId":333598053905,
        //         "E":1618631511986,
        //         "T":1618631511964,
        //         "bids":[
        //             ["2493.56","20.189"],
        //             ["2493.54","1.000"],
        //             ["2493.51","0.005"]
        //         ],
        //         "asks":[
        //             ["2493.57","0.877"],
        //             ["2493.62","0.063"],
        //             ["2493.71","12.054"],
        //         ]
        //     }
        const timestamp = this.safeInteger (response, 'T');
        const orderbook = this.parseOrderBook (response, symbol, timestamp);
        orderbook['nonce'] = this.safeInteger (response, 'lastUpdateId');
        return orderbook;
    }

    parseTicker (ticker, market = undefined) {
        //
        //     {
        //         symbol: 'ETHBTC',
        //         priceChange: '0.00068700',
        //         priceChangePercent: '2.075',
        //         weightedAvgPrice: '0.03342681',
        //         prevClosePrice: '0.03310300',
        //         lastPrice: '0.03378900',
        //         lastQty: '0.07700000',
        //         bidPrice: '0.03378900',
        //         bidQty: '7.16800000',
        //         askPrice: '0.03379000',
        //         askQty: '24.00000000',
        //         openPrice: '0.03310200',
        //         highPrice: '0.03388900',
        //         lowPrice: '0.03306900',
        //         volume: '205478.41000000',
        //         quoteVolume: '6868.48826294',
        //         openTime: 1601469986932,
        //         closeTime: 1601556386932,
        //         firstId: 196098772,
        //         lastId: 196186315,
        //         count: 87544
        //     }
        //
        // coinm
        //     {
        //         baseVolume: '214549.95171161',
        //         closeTime: '1621965286847',
        //         count: '1283779',
        //         firstId: '152560106',
        //         highPrice: '39938.3',
        //         lastId: '153843955',
        //         lastPrice: '37993.4',
        //         lastQty: '1',
        //         lowPrice: '36457.2',
        //         openPrice: '37783.4',
        //         openTime: '1621878840000',
        //         pair: 'BTCUSD',
        //         priceChange: '210.0',
        //         priceChangePercent: '0.556',
        //         symbol: 'BTCUSD_PERP',
        //         volume: '81990451',
        //         weightedAvgPrice: '38215.08713747'
        //     }
        //
        const timestamp = this.safeInteger (ticker, 'closeTime');
        const marketId = this.safeString (ticker, 'symbol');
        const symbol = this.safeSymbol (marketId, market);
        const last = this.safeString (ticker, 'lastPrice');
        const isCoinm = ('baseVolume' in ticker);
        let baseVolume = undefined;
        let quoteVolume = undefined;
        if (isCoinm) {
            baseVolume = this.safeString (ticker, 'baseVolume');
            quoteVolume = this.safeString (ticker, 'volume');
        } else {
            baseVolume = this.safeString (ticker, 'volume');
            quoteVolume = this.safeString (ticker, 'quoteVolume');
        }
        return this.safeTicker ({
            'symbol': symbol,
            'timestamp': timestamp,
            'datetime': this.iso8601 (timestamp),
            'high': this.safeString (ticker, 'highPrice'),
            'low': this.safeString (ticker, 'lowPrice'),
            'bid': this.safeString (ticker, 'bidPrice'),
            'bidVolume': this.safeString (ticker, 'bidQty'),
            'ask': this.safeString (ticker, 'askPrice'),
            'askVolume': this.safeString (ticker, 'askQty'),
            'vwap': this.safeString (ticker, 'weightedAvgPrice'),
            'open': this.safeString (ticker, 'openPrice'),
            'close': last,
            'last': last,
            'previousClose': this.safeString (ticker, 'prevClosePrice'), // previous day close
            'change': this.safeString (ticker, 'priceChange'),
            'percentage': this.safeString (ticker, 'priceChangePercent'),
            'average': undefined,
            'baseVolume': baseVolume,
            'quoteVolume': quoteVolume,
            'info': ticker,
        }, market, false);
    }

    async fetchStatus (params = {}) {
        const response = await this.sapiGetSystemStatus (params);
        let status = this.safeString (response, 'status');
        if (status !== undefined) {
            status = (status === '0') ? 'ok' : 'maintenance';
            this.status = this.extend (this.status, {
                'status': status,
                'updated': this.milliseconds (),
                'info': response,
            });
        }
        return this.status;
    }

    async fetchTicker (symbol, params = {}) {
        await this.loadMarkets ();
        const market = this.market (symbol);
        const request = {
            'symbol': market['id'],
        };
        let method = 'publicGetTicker24hr';
        if (market['linear']) {
            method = 'fapiPublicGetTicker24hr';
        } else if (market['inverse']) {
            method = 'dapiPublicGetTicker24hr';
        }
        const response = await this[method] (this.extend (request, params));
        if (Array.isArray (response)) {
            const firstTicker = this.safeValue (response, 0, {});
            return this.parseTicker (firstTicker, market);
        }
        return this.parseTicker (response, market);
    }

    async fetchBidsAsks (symbols = undefined, params = {}) {
        await this.loadMarkets ();
        const defaultType = this.safeString2 (this.options, 'fetchBidsAsks', 'defaultType', 'spot');
        const type = this.safeString (params, 'type', defaultType);
        const query = this.omit (params, 'type');
        let method = undefined;
        if (type === 'future') {
            method = 'fapiPublicGetTickerBookTicker';
        } else if (type === 'delivery') {
            method = 'dapiPublicGetTickerBookTicker';
        } else {
            method = 'publicGetTickerBookTicker';
        }
        const response = await this[method] (query);
        return this.parseTickers (response, symbols);
    }

    async fetchTickers (symbols = undefined, params = {}) {
        await this.loadMarkets ();
        const defaultType = this.safeString2 (this.options, 'fetchTickers', 'defaultType', 'spot');
        const type = this.safeString (params, 'type', defaultType);
        const query = this.omit (params, 'type');
        let defaultMethod = undefined;
        if (type === 'future') {
            defaultMethod = 'fapiPublicGetTicker24hr';
        } else if (type === 'delivery') {
            defaultMethod = 'dapiPublicGetTicker24hr';
        } else {
            defaultMethod = 'publicGetTicker24hr';
        }
        const method = this.safeString (this.options, 'fetchTickersMethod', defaultMethod);
        const response = await this[method] (query);
        return this.parseTickers (response, symbols);
    }

    parseOHLCV (ohlcv, market = undefined) {
        // when api method = publicGetKlines || fapiPublicGetKlines || dapiPublicGetKlines
        //     [
        //         1591478520000, // open time
        //         "0.02501300",  // open
        //         "0.02501800",  // high
        //         "0.02500000",  // low
        //         "0.02500000",  // close
        //         "22.19000000", // volume
        //         1591478579999, // close time
        //         "0.55490906",  // quote asset volume
        //         40,            // number of trades
        //         "10.92900000", // taker buy base asset volume
        //         "0.27336462",  // taker buy quote asset volume
        //         "0"            // ignore
        //     ]
        //
        //  when api method = fapiPublicGetMarkPriceKlines || fapiPublicGetIndexPriceKlines
        //     [
        //         [
        //         1591256460000,          // Open time
        //         "9653.29201333",        // Open
        //         "9654.56401333",        // High
        //         "9653.07367333",        // Low
        //         "9653.07367333",        // Close (or latest price)
        //         "0",                    // Ignore
        //         1591256519999,          // Close time
        //         "0",                    // Ignore
        //         60,                     // Number of bisic data
        //         "0",                    // Ignore
        //         "0",                    // Ignore
        //         "0"                     // Ignore
        //         ]
        //     ]
        //
        return [
            this.safeInteger (ohlcv, 0),
            this.safeNumber (ohlcv, 1),
            this.safeNumber (ohlcv, 2),
            this.safeNumber (ohlcv, 3),
            this.safeNumber (ohlcv, 4),
            this.safeNumber (ohlcv, 5),
        ];
    }

    async fetchOHLCV (symbol, timeframe = '1m', since = undefined, limit = undefined, params = {}) {
        await this.loadMarkets ();
        const market = this.market (symbol);
        // binance docs say that the default limit 500, max 1500 for futures, max 1000 for spot markets
        // the reality is that the time range wider than 500 candles won't work right
        const defaultLimit = 500;
        const maxLimit = 1500;
        const price = this.safeString (params, 'price');
        params = this.omit (params, 'price');
        limit = (limit === undefined) ? defaultLimit : Math.min (limit, maxLimit);
        const request = {
            'interval': this.timeframes[timeframe],
            'limit': limit,
        };
        if (price === 'index') {
            request['pair'] = market['id'];   // Index price takes this argument instead of symbol
        } else {
            request['symbol'] = market['id'];
        }
        // const duration = this.parseTimeframe (timeframe);
        if (since !== undefined) {
            request['startTime'] = since;
            //
            // It didn't work before without the endTime
            // https://github.com/ccxt/ccxt/issues/8454
            //
            if (market['inverse']) {
                if (since > 0) {
                    const duration = this.parseTimeframe (timeframe);
                    const endTime = this.sum (since, limit * duration * 1000 - 1);
                    const now = this.milliseconds ();
                    request['endTime'] = Math.min (now, endTime);
                }
            }
        }
        let method = 'publicGetKlines';
        if (price === 'mark') {
            if (market['inverse']) {
                method = 'dapiPublicGetMarkPriceKlines';
            } else {
                method = 'fapiPublicGetMarkPriceKlines';
            }
        } else if (price === 'index') {
            if (market['inverse']) {
                method = 'dapiPublicGetIndexPriceKlines';
            } else {
                method = 'fapiPublicGetIndexPriceKlines';
            }
        } else if (market['linear']) {
            method = 'fapiPublicGetKlines';
        } else if (market['inverse']) {
            method = 'dapiPublicGetKlines';
        }
        const response = await this[method] (this.extend (request, params));
        //
        //     [
        //         [1591478520000,"0.02501300","0.02501800","0.02500000","0.02500000","22.19000000",1591478579999,"0.55490906",40,"10.92900000","0.27336462","0"],
        //         [1591478580000,"0.02499600","0.02500900","0.02499400","0.02500300","21.34700000",1591478639999,"0.53370468",24,"7.53800000","0.18850725","0"],
        //         [1591478640000,"0.02500800","0.02501100","0.02500300","0.02500800","154.14200000",1591478699999,"3.85405839",97,"5.32300000","0.13312641","0"],
        //     ]
        //
        return this.parseOHLCVs (response, market, timeframe, since, limit);
    }

    async fetchMarkOHLCV (symbol, timeframe = '1m', since = undefined, limit = undefined, params = {}) {
        const request = {
            'price': 'mark',
        };
        return await this.fetchOHLCV (symbol, timeframe, since, limit, this.extend (request, params));
    }

    async fetchIndexOHLCV (symbol, timeframe = '1m', since = undefined, limit = undefined, params = {}) {
        const request = {
            'price': 'index',
        };
        return await this.fetchOHLCV (symbol, timeframe, since, limit, this.extend (request, params));
    }

    parseTrade (trade, market = undefined) {
        if ('isDustTrade' in trade) {
            return this.parseDustTrade (trade, market);
        }
        //
        // aggregate trades
        // https://github.com/binance-exchange/binance-official-api-docs/blob/master/rest-api.md#compressedaggregate-trades-list
        //
        //     {
        //         "a": 26129,         // Aggregate tradeId
        //         "p": "0.01633102",  // Price
        //         "q": "4.70443515",  // Quantity
        //         "f": 27781,         // First tradeId
        //         "l": 27781,         // Last tradeId
        //         "T": 1498793709153, // Timestamp
        //         "m": true,          // Was the buyer the maker?
        //         "M": true           // Was the trade the best price match?
        //     }
        //
        // recent public trades and old public trades
        // https://github.com/binance-exchange/binance-official-api-docs/blob/master/rest-api.md#recent-trades-list
        // https://github.com/binance-exchange/binance-official-api-docs/blob/master/rest-api.md#old-trade-lookup-market_data
        //
        //     {
        //         "id": 28457,
        //         "price": "4.00000100",
        //         "qty": "12.00000000",
        //         "time": 1499865549590,
        //         "isBuyerMaker": true,
        //         "isBestMatch": true
        //     }
        //
        // private trades
        // https://github.com/binance-exchange/binance-official-api-docs/blob/master/rest-api.md#account-trade-list-user_data
        //
        //     {
        //         "symbol": "BNBBTC",
        //         "id": 28457,
        //         "orderId": 100234,
        //         "price": "4.00000100",
        //         "qty": "12.00000000",
        //         "commission": "10.10000000",
        //         "commissionAsset": "BNB",
        //         "time": 1499865549590,
        //         "isBuyer": true,
        //         "isMaker": false,
        //         "isBestMatch": true
        //     }
        //
        // futures trades
        // https://binance-docs.github.io/apidocs/futures/en/#account-trade-list-user_data
        //
        //     {
        //       "accountId": 20,
        //       "buyer": False,
        //       "commission": "-0.07819010",
        //       "commissionAsset": "USDT",
        //       "counterPartyId": 653,
        //       "id": 698759,
        //       "maker": False,
        //       "orderId": 25851813,
        //       "price": "7819.01",
        //       "qty": "0.002",
        //       "quoteQty": "0.01563",
        //       "realizedPnl": "-0.91539999",
        //       "side": "SELL",
        //       "symbol": "BTCUSDT",
        //       "time": 1569514978020
        //     }
        //     {
        //       "symbol": "BTCUSDT",
        //       "id": 477128891,
        //       "orderId": 13809777875,
        //       "side": "SELL",
        //       "price": "38479.55",
        //       "qty": "0.001",
        //       "realizedPnl": "-0.00009534",
        //       "marginAsset": "USDT",
        //       "quoteQty": "38.47955",
        //       "commission": "-0.00076959",
        //       "commissionAsset": "USDT",
        //       "time": 1612733566708,
        //       "positionSide": "BOTH",
        //       "maker": true,
        //       "buyer": false
        //     }
        //
        // { respType: FULL }
        //
        //     {
        //       "price": "4000.00000000",
        //       "qty": "1.00000000",
        //       "commission": "4.00000000",
        //       "commissionAsset": "USDT",
        //       "tradeId": "1234",
        //     }
        //
        const timestamp = this.safeInteger2 (trade, 'T', 'time');
        const price = this.safeString2 (trade, 'p', 'price');
        const amount = this.safeString2 (trade, 'q', 'qty');
        const cost = this.safeString2 (trade, 'quoteQty', 'baseQty');  // inverse futures
        const marketId = this.safeString (trade, 'symbol');
        const symbol = this.safeSymbol (marketId, market);
        let id = this.safeString2 (trade, 't', 'a');
        id = this.safeString2 (trade, 'id', 'tradeId', id);
        let side = undefined;
        const orderId = this.safeString (trade, 'orderId');
        const buyerMaker = this.safeValue2 (trade, 'm', 'isBuyerMaker');
        let takerOrMaker = undefined;
        if (buyerMaker !== undefined) {
            side = buyerMaker ? 'sell' : 'buy'; // this is reversed intentionally
            takerOrMaker = 'taker';
        } else if ('side' in trade) {
            side = this.safeStringLower (trade, 'side');
        } else {
            if ('isBuyer' in trade) {
                side = trade['isBuyer'] ? 'buy' : 'sell'; // this is a true side
            }
        }
        let fee = undefined;
        if ('commission' in trade) {
            fee = {
                'cost': this.safeString (trade, 'commission'),
                'currency': this.safeCurrencyCode (this.safeString (trade, 'commissionAsset')),
            };
        }
        if ('isMaker' in trade) {
            takerOrMaker = trade['isMaker'] ? 'maker' : 'taker';
        }
        if ('maker' in trade) {
            takerOrMaker = trade['maker'] ? 'maker' : 'taker';
        }
        return this.safeTrade ({
            'info': trade,
            'timestamp': timestamp,
            'datetime': this.iso8601 (timestamp),
            'symbol': symbol,
            'id': id,
            'order': orderId,
            'type': undefined,
            'side': side,
            'takerOrMaker': takerOrMaker,
            'price': price,
            'amount': amount,
            'cost': cost,
            'fee': fee,
        }, market);
    }

    async fetchTrades (symbol, since = undefined, limit = undefined, params = {}) {
        await this.loadMarkets ();
        const market = this.market (symbol);
        const request = {
            'symbol': market['id'],
            // 'fromId': 123,    // ID to get aggregate trades from INCLUSIVE.
            // 'startTime': 456, // Timestamp in ms to get aggregate trades from INCLUSIVE.
            // 'endTime': 789,   // Timestamp in ms to get aggregate trades until INCLUSIVE.
            // 'limit': 500,     // default = 500, maximum = 1000
        };
        const defaultType = this.safeString2 (this.options, 'fetchTrades', 'defaultType', 'spot');
        const type = this.safeString (params, 'type', defaultType);
        const query = this.omit (params, 'type');
        let defaultMethod = undefined;
        if (type === 'future') {
            defaultMethod = 'fapiPublicGetAggTrades';
        } else if (type === 'delivery') {
            defaultMethod = 'dapiPublicGetAggTrades';
        } else {
            defaultMethod = 'publicGetAggTrades';
        }
        let method = this.safeString (this.options, 'fetchTradesMethod', defaultMethod);
        if (method === 'publicGetAggTrades') {
            if (type === 'future') {
                method = 'fapiPublicGetAggTrades';
            } else if (type === 'delivery') {
                method = 'dapiPublicGetAggTrades';
            }
        } else if (method === 'publicGetHistoricalTrades') {
            if (type === 'future') {
                method = 'fapiPublicGetHistoricalTrades';
            } else if (type === 'delivery') {
                method = 'dapiPublicGetHistoricalTrades';
            }
        }
        if (since !== undefined) {
            request['startTime'] = since;
            // https://github.com/ccxt/ccxt/issues/6400
            // https://github.com/binance-exchange/binance-official-api-docs/blob/master/rest-api.md#compressedaggregate-trades-list
            request['endTime'] = this.sum (since, 3600000);
        }
        if (limit !== undefined) {
            request['limit'] = limit; // default = 500, maximum = 1000
        }
        //
        // Caveats:
        // - default limit (500) applies only if no other parameters set, trades up
        //   to the maximum limit may be returned to satisfy other parameters
        // - if both limit and time window is set and time window contains more
        //   trades than the limit then the last trades from the window are returned
        // - 'tradeId' accepted and returned by this method is "aggregate" trade id
        //   which is different from actual trade id
        // - setting both fromId and time window results in error
        const response = await this[method] (this.extend (request, query));
        //
        // aggregate trades
        //
        //     [
        //         {
        //             "a": 26129,         // Aggregate tradeId
        //             "p": "0.01633102",  // Price
        //             "q": "4.70443515",  // Quantity
        //             "f": 27781,         // First tradeId
        //             "l": 27781,         // Last tradeId
        //             "T": 1498793709153, // Timestamp
        //             "m": true,          // Was the buyer the maker?
        //             "M": true           // Was the trade the best price match?
        //         }
        //     ]
        //
        // recent public trades and historical public trades
        //
        //     [
        //         {
        //             "id": 28457,
        //             "price": "4.00000100",
        //             "qty": "12.00000000",
        //             "time": 1499865549590,
        //             "isBuyerMaker": true,
        //             "isBestMatch": true
        //         }
        //     ]
        //
        return this.parseTrades (response, market, since, limit);
    }

    parseOrderStatus (status) {
        const statuses = {
            'NEW': 'open',
            'PARTIALLY_FILLED': 'open',
            'FILLED': 'closed',
            'CANCELED': 'canceled',
            'PENDING_CANCEL': 'canceling', // currently unused
            'REJECTED': 'rejected',
            'EXPIRED': 'expired',
        };
        return this.safeString (statuses, status, status);
    }

    parseOrder (order, market = undefined) {
        //
        // spot
        //
        //     {
        //         "symbol": "LTCBTC",
        //         "orderId": 1,
        //         "clientOrderId": "myOrder1",
        //         "price": "0.1",
        //         "origQty": "1.0",
        //         "executedQty": "0.0",
        //         "cummulativeQuoteQty": "0.0",
        //         "status": "NEW",
        //         "timeInForce": "GTC",
        //         "type": "LIMIT",
        //         "side": "BUY",
        //         "stopPrice": "0.0",
        //         "icebergQty": "0.0",
        //         "time": 1499827319559,
        //         "updateTime": 1499827319559,
        //         "isWorking": true
        //     }
        //
        // futures
        //
        //     {
        //         "symbol": "BTCUSDT",
        //         "orderId": 1,
        //         "clientOrderId": "myOrder1",
        //         "price": "0.1",
        //         "origQty": "1.0",
        //         "executedQty": "1.0",
        //         "cumQuote": "10.0",
        //         "status": "NEW",
        //         "timeInForce": "GTC",
        //         "type": "LIMIT",
        //         "side": "BUY",
        //         "stopPrice": "0.0",
        //         "updateTime": 1499827319559
        //     }
        //
        // createOrder with { "newOrderRespType": "FULL" }
        //
        //     {
        //       "symbol": "BTCUSDT",
        //       "orderId": 5403233939,
        //       "orderListId": -1,
        //       "clientOrderId": "x-R4BD3S825e669e75b6c14f69a2c43e",
        //       "transactTime": 1617151923742,
        //       "price": "0.00000000",
        //       "origQty": "0.00050000",
        //       "executedQty": "0.00050000",
        //       "cummulativeQuoteQty": "29.47081500",
        //       "status": "FILLED",
        //       "timeInForce": "GTC",
        //       "type": "MARKET",
        //       "side": "BUY",
        //       "fills": [
        //         {
        //           "price": "58941.63000000",
        //           "qty": "0.00050000",
        //           "commission": "0.00007050",
        //           "commissionAsset": "BNB",
        //           "tradeId": 737466631
        //         }
        //       ]
        //     }
        //
        // delivery
        //
        //     {
        //       "orderId": "18742727411",
        //       "symbol": "ETHUSD_PERP",
        //       "pair": "ETHUSD",
        //       "status": "FILLED",
        //       "clientOrderId": "x-xcKtGhcu3e2d1503fdd543b3b02419",
        //       "price": "0",
        //       "avgPrice": "4522.14",
        //       "origQty": "1",
        //       "executedQty": "1",
        //       "cumBase": "0.00221134",
        //       "timeInForce": "GTC",
        //       "type": "MARKET",
        //       "reduceOnly": false,
        //       "closePosition": false,
        //       "side": "SELL",
        //       "positionSide": "BOTH",
        //       "stopPrice": "0",
        //       "workingType": "CONTRACT_PRICE",
        //       "priceProtect": false,
        //       "origType": "MARKET",
        //       "time": "1636061952660",
        //       "updateTime": "1636061952660"
        //     }
        //
        const status = this.parseOrderStatus (this.safeString (order, 'status'));
        const marketId = this.safeString (order, 'symbol');
        const symbol = this.safeSymbol (marketId, market);
        const filled = this.safeString (order, 'executedQty', '0');
        let timestamp = undefined;
        let lastTradeTimestamp = undefined;
        if ('time' in order) {
            timestamp = this.safeInteger (order, 'time');
        } else if ('transactTime' in order) {
            timestamp = this.safeInteger (order, 'transactTime');
        } else if ('updateTime' in order) {
            if (status === 'open') {
                if (Precise.stringGt (filled, '0')) {
                    lastTradeTimestamp = this.safeInteger (order, 'updateTime');
                } else {
                    timestamp = this.safeInteger (order, 'updateTime');
                }
            }
        }
        const average = this.safeString (order, 'avgPrice');
        const price = this.safeString (order, 'price');
        const amount = this.safeString (order, 'origQty');
        // - Spot/Margin market: cummulativeQuoteQty
        // - Futures market: cumQuote.
        //   Note this is not the actual cost, since Binance futures uses leverage to calculate margins.
        let cost = this.safeString2 (order, 'cummulativeQuoteQty', 'cumQuote');
        cost = this.safeString (order, 'cumBase', cost);
        const id = this.safeString (order, 'orderId');
        let type = this.safeStringLower (order, 'type');
        const side = this.safeStringLower (order, 'side');
        const fills = this.safeValue (order, 'fills', []);
        const clientOrderId = this.safeString (order, 'clientOrderId');
        let timeInForce = this.safeString (order, 'timeInForce');
        if (timeInForce === 'GTX') {
            // GTX means "Good Till Crossing" and is an equivalent way of saying Post Only
            timeInForce = 'PO';
        }
        const postOnly = (type === 'limit_maker') || (timeInForce === 'PO');
        if (type === 'limit_maker') {
            type = 'limit';
        }
        const stopPriceString = this.safeString (order, 'stopPrice');
        const stopPrice = this.parseNumber (this.omitZero (stopPriceString));
        return this.safeOrder ({
            'info': order,
            'id': id,
            'clientOrderId': clientOrderId,
            'timestamp': timestamp,
            'datetime': this.iso8601 (timestamp),
            'lastTradeTimestamp': lastTradeTimestamp,
            'symbol': symbol,
            'type': type,
            'timeInForce': timeInForce,
            'postOnly': postOnly,
            'side': side,
            'price': price,
            'stopPrice': stopPrice,
            'amount': amount,
            'cost': cost,
            'average': average,
            'filled': filled,
            'remaining': undefined,
            'status': status,
            'fee': undefined,
            'trades': fills,
        }, market);
    }

    async createReduceOnlyOrder (symbol, type, side, amount, price = undefined, params = {}) {
        const request = {
            'reduceOnly': true,
        };
        return await this.createOrder (symbol, type, side, amount, price, this.extend (request, params));
    }

    async createOrder (symbol, type, side, amount, price = undefined, params = {}) {
        await this.loadMarkets ();
        const market = this.market (symbol);
        const defaultType = this.safeString2 (this.options, 'createOrder', 'defaultType', 'spot');
        const marketType = this.safeString (params, 'type', defaultType);
        const clientOrderId = this.safeString2 (params, 'newClientOrderId', 'clientOrderId');
        const postOnly = this.safeValue (params, 'postOnly', false);
        params = this.omit (params, [ 'type', 'newClientOrderId', 'clientOrderId', 'postOnly' ]);
        const reduceOnly = this.safeValue (params, 'reduceOnly');
        if (reduceOnly !== undefined) {
            if ((marketType !== 'future') && (marketType !== 'delivery')) {
                throw new InvalidOrder (this.id + ' createOrder() does not support reduceOnly for ' + marketType + ' orders, reduceOnly orders are supported for future and delivery markets only');
            }
        }
        let method = 'privatePostOrder';
        if (marketType === 'future') {
            method = 'fapiPrivatePostOrder';
        } else if (marketType === 'delivery') {
            method = 'dapiPrivatePostOrder';
        } else if (marketType === 'margin') {
            method = 'sapiPostMarginOrder';
        }
        // the next 5 lines are added to support for testing orders
        if (market['spot']) {
            const test = this.safeValue (params, 'test', false);
            if (test) {
                method += 'Test';
            }
            params = this.omit (params, 'test');
            // only supported for spot/margin api (all margin markets are spot markets)
            if (postOnly) {
                type = 'LIMIT_MAKER';
            }
        }
        const initialUppercaseType = type.toUpperCase ();
        let uppercaseType = initialUppercaseType;
        const stopPrice = this.safeNumber (params, 'stopPrice');
        if (stopPrice !== undefined) {
            params = this.omit (params, 'stopPrice');
            if (uppercaseType === 'MARKET') {
                uppercaseType = market['contract'] ? 'STOP_MARKET' : 'STOP_LOSS';
            } else if (uppercaseType === 'LIMIT') {
                uppercaseType = market['contract'] ? 'STOP' : 'STOP_LOSS_LIMIT';
            }
        }
        const validOrderTypes = this.safeValue (market['info'], 'orderTypes');
        if (!this.inArray (uppercaseType, validOrderTypes)) {
            if (initialUppercaseType !== uppercaseType) {
                throw new InvalidOrder (this.id + ' stopPrice parameter is not allowed for ' + symbol + ' ' + type + ' orders');
            } else {
                throw new InvalidOrder (this.id + ' ' + type + ' is not a valid order type for the ' + symbol + ' market');
            }
        }
        const request = {
            'symbol': market['id'],
            'type': uppercaseType,
            'side': side.toUpperCase (),
        };
        if (clientOrderId === undefined) {
            const broker = this.safeValue (this.options, 'broker');
            if (broker !== undefined) {
                const brokerId = this.safeString (broker, marketType);
                if (brokerId !== undefined) {
                    request['newClientOrderId'] = brokerId + this.uuid22 ();
                }
            }
        } else {
            request['newClientOrderId'] = clientOrderId;
        }
        if ((marketType === 'spot') || (marketType === 'margin')) {
            request['newOrderRespType'] = this.safeValue (this.options['newOrderRespType'], type, 'RESULT'); // 'ACK' for order id, 'RESULT' for full order or 'FULL' for order with fills
        } else {
            // delivery and future
            request['newOrderRespType'] = 'RESULT';  // "ACK", "RESULT", default "ACK"
        }
        // additional required fields depending on the order type
        let timeInForceIsRequired = false;
        let priceIsRequired = false;
        let stopPriceIsRequired = false;
        let quantityIsRequired = false;
        //
        // spot/margin
        //
        //     LIMIT                timeInForce, quantity, price
        //     MARKET               quantity or quoteOrderQty
        //     STOP_LOSS            quantity, stopPrice
        //     STOP_LOSS_LIMIT      timeInForce, quantity, price, stopPrice
        //     TAKE_PROFIT          quantity, stopPrice
        //     TAKE_PROFIT_LIMIT    timeInForce, quantity, price, stopPrice
        //     LIMIT_MAKER          quantity, price
        //
        // futures
        //
        //     LIMIT                timeInForce, quantity, price
        //     MARKET               quantity
        //     STOP/TAKE_PROFIT     quantity, price, stopPrice
        //     STOP_MARKET          stopPrice
        //     TAKE_PROFIT_MARKET   stopPrice
        //     TRAILING_STOP_MARKET callbackRate
        //
        if (uppercaseType === 'MARKET') {
            if (market['spot']) {
                const quoteOrderQty = this.safeValue (this.options, 'quoteOrderQty', false);
                if (quoteOrderQty) {
                    const quoteOrderQty = this.safeNumber (params, 'quoteOrderQty');
                    const precision = market['precision']['price'];
                    if (quoteOrderQty !== undefined) {
                        request['quoteOrderQty'] = this.decimalToPrecision (quoteOrderQty, TRUNCATE, precision, this.precisionMode);
                        params = this.omit (params, 'quoteOrderQty');
                    } else if (price !== undefined) {
                        request['quoteOrderQty'] = this.decimalToPrecision (amount * price, TRUNCATE, precision, this.precisionMode);
                    } else {
                        quantityIsRequired = true;
                    }
                } else {
                    quantityIsRequired = true;
                }
            } else {
                quantityIsRequired = true;
            }
        } else if (uppercaseType === 'LIMIT') {
            priceIsRequired = true;
            timeInForceIsRequired = true;
            quantityIsRequired = true;
        } else if ((uppercaseType === 'STOP_LOSS') || (uppercaseType === 'TAKE_PROFIT')) {
            stopPriceIsRequired = true;
            quantityIsRequired = true;
            if (market['linear'] || market['inverse']) {
                priceIsRequired = true;
            }
        } else if ((uppercaseType === 'STOP_LOSS_LIMIT') || (uppercaseType === 'TAKE_PROFIT_LIMIT')) {
            quantityIsRequired = true;
            stopPriceIsRequired = true;
            priceIsRequired = true;
            timeInForceIsRequired = true;
        } else if (uppercaseType === 'LIMIT_MAKER') {
            priceIsRequired = true;
            quantityIsRequired = true;
        } else if (uppercaseType === 'STOP') {
            quantityIsRequired = true;
            stopPriceIsRequired = true;
            priceIsRequired = true;
        } else if ((uppercaseType === 'STOP_MARKET') || (uppercaseType === 'TAKE_PROFIT_MARKET')) {
            const closePosition = this.safeValue (params, 'closePosition');
            if (closePosition === undefined) {
                quantityIsRequired = true;
            }
            stopPriceIsRequired = true;
        } else if (uppercaseType === 'TRAILING_STOP_MARKET') {
            quantityIsRequired = true;
            const callbackRate = this.safeNumber (params, 'callbackRate');
            if (callbackRate === undefined) {
                throw new InvalidOrder (this.id + ' createOrder() requires a callbackRate extra param for a ' + type + ' order');
            }
        }
        if (quantityIsRequired) {
            request['quantity'] = this.amountToPrecision (symbol, amount);
        }
        if (priceIsRequired) {
            if (price === undefined) {
                throw new InvalidOrder (this.id + ' createOrder() requires a price argument for a ' + type + ' order');
            }
            request['price'] = this.priceToPrecision (symbol, price);
        }
        if (timeInForceIsRequired) {
            request['timeInForce'] = this.options['defaultTimeInForce']; // 'GTC' = Good To Cancel (default), 'IOC' = Immediate Or Cancel
        }
        if (stopPriceIsRequired) {
            if (stopPrice === undefined) {
                throw new InvalidOrder (this.id + ' createOrder() requires a stopPrice extra param for a ' + type + ' order');
            } else {
                request['stopPrice'] = this.priceToPrecision (symbol, stopPrice);
            }
        }
        const response = await this[method] (this.extend (request, params));
        return this.parseOrder (response, market);
    }

    async fetchOrder (id, symbol = undefined, params = {}) {
        if (symbol === undefined) {
            throw new ArgumentsRequired (this.id + ' fetchOrder() requires a symbol argument');
        }
        await this.loadMarkets ();
        const market = this.market (symbol);
        const defaultType = this.safeString2 (this.options, 'fetchOrder', 'defaultType', 'spot');
        const type = this.safeString (params, 'type', defaultType);
        let method = 'privateGetOrder';
        if (type === 'future') {
            method = 'fapiPrivateGetOrder';
        } else if (type === 'delivery') {
            method = 'dapiPrivateGetOrder';
        } else if (type === 'margin') {
            method = 'sapiGetMarginOrder';
        }
        const request = {
            'symbol': market['id'],
        };
        const clientOrderId = this.safeValue2 (params, 'origClientOrderId', 'clientOrderId');
        if (clientOrderId !== undefined) {
            request['origClientOrderId'] = clientOrderId;
        } else {
            request['orderId'] = id;
        }
        const query = this.omit (params, [ 'type', 'clientOrderId', 'origClientOrderId' ]);
        const response = await this[method] (this.extend (request, query));
        return this.parseOrder (response, market);
    }

    async fetchOrders (symbol = undefined, since = undefined, limit = undefined, params = {}) {
        if (symbol === undefined) {
            throw new ArgumentsRequired (this.id + ' fetchOrders() requires a symbol argument');
        }
        await this.loadMarkets ();
        const market = this.market (symbol);
        const defaultType = this.safeString2 (this.options, 'fetchOrders', 'defaultType', 'spot');
        const type = this.safeString (params, 'type', defaultType);
        let method = 'privateGetAllOrders';
        if (type === 'future') {
            method = 'fapiPrivateGetAllOrders';
        } else if (type === 'delivery') {
            method = 'dapiPrivateGetAllOrders';
        } else if (type === 'margin') {
            method = 'sapiGetMarginAllOrders';
        }
        const request = {
            'symbol': market['id'],
        };
        if (since !== undefined) {
            request['startTime'] = since;
        }
        if (limit !== undefined) {
            request['limit'] = limit;
        }
        const query = this.omit (params, 'type');
        const response = await this[method] (this.extend (request, query));
        //
        //  spot
        //
        //     [
        //         {
        //             "symbol": "LTCBTC",
        //             "orderId": 1,
        //             "clientOrderId": "myOrder1",
        //             "price": "0.1",
        //             "origQty": "1.0",
        //             "executedQty": "0.0",
        //             "cummulativeQuoteQty": "0.0",
        //             "status": "NEW",
        //             "timeInForce": "GTC",
        //             "type": "LIMIT",
        //             "side": "BUY",
        //             "stopPrice": "0.0",
        //             "icebergQty": "0.0",
        //             "time": 1499827319559,
        //             "updateTime": 1499827319559,
        //             "isWorking": true
        //         }
        //     ]
        //
        //  futures
        //
        //     [
        //         {
        //             "symbol": "BTCUSDT",
        //             "orderId": 1,
        //             "clientOrderId": "myOrder1",
        //             "price": "0.1",
        //             "origQty": "1.0",
        //             "executedQty": "1.0",
        //             "cumQuote": "10.0",
        //             "status": "NEW",
        //             "timeInForce": "GTC",
        //             "type": "LIMIT",
        //             "side": "BUY",
        //             "stopPrice": "0.0",
        //             "updateTime": 1499827319559
        //         }
        //     ]
        //
        return this.parseOrders (response, market, since, limit);
    }

    async fetchOpenOrders (symbol = undefined, since = undefined, limit = undefined, params = {}) {
        await this.loadMarkets ();
        let market = undefined;
        let query = undefined;
        let type = undefined;
        const request = {};
        if (symbol !== undefined) {
            market = this.market (symbol);
            request['symbol'] = market['id'];
            const defaultType = this.safeString2 (this.options, 'fetchOpenOrders', 'defaultType', 'spot');
            const marketType = ('type' in market) ? market['type'] : defaultType;
            type = this.safeString (params, 'type', marketType);
            query = this.omit (params, 'type');
        } else if (this.options['warnOnFetchOpenOrdersWithoutSymbol']) {
            const symbols = this.symbols;
            const numSymbols = symbols.length;
            const fetchOpenOrdersRateLimit = parseInt (numSymbols / 2);
            throw new ExchangeError (this.id + ' fetchOpenOrders WARNING: fetching open orders without specifying a symbol is rate-limited to one call per ' + fetchOpenOrdersRateLimit.toString () + ' seconds. Do not call this method frequently to avoid ban. Set ' + this.id + '.options["warnOnFetchOpenOrdersWithoutSymbol"] = false to suppress this warning message.');
        } else {
            const defaultType = this.safeString2 (this.options, 'fetchOpenOrders', 'defaultType', 'spot');
            type = this.safeString (params, 'type', defaultType);
            query = this.omit (params, 'type');
        }
        let method = 'privateGetOpenOrders';
        if (type === 'future') {
            method = 'fapiPrivateGetOpenOrders';
        } else if (type === 'delivery') {
            method = 'dapiPrivateGetOpenOrders';
        } else if (type === 'margin') {
            method = 'sapiGetMarginOpenOrders';
        }
        const response = await this[method] (this.extend (request, query));
        return this.parseOrders (response, market, since, limit);
    }

    async fetchClosedOrders (symbol = undefined, since = undefined, limit = undefined, params = {}) {
        const orders = await this.fetchOrders (symbol, since, limit, params);
        return this.filterBy (orders, 'status', 'closed');
    }

    async cancelOrder (id, symbol = undefined, params = {}) {
        if (symbol === undefined) {
            throw new ArgumentsRequired (this.id + ' cancelOrder() requires a symbol argument');
        }
        await this.loadMarkets ();
        const market = this.market (symbol);
        const defaultType = this.safeString2 (this.options, 'fetchOpenOrders', 'defaultType', 'spot');
        const type = this.safeString (params, 'type', defaultType);
        // https://github.com/ccxt/ccxt/issues/6507
        const origClientOrderId = this.safeValue2 (params, 'origClientOrderId', 'clientOrderId');
        const request = {
            'symbol': market['id'],
            // 'orderId': id,
            // 'origClientOrderId': id,
        };
        if (origClientOrderId === undefined) {
            request['orderId'] = id;
        } else {
            request['origClientOrderId'] = origClientOrderId;
        }
        let method = 'privateDeleteOrder';
        if (type === 'future') {
            method = 'fapiPrivateDeleteOrder';
        } else if (type === 'delivery') {
            method = 'dapiPrivateDeleteOrder';
        } else if (type === 'margin') {
            method = 'sapiDeleteMarginOrder';
        }
        const query = this.omit (params, [ 'type', 'origClientOrderId', 'clientOrderId' ]);
        const response = await this[method] (this.extend (request, query));
        return this.parseOrder (response, market);
    }

    async cancelAllOrders (symbol = undefined, params = {}) {
        if (symbol === undefined) {
            throw new ArgumentsRequired (this.id + ' cancelAllOrders() requires a symbol argument');
        }
        await this.loadMarkets ();
        const market = this.market (symbol);
        const request = {
            'symbol': market['id'],
        };
        const defaultType = this.safeString2 (this.options, 'cancelAllOrders', 'defaultType', 'spot');
        const type = this.safeString (params, 'type', defaultType);
        const query = this.omit (params, 'type');
        let method = 'privateDeleteOpenOrders';
        if (type === 'margin') {
            method = 'sapiDeleteMarginOpenOrders';
        } else if (type === 'future') {
            method = 'fapiPrivateDeleteAllOpenOrders';
        } else if (type === 'delivery') {
            method = 'dapiPrivateDeleteAllOpenOrders';
        }
        const response = await this[method] (this.extend (request, query));
        if (Array.isArray (response)) {
            return this.parseOrders (response, market);
        } else {
            return response;
        }
    }

    async fetchOrderTrades (id, symbol = undefined, since = undefined, limit = undefined, params = {}) {
        if (symbol === undefined) {
            throw new ArgumentsRequired (this.id + ' fetchOrderTrades() requires a symbol argument');
        }
        await this.loadMarkets ();
        const market = this.market (symbol);
        const type = this.safeString (params, 'type', market['type']);
        params = this.omit (params, 'type');
        if (type !== 'spot') {
            throw new NotSupported (this.id + ' fetchOrderTrades() supports spot markets only');
        }
        const request = {
            'orderId': id,
        };
        return await this.fetchMyTrades (symbol, since, limit, this.extend (request, params));
    }

    async fetchMyTrades (symbol = undefined, since = undefined, limit = undefined, params = {}) {
        if (symbol === undefined) {
            throw new ArgumentsRequired (this.id + ' fetchMyTrades() requires a symbol argument');
        }
        await this.loadMarkets ();
        const market = this.market (symbol);
        const type = this.safeString (params, 'type', market['type']);
        params = this.omit (params, 'type');
        let method = undefined;
        if (type === 'spot') {
            method = 'privateGetMyTrades';
        } else if (type === 'margin') {
            method = 'sapiGetMarginMyTrades';
        } else if (type === 'future') {
            method = 'fapiPrivateGetUserTrades';
        } else if (type === 'delivery') {
            method = 'dapiPrivateGetUserTrades';
        }
        const request = {
            'symbol': market['id'],
        };
        if (since !== undefined) {
            request['startTime'] = since;
        }
        if (limit !== undefined) {
            request['limit'] = limit;
        }
        const response = await this[method] (this.extend (request, params));
        //
        // spot trade
        //
        //     [
        //         {
        //             "symbol": "BNBBTC",
        //             "id": 28457,
        //             "orderId": 100234,
        //             "price": "4.00000100",
        //             "qty": "12.00000000",
        //             "commission": "10.10000000",
        //             "commissionAsset": "BNB",
        //             "time": 1499865549590,
        //             "isBuyer": true,
        //             "isMaker": false,
        //             "isBestMatch": true,
        //         }
        //     ]
        //
        // futures trade
        //
        //     [
        //         {
        //             "accountId": 20,
        //             "buyer": False,
        //             "commission": "-0.07819010",
        //             "commissionAsset": "USDT",
        //             "counterPartyId": 653,
        //             "id": 698759,
        //             "maker": False,
        //             "orderId": 25851813,
        //             "price": "7819.01",
        //             "qty": "0.002",
        //             "quoteQty": "0.01563",
        //             "realizedPnl": "-0.91539999",
        //             "side": "SELL",
        //             "symbol": "BTCUSDT",
        //             "time": 1569514978020
        //         }
        //     ]
        //
        return this.parseTrades (response, market, since, limit);
    }

    async fetchMyDustTrades (symbol = undefined, since = undefined, limit = undefined, params = {}) {
        //
        // Binance provides an opportunity to trade insignificant (i.e. non-tradable and non-withdrawable)
        // token leftovers (of any asset) into `BNB` coin which in turn can be used to pay trading fees with it.
        // The corresponding trades history is called the `Dust Log` and can be requested via the following end-point:
        // https://github.com/binance-exchange/binance-official-api-docs/blob/master/wapi-api.md#dustlog-user_data
        //
        await this.loadMarkets ();
        const request = {};
        if (since !== undefined) {
            request['startTime'] = since;
            request['endTime'] = this.sum (since, 7776000000);
        }
        const response = await this.sapiGetAssetDribblet (this.extend (request, params));
        //     {
        //       "total": "4",
        //       "userAssetDribblets": [
        //         {
        //           "operateTime": "1627575731000",
        //           "totalServiceChargeAmount": "0.00001453",
        //           "totalTransferedAmount": "0.00072693",
        //           "transId": "70899815863",
        //           "userAssetDribbletDetails": [
        //             {
        //               "fromAsset": "LTC",
        //               "amount": "0.000006",
        //               "transferedAmount": "0.00000267",
        //               "serviceChargeAmount": "0.00000005",
        //               "operateTime": "1627575731000",
        //               "transId": "70899815863"
        //             },
        //             {
        //               "fromAsset": "GBP",
        //               "amount": "0.15949157",
        //               "transferedAmount": "0.00072426",
        //               "serviceChargeAmount": "0.00001448",
        //               "operateTime": "1627575731000",
        //               "transId": "70899815863"
        //             }
        //           ]
        //         },
        //       ]
        //     }
        const results = this.safeValue (response, 'userAssetDribblets', []);
        const rows = this.safeInteger (response, 'total', 0);
        const data = [];
        for (let i = 0; i < rows; i++) {
            const logs = this.safeValue (results[i], 'userAssetDribbletDetails', []);
            for (let j = 0; j < logs.length; j++) {
                logs[j]['isDustTrade'] = true;
                data.push (logs[j]);
            }
        }
        const trades = this.parseTrades (data, undefined, since, limit);
        return this.filterBySinceLimit (trades, since, limit);
    }

    parseDustTrade (trade, market = undefined) {
        //
        //     {
        //       "fromAsset": "USDT",
        //       "amount": "0.009669",
        //       "transferedAmount": "0.00002992",
        //       "serviceChargeAmount": "0.00000059",
        //       "operateTime": "1628076010000",
        //       "transId": "71416578712",
        //       "isDustTrade": true
        //     }
        //
        const orderId = this.safeString (trade, 'transId');
        const timestamp = this.safeInteger (trade, 'operateTime');
        const currencyId = this.safeString (trade, 'fromAsset');
        const tradedCurrency = this.safeCurrencyCode (currencyId);
        const bnb = this.currency ('BNB');
        const earnedCurrency = bnb['code'];
        const applicantSymbol = earnedCurrency + '/' + tradedCurrency;
        let tradedCurrencyIsQuote = false;
        if (applicantSymbol in this.markets) {
            tradedCurrencyIsQuote = true;
        }
        const feeCostString = this.safeString (trade, 'serviceChargeAmount');
        const fee = {
            'currency': earnedCurrency,
            'cost': this.parseNumber (feeCostString),
        };
        let symbol = undefined;
        let amountString = undefined;
        let costString = undefined;
        let side = undefined;
        if (tradedCurrencyIsQuote) {
            symbol = applicantSymbol;
            amountString = this.safeString (trade, 'transferedAmount');
            costString = this.safeString (trade, 'amount');
            side = 'buy';
        } else {
            symbol = tradedCurrency + '/' + earnedCurrency;
            amountString = this.safeString (trade, 'amount');
            costString = this.safeString (trade, 'transferedAmount');
            side = 'sell';
        }
        let priceString = undefined;
        if (costString !== undefined) {
            if (amountString) {
                priceString = Precise.stringDiv (costString, amountString);
            }
        }
        const id = undefined;
        const amount = this.parseNumber (amountString);
        const price = this.parseNumber (priceString);
        const cost = this.parseNumber (costString);
        const type = undefined;
        const takerOrMaker = undefined;
        return {
            'id': id,
            'timestamp': timestamp,
            'datetime': this.iso8601 (timestamp),
            'symbol': symbol,
            'order': orderId,
            'type': type,
            'takerOrMaker': takerOrMaker,
            'side': side,
            'amount': amount,
            'price': price,
            'cost': cost,
            'fee': fee,
            'info': trade,
        };
    }

    async fetchDeposits (code = undefined, since = undefined, limit = undefined, params = {}) {
        await this.loadMarkets ();
        let currency = undefined;
        let response = undefined;
        const request = {};
        const legalMoney = this.safeValue (this.options, 'legalMoney', {});
        if (code in legalMoney) {
            if (code !== undefined) {
                currency = this.currency (code);
            }
            request['transactionType'] = 0;
            if (since !== undefined) {
                request['beginTime'] = since;
            }
            const raw = await this.sapiGetFiatOrders (this.extend (request, params));
            response = this.safeValue (raw, 'data');
            //     {
            //       "code": "000000",
            //       "message": "success",
            //       "data": [
            //         {
            //           "orderNo": "25ced37075c1470ba8939d0df2316e23",
            //           "fiatCurrency": "EUR",
            //           "indicatedAmount": "15.00",
            //           "amount": "15.00",
            //           "totalFee": "0.00",
            //           "method": "card",
            //           "status": "Failed",
            //           "createTime": 1627501026000,
            //           "updateTime": 1627501027000
            //         }
            //       ],
            //       "total": 1,
            //       "success": true
            //     }
        } else {
            if (code !== undefined) {
                currency = this.currency (code);
                request['coin'] = currency['id'];
            }
            if (since !== undefined) {
                request['startTime'] = since;
                // max 3 months range https://github.com/ccxt/ccxt/issues/6495
                request['endTime'] = this.sum (since, 7776000000);
            }
            if (limit !== undefined) {
                request['limit'] = limit;
            }
            response = await this.sapiGetCapitalDepositHisrec (this.extend (request, params));
            //     [
            //       {
            //         "amount": "0.01844487",
            //         "coin": "BCH",
            //         "network": "BCH",
            //         "status": 1,
            //         "address": "1NYxAJhW2281HK1KtJeaENBqHeygA88FzR",
            //         "addressTag": "",
            //         "txId": "bafc5902504d6504a00b7d0306a41154cbf1d1b767ab70f3bc226327362588af",
            //         "insertTime": 1610784980000,
            //         "transferType": 0,
            //         "confirmTimes": "2/2"
            //       },
            //       {
            //         "amount": "4500",
            //         "coin": "USDT",
            //         "network": "BSC",
            //         "status": 1,
            //         "address": "0xc9c923c87347ca0f3451d6d308ce84f691b9f501",
            //         "addressTag": "",
            //         "txId": "Internal transfer 51376627901",
            //         "insertTime": 1618394381000,
            //         "transferType": 1,
            //         "confirmTimes": "1/15"
            //     }
            //   ]
        }
        return this.parseTransactions (response, currency, since, limit);
    }

    async fetchWithdrawals (code = undefined, since = undefined, limit = undefined, params = {}) {
        await this.loadMarkets ();
        const legalMoney = this.safeValue (this.options, 'legalMoney', {});
        const request = {};
        let response = undefined;
        let currency = undefined;
        if (code in legalMoney) {
            if (code !== undefined) {
                currency = this.currency (code);
            }
            request['transactionType'] = 1;
            if (since !== undefined) {
                request['beginTime'] = since;
            }
            const raw = await this.sapiGetFiatOrders (this.extend (request, params));
            response = this.safeValue (raw, 'data');
            //     {
            //       "code": "000000",
            //       "message": "success",
            //       "data": [
            //         {
            //           "orderNo": "CJW706452266115170304",
            //           "fiatCurrency": "GBP",
            //           "indicatedAmount": "10001.50",
            //           "amount": "100.00",
            //           "totalFee": "1.50",
            //           "method": "bank transfer",
            //           "status": "Successful",
            //           "createTime": 1620037745000,
            //           "updateTime": 1620038480000
            //         },
            //         {
            //           "orderNo": "CJW706287492781891584",
            //           "fiatCurrency": "GBP",
            //           "indicatedAmount": "10001.50",
            //           "amount": "100.00",
            //           "totalFee": "1.50",
            //           "method": "bank transfer",
            //           "status": "Successful",
            //           "createTime": 1619998460000,
            //           "updateTime": 1619998823000
            //         }
            //       ],
            //       "total": 39,
            //       "success": true
            //     }
        } else {
            if (code !== undefined) {
                currency = this.currency (code);
                request['coin'] = currency['id'];
            }
            if (since !== undefined) {
                request['startTime'] = since;
                // max 3 months range https://github.com/ccxt/ccxt/issues/6495
                request['endTime'] = this.sum (since, 7776000000);
            }
            if (limit !== undefined) {
                request['limit'] = limit;
            }
            response = await this.sapiGetCapitalWithdrawHistory (this.extend (request, params));
            //     [
            //       {
            //         "id": "69e53ad305124b96b43668ceab158a18",
            //         "amount": "28.75",
            //         "transactionFee": "0.25",
            //         "coin": "XRP",
            //         "status": 6,
            //         "address": "r3T75fuLjX51mmfb5Sk1kMNuhBgBPJsjza",
            //         "addressTag": "101286922",
            //         "txId": "19A5B24ED0B697E4F0E9CD09FCB007170A605BC93C9280B9E6379C5E6EF0F65A",
            //         "applyTime": "2021-04-15 12:09:16",
            //         "network": "XRP",
            //         "transferType": 0
            //       },
            //       {
            //         "id": "9a67628b16ba4988ae20d329333f16bc",
            //         "amount": "20",
            //         "transactionFee": "20",
            //         "coin": "USDT",
            //         "status": 6,
            //         "address": "0x0AB991497116f7F5532a4c2f4f7B1784488628e1",
            //         "txId": "0x77fbf2cf2c85b552f0fd31fd2e56dc95c08adae031d96f3717d8b17e1aea3e46",
            //         "applyTime": "2021-04-15 12:06:53",
            //         "network": "ETH",
            //         "transferType": 0
            //       },
            //       {
            //         "id": "a7cdc0afbfa44a48bd225c9ece958fe2",
            //         "amount": "51",
            //         "transactionFee": "1",
            //         "coin": "USDT",
            //         "status": 6,
            //         "address": "TYDmtuWL8bsyjvcauUTerpfYyVhFtBjqyo",
            //         "txId": "168a75112bce6ceb4823c66726ad47620ad332e69fe92d9cb8ceb76023f9a028",
            //         "applyTime": "2021-04-13 12:46:59",
            //         "network": "TRX",
            //         "transferType": 0
            //       }
            //     ]
        }
        return this.parseTransactions (response, currency, since, limit);
    }

    parseTransactionStatusByType (status, type = undefined) {
        const statusesByType = {
            'deposit': {
                '0': 'pending',
                '1': 'ok',
                // Fiat
                // Processing, Failed, Successful, Finished, Refunding, Refunded, Refund Failed, Order Partial credit Stopped
                'Processing': 'pending',
                'Failed': 'failed',
                'Successful': 'ok',
                'Refunding': 'canceled',
                'Refunded': 'canceled',
                'Refund Failed': 'failed',
            },
            'withdrawal': {
                '0': 'pending', // Email Sent
                '1': 'canceled', // Cancelled (different from 1 = ok in deposits)
                '2': 'pending', // Awaiting Approval
                '3': 'failed', // Rejected
                '4': 'pending', // Processing
                '5': 'failed', // Failure
                '6': 'ok', // Completed
                // Fiat
                // Processing, Failed, Successful, Finished, Refunding, Refunded, Refund Failed, Order Partial credit Stopped
                'Processing': 'pending',
                'Failed': 'failed',
                'Successful': 'ok',
                'Refunding': 'canceled',
                'Refunded': 'canceled',
                'Refund Failed': 'failed',
            },
        };
        const statuses = this.safeValue (statusesByType, type, {});
        return this.safeString (statuses, status, status);
    }

    parseTransaction (transaction, currency = undefined) {
        //
        // fetchDeposits
        //
        //     {
        //       "amount": "4500",
        //       "coin": "USDT",
        //       "network": "BSC",
        //       "status": 1,
        //       "address": "0xc9c923c87347ca0f3451d6d308ce84f691b9f501",
        //       "addressTag": "",
        //       "txId": "Internal transfer 51376627901",
        //       "insertTime": 1618394381000,
        //       "transferType": 1,
        //       "confirmTimes": "1/15"
        //     }
        //
        // fetchWithdrawals
        //
        //     {
        //       "id": "69e53ad305124b96b43668ceab158a18",
        //       "amount": "28.75",
        //       "transactionFee": "0.25",
        //       "coin": "XRP",
        //       "status": 6,
        //       "address": "r3T75fuLjX51mmfb5Sk1kMNuhBgBPJsjza",
        //       "addressTag": "101286922",
        //       "txId": "19A5B24ED0B697E4F0E9CD09FCB007170A605BC93C9280B9E6379C5E6EF0F65A",
        //       "applyTime": "2021-04-15 12:09:16",
        //       "network": "XRP",
        //       "transferType": 0
        //     }
        //
        // fiat transaction
        // withdraw
        //     {
        //       "orderNo": "CJW684897551397171200",
        //       "fiatCurrency": "GBP",
        //       "indicatedAmount": "29.99",
        //       "amount": "28.49",
        //       "totalFee": "1.50",
        //       "method": "bank transfer",
        //       "status": "Successful",
        //       "createTime": 1614898701000,
        //       "updateTime": 1614898820000
        //     }
        //
        // deposit
        //     {
        //       "orderNo": "25ced37075c1470ba8939d0df2316e23",
        //       "fiatCurrency": "EUR",
        //       "indicatedAmount": "15.00",
        //       "amount": "15.00",
        //       "totalFee": "0.00",
        //       "method": "card",
        //       "status": "Failed",
        //       "createTime": "1627501026000",
        //       "updateTime": "1627501027000"
        //     }
        //
        // withdraw
        //
        //    { id: '9a67628b16ba4988ae20d329333f16bc' }
        //
        const id = this.safeString2 (transaction, 'id', 'orderNo');
        const address = this.safeString (transaction, 'address');
        let tag = this.safeString (transaction, 'addressTag'); // set but unused
        if (tag !== undefined) {
            if (tag.length < 1) {
                tag = undefined;
            }
        }
        let txid = this.safeString (transaction, 'txId');
        if ((txid !== undefined) && (txid.indexOf ('Internal transfer ') >= 0)) {
            txid = txid.slice (18);
        }
        const currencyId = this.safeString2 (transaction, 'coin', 'fiatCurrency');
        const code = this.safeCurrencyCode (currencyId, currency);
        let timestamp = undefined;
        const insertTime = this.safeInteger2 (transaction, 'insertTime', 'createTime');
        const applyTime = this.parse8601 (this.safeString (transaction, 'applyTime'));
        let type = this.safeString (transaction, 'type');
        if (type === undefined) {
            if ((insertTime !== undefined) && (applyTime === undefined)) {
                type = 'deposit';
                timestamp = insertTime;
            } else if ((insertTime === undefined) && (applyTime !== undefined)) {
                type = 'withdrawal';
                timestamp = applyTime;
            }
        }
        const status = this.parseTransactionStatusByType (this.safeString (transaction, 'status'), type);
        const amount = this.safeNumber (transaction, 'amount');
        const feeCost = this.safeNumber2 (transaction, 'transactionFee', 'totalFee');
        let fee = undefined;
        if (feeCost !== undefined) {
            fee = { 'currency': code, 'cost': feeCost };
        }
        const updated = this.safeInteger2 (transaction, 'successTime', 'updateTime');
        let internal = this.safeInteger (transaction, 'transferType', false);
        internal = internal ? true : false;
        const network = this.safeString (transaction, 'network');
        return {
            'info': transaction,
            'id': id,
            'txid': txid,
            'timestamp': timestamp,
            'datetime': this.iso8601 (timestamp),
            'network': network,
            'address': address,
            'addressTo': address,
            'addressFrom': undefined,
            'tag': tag,
            'tagTo': tag,
            'tagFrom': undefined,
            'type': type,
            'amount': amount,
            'currency': code,
            'status': status,
            'updated': updated,
            'internal': internal,
            'fee': fee,
        };
    }

    parseTransferStatus (status) {
        const statuses = {
            'CONFIRMED': 'ok',
        };
        return this.safeString (statuses, status, status);
    }

    parseTransfer (transfer, currency = undefined) {
        //
        // transfer
        //
        //     {
        //         "tranId":13526853623
        //     }
        //
        // fetchTransfers
        //
        //     {
        //         timestamp: 1614640878000,
        //         asset: 'USDT',
        //         amount: '25',
        //         type: 'MAIN_UMFUTURE',
        //         status: 'CONFIRMED',
        //         tranId: 43000126248
        //     }
        //
        const id = this.safeString (transfer, 'tranId');
        const currencyId = this.safeString (transfer, 'asset');
        const code = this.safeCurrencyCode (currencyId, currency);
        const amount = this.safeNumber (transfer, 'amount');
        const type = this.safeString (transfer, 'type');
        let fromAccount = undefined;
        let toAccount = undefined;
        const typesByAccount = this.safeValue (this.options, 'typesByAccount', {});
        if (type !== undefined) {
            const parts = type.split ('_');
            fromAccount = this.safeValue (parts, 0);
            toAccount = this.safeValue (parts, 1);
            fromAccount = this.safeString (typesByAccount, fromAccount, fromAccount);
            toAccount = this.safeString (typesByAccount, toAccount, toAccount);
        }
        const timestamp = this.safeInteger (transfer, 'timestamp');
        const status = this.parseTransferStatus (this.safeString (transfer, 'status'));
        return {
            'info': transfer,
            'id': id,
            'timestamp': timestamp,
            'datetime': this.iso8601 (timestamp),
            'currency': code,
            'amount': amount,
            'fromAccount': fromAccount,
            'toAccount': toAccount,
            'status': status,
        };
    }

    parseIncome (income, market = undefined) {
        //
        //     {
        //       "symbol": "ETHUSDT",
        //       "incomeType": "FUNDING_FEE",
        //       "income": "0.00134317",
        //       "asset": "USDT",
        //       "time": "1621584000000",
        //       "info": "FUNDING_FEE",
        //       "tranId": "4480321991774044580",
        //       "tradeId": ""
        //     }
        //
        const marketId = this.safeString (income, 'symbol');
        const symbol = this.safeSymbol (marketId, market);
        const amount = this.safeNumber (income, 'income');
        const currencyId = this.safeString (income, 'asset');
        const code = this.safeCurrencyCode (currencyId);
        const id = this.safeString (income, 'tranId');
        const timestamp = this.safeInteger (income, 'time');
        return {
            'info': income,
            'symbol': symbol,
            'code': code,
            'timestamp': timestamp,
            'datetime': this.iso8601 (timestamp),
            'id': id,
            'amount': amount,
        };
    }

    parseIncomes (incomes, market = undefined, since = undefined, limit = undefined) {
        const result = [];
        for (let i = 0; i < incomes.length; i++) {
            const entry = incomes[i];
            const parsed = this.parseIncome (entry, market);
            result.push (parsed);
        }
        const sorted = this.sortBy (result, 'timestamp');
        return this.filterBySinceLimit (sorted, since, limit);
    }

    async transfer (code, amount, fromAccount, toAccount, params = {}) {
        await this.loadMarkets ();
        const currency = this.currency (code);
        let type = this.safeString (params, 'type');
        if (type === undefined) {
            const accountsByType = this.safeValue (this.options, 'accountsByType', {});
            fromAccount = fromAccount.toLowerCase ();
            toAccount = toAccount.toLowerCase ();
            const fromId = this.safeString (accountsByType, fromAccount);
            const toId = this.safeString (accountsByType, toAccount);
            if (fromId === undefined) {
                const keys = Object.keys (accountsByType);
                throw new ExchangeError (this.id + ' fromAccount must be one of ' + keys.join (', '));
            }
            if (toId === undefined) {
                const keys = Object.keys (accountsByType);
                throw new ExchangeError (this.id + ' toAccount must be one of ' + keys.join (', '));
            }
            type = fromId + '_' + toId;
        }
        const request = {
            'asset': currency['id'],
            'amount': this.currencyToPrecision (code, amount),
            'type': type,
        };
        const response = await this.sapiPostAssetTransfer (this.extend (request, params));
        //
        //     {
        //         "tranId":13526853623
        //     }
        //
        const transfer = this.parseTransfer (response, currency);
        return this.extend (transfer, {
            'amount': amount,
            'currency': code,
            'fromAccount': fromAccount,
            'toAccount': toAccount,
        });
    }

    async fetchTransfers (code = undefined, since = undefined, limit = undefined, params = {}) {
        await this.loadMarkets ();
        let currency = undefined;
        if (code !== undefined) {
            currency = this.currency (code);
        }
        const defaultType = this.safeString2 (this.options, 'fetchTransfers', 'defaultType', 'spot');
        const fromAccount = this.safeString (params, 'fromAccount', defaultType);
        const defaultTo = (fromAccount === 'future') ? 'spot' : 'future';
        const toAccount = this.safeString (params, 'toAccount', defaultTo);
        let type = this.safeString (params, 'type');
        const accountsByType = this.safeValue (this.options, 'accountsByType', {});
        const fromId = this.safeString (accountsByType, fromAccount);
        const toId = this.safeString (accountsByType, toAccount);
        if (type === undefined) {
            if (fromId === undefined) {
                const keys = Object.keys (accountsByType);
                throw new ExchangeError (this.id + ' fromAccount parameter must be one of ' + keys.join (', '));
            }
            if (toId === undefined) {
                const keys = Object.keys (accountsByType);
                throw new ExchangeError (this.id + ' toAccount parameter must be one of ' + keys.join (', '));
            }
            type = fromId + '_' + toId;
        }
        const request = {
            'type': type,
        };
        if (since !== undefined) {
            request['startTime'] = since;
        }
        if (limit !== undefined) {
            request['size'] = limit;
        }
        const response = await this.sapiGetAssetTransfer (this.extend (request, params));
        //
        //     {
        //         total: 3,
        //         rows: [
        //             {
        //                 timestamp: 1614640878000,
        //                 asset: 'USDT',
        //                 amount: '25',
        //                 type: 'MAIN_UMFUTURE',
        //                 status: 'CONFIRMED',
        //                 tranId: 43000126248
        //             },
        //         ]
        //     }
        //
        const rows = this.safeValue (response, 'rows', []);
        return this.parseTransfers (rows, currency, since, limit);
    }

    async fetchDepositAddress (code, params = {}) {
        await this.loadMarkets ();
        const currency = this.currency (code);
        const request = {
            'coin': currency['id'],
            // 'network': 'ETH', // 'BSC', 'XMR', you can get network and isDefault in networkList in the response of sapiGetCapitalConfigDetail
        };
        const networks = this.safeValue (this.options, 'networks', {});
        let network = this.safeStringUpper (params, 'network'); // this line allows the user to specify either ERC20 or ETH
        network = this.safeString (networks, network, network); // handle ERC20>ETH alias
        if (network !== undefined) {
            request['network'] = network;
            params = this.omit (params, 'network');
        }
        // has support for the 'network' parameter
        // https://binance-docs.github.io/apidocs/spot/en/#deposit-address-supporting-network-user_data
        const response = await this.sapiGetCapitalDepositAddress (this.extend (request, params));
        //
        //     {
        //         currency: 'XRP',
        //         address: 'rEb8TK3gBgk5auZkwc6sHnwrGVJH8DuaLh',
        //         tag: '108618262',
        //         info: {
        //             coin: 'XRP',
        //             address: 'rEb8TK3gBgk5auZkwc6sHnwrGVJH8DuaLh',
        //             tag: '108618262',
        //             url: 'https://bithomp.com/explorer/rEb8TK3gBgk5auZkwc6sHnwrGVJH8DuaLh'
        //         }
        //     }
        //
        const address = this.safeString (response, 'address');
        const url = this.safeString (response, 'url');
        let impliedNetwork = undefined;
        if (url !== undefined) {
            const reverseNetworks = this.safeValue (this.options, 'reverseNetworks', {});
            const parts = url.split ('/');
            let topLevel = this.safeString (parts, 2);
            if ((topLevel === 'blockchair.com') || (topLevel === 'viewblock.io')) {
                const subLevel = this.safeString (parts, 3);
                if (subLevel !== undefined) {
                    topLevel = topLevel + '/' + subLevel;
                }
            }
            impliedNetwork = this.safeString (reverseNetworks, topLevel);
            const impliedNetworks = this.safeValue (this.options, 'impliedNetworks', {
                'ETH': { 'ERC20': 'ETH' },
                'TRX': { 'TRC20': 'TRX' },
            });
            if (code in impliedNetworks) {
                const conversion = this.safeValue (impliedNetworks, code, {});
                impliedNetwork = this.safeString (conversion, impliedNetwork, impliedNetwork);
            }
        }
        let tag = this.safeString (response, 'tag', '');
        if (tag.length === 0) {
            tag = undefined;
        }
        this.checkAddress (address);
        return {
            'currency': code,
            'address': address,
            'tag': tag,
            'network': impliedNetwork,
            'info': response,
        };
    }

    async fetchFundingFees (codes = undefined, params = {}) {
        await this.loadMarkets ();
        const response = await this.sapiGetCapitalConfigGetall (params);
        //
        //  [
        //     {
        //       coin: 'BAT',
        //       depositAllEnable: true,
        //       withdrawAllEnable: true,
        //       name: 'Basic Attention Token',
        //       free: '0',
        //       locked: '0',
        //       freeze: '0',
        //       withdrawing: '0',
        //       ipoing: '0',
        //       ipoable: '0',
        //       storage: '0',
        //       isLegalMoney: false,
        //       trading: true,
        //       networkList: [
        //         {
        //           network: 'BNB',
        //           coin: 'BAT',
        //           withdrawIntegerMultiple: '0.00000001',
        //           isDefault: false,
        //           depositEnable: true,
        //           withdrawEnable: true,
        //           depositDesc: '',
        //           withdrawDesc: '',
        //           specialTips: 'The name of this asset is Basic Attention Token (BAT). Both a MEMO and an Address are required to successfully deposit your BEP2 tokens to Binance.',
        //           name: 'BEP2',
        //           resetAddressStatus: false,
        //           addressRegex: '^(bnb1)[0-9a-z]{38}$',
        //           memoRegex: '^[0-9A-Za-z\\-_]{1,120}$',
        //           withdrawFee: '0.27',
        //           withdrawMin: '0.54',
        //           withdrawMax: '10000000000',
        //           minConfirm: '1',
        //           unLockConfirm: '0'
        //         },
        //         {
        //           network: 'BSC',
        //           coin: 'BAT',
        //           withdrawIntegerMultiple: '0.00000001',
        //           isDefault: false,
        //           depositEnable: true,
        //           withdrawEnable: true,
        //           depositDesc: '',
        //           withdrawDesc: '',
        //           specialTips: 'The name of this asset is Basic Attention Token. Please ensure you are depositing Basic Attention Token (BAT) tokens under the contract address ending in 9766e.',
        //           name: 'BEP20 (BSC)',
        //           resetAddressStatus: false,
        //           addressRegex: '^(0x)[0-9A-Fa-f]{40}$',
        //           memoRegex: '',
        //           withdrawFee: '0.27',
        //           withdrawMin: '0.54',
        //           withdrawMax: '10000000000',
        //           minConfirm: '15',
        //           unLockConfirm: '0'
        //         },
        //         {
        //           network: 'ETH',
        //           coin: 'BAT',
        //           withdrawIntegerMultiple: '0.00000001',
        //           isDefault: true,
        //           depositEnable: true,
        //           withdrawEnable: true,
        //           depositDesc: '',
        //           withdrawDesc: '',
        //           specialTips: 'The name of this asset is Basic Attention Token. Please ensure you are depositing Basic Attention Token (BAT) tokens under the contract address ending in 887ef.',
        //           name: 'ERC20',
        //           resetAddressStatus: false,
        //           addressRegex: '^(0x)[0-9A-Fa-f]{40}$',
        //           memoRegex: '',
        //           withdrawFee: '27',
        //           withdrawMin: '54',
        //           withdrawMax: '10000000000',
        //           minConfirm: '12',
        //           unLockConfirm: '0'
        //         }
        //       ]
        //     }
        //  ]
        //
        const withdrawFees = {};
        for (let i = 0; i < response.length; i++) {
            const entry = response[i];
            const currencyId = this.safeString (entry, 'coin');
            const code = this.safeCurrencyCode (currencyId);
            const networkList = this.safeValue (entry, 'networkList');
            withdrawFees[code] = {};
            for (let j = 0; j < networkList.length; j++) {
                const networkEntry = networkList[j];
                const networkId = this.safeString (networkEntry, 'network');
                const networkCode = this.safeCurrencyCode (networkId);
                const fee = this.safeNumber (networkEntry, 'withdrawFee');
                withdrawFees[code][networkCode] = fee;
            }
        }
        return {
            'withdraw': withdrawFees,
            'deposit': {},
            'info': response,
        };
    }

    async withdraw (code, amount, address, tag = undefined, params = {}) {
        [ tag, params ] = this.handleWithdrawTagAndParams (tag, params);
        this.checkAddress (address);
        await this.loadMarkets ();
        const currency = this.currency (code);
        const request = {
            'coin': currency['id'],
            'address': address,
            'amount': amount,
            // https://binance-docs.github.io/apidocs/spot/en/#withdraw-sapi
            // issue sapiGetCapitalConfigGetall () to get networks for withdrawing USDT ERC20 vs USDT Omni
            // 'network': 'ETH', // 'BTC', 'TRX', etc, optional
        };
        if (tag !== undefined) {
            request['addressTag'] = tag;
        }
        const networks = this.safeValue (this.options, 'networks', {});
        let network = this.safeStringUpper (params, 'network'); // this line allows the user to specify either ERC20 or ETH
        network = this.safeString (networks, network, network); // handle ERC20>ETH alias
        if (network !== undefined) {
            request['network'] = network;
            params = this.omit (params, 'network');
        }
        const response = await this.sapiPostCapitalWithdrawApply (this.extend (request, params));
        //     { id: '9a67628b16ba4988ae20d329333f16bc' }
        return this.parseTransaction (response, currency);
    }

    parseTradingFee (fee, market = undefined) {
        //
        //     {
        //         "symbol": "ADABNB",
        //         "makerCommission": 0.001,
        //         "takerCommission": 0.001
        //     }
        //
        const marketId = this.safeString (fee, 'symbol');
        const symbol = this.safeSymbol (marketId);
        return {
            'info': fee,
            'symbol': symbol,
            'maker': this.safeNumber (fee, 'makerCommission'),
            'taker': this.safeNumber (fee, 'takerCommission'),
        };
    }

    async fetchTradingFee (symbol, params = {}) {
        await this.loadMarkets ();
        const market = this.market (symbol);
        const request = {
            'symbol': market['id'],
        };
        const response = await this.sapiGetAssetTradeFee (this.extend (request, params));
        //
        //     [
        //       {
        //         "symbol": "BTCUSDT",
        //         "makerCommission": "0.001",
        //         "takerCommission": "0.001"
        //       }
        //     ]
        //
        const first = this.safeValue (response, 0, {});
        return this.parseTradingFee (first);
    }

    async fetchTradingFees (params = {}) {
        await this.loadMarkets ();
        let method = undefined;
        const defaultType = this.safeString2 (this.options, 'fetchFundingRates', 'defaultType', 'future');
        const type = this.safeString (params, 'type', defaultType);
        const query = this.omit (params, 'type');
        if ((type === 'spot') || (type === 'margin')) {
            method = 'sapiGetAssetTradeFee';
        } else if (type === 'future') {
            method = 'fapiPrivateGetAccount';
        } else if (type === 'delivery') {
            method = 'dapiPrivateGetAccount';
        }
        const response = await this[method] (query);
        //
        // sapi / spot
        //
        //    [
        //       {
        //         "symbol": "ZRXBNB",
        //         "makerCommission": "0.001",
        //         "takerCommission": "0.001"
        //       },
        //       {
        //         "symbol": "ZRXBTC",
        //         "makerCommission": "0.001",
        //         "takerCommission": "0.001"
        //       },
        //    ]
        //
        // fapi / future / linear
        //
        //     {
        //         "feeTier": 0,       // account commisssion tier
        //         "canTrade": true,   // if can trade
        //         "canDeposit": true,     // if can transfer in asset
        //         "canWithdraw": true,    // if can transfer out asset
        //         "updateTime": 0,
        //         "totalInitialMargin": "0.00000000",    // total initial margin required with current mark price (useless with isolated positions), only for USDT asset
        //         "totalMaintMargin": "0.00000000",     // total maintenance margin required, only for USDT asset
        //         "totalWalletBalance": "23.72469206",     // total wallet balance, only for USDT asset
        //         "totalUnrealizedProfit": "0.00000000",   // total unrealized profit, only for USDT asset
        //         "totalMarginBalance": "23.72469206",     // total margin balance, only for USDT asset
        //         "totalPositionInitialMargin": "0.00000000",    // initial margin required for positions with current mark price, only for USDT asset
        //         "totalOpenOrderInitialMargin": "0.00000000",   // initial margin required for open orders with current mark price, only for USDT asset
        //         "totalCrossWalletBalance": "23.72469206",      // crossed wallet balance, only for USDT asset
        //         "totalCrossUnPnl": "0.00000000",      // unrealized profit of crossed positions, only for USDT asset
        //         "availableBalance": "23.72469206",       // available balance, only for USDT asset
        //         "maxWithdrawAmount": "23.72469206"     // maximum amount for transfer out, only for USDT asset
        //         ...
        //     }
        //
        // dapi / delivery / inverse
        //
        //     {
        //         "canDeposit": true,
        //         "canTrade": true,
        //         "canWithdraw": true,
        //         "feeTier": 2,
        //         "updateTime": 0
        //     }
        //
        if ((type === 'spot') || (type === 'margin')) {
            //
            //    [
            //       {
            //         "symbol": "ZRXBNB",
            //         "makerCommission": "0.001",
            //         "takerCommission": "0.001"
            //       },
            //       {
            //         "symbol": "ZRXBTC",
            //         "makerCommission": "0.001",
            //         "takerCommission": "0.001"
            //       },
            //    ]
            //
            const result = {};
            for (let i = 0; i < response.length; i++) {
                const fee = this.parseTradingFee (response[i]);
                const symbol = fee['symbol'];
                result[symbol] = fee;
            }
            return result;
        } else if (type === 'future') {
            //
            //     {
            //         "feeTier": 0,       // account commisssion tier
            //         "canTrade": true,   // if can trade
            //         "canDeposit": true,     // if can transfer in asset
            //         "canWithdraw": true,    // if can transfer out asset
            //         "updateTime": 0,
            //         "totalInitialMargin": "0.00000000",    // total initial margin required with current mark price (useless with isolated positions), only for USDT asset
            //         "totalMaintMargin": "0.00000000",     // total maintenance margin required, only for USDT asset
            //         "totalWalletBalance": "23.72469206",     // total wallet balance, only for USDT asset
            //         "totalUnrealizedProfit": "0.00000000",   // total unrealized profit, only for USDT asset
            //         "totalMarginBalance": "23.72469206",     // total margin balance, only for USDT asset
            //         "totalPositionInitialMargin": "0.00000000",    // initial margin required for positions with current mark price, only for USDT asset
            //         "totalOpenOrderInitialMargin": "0.00000000",   // initial margin required for open orders with current mark price, only for USDT asset
            //         "totalCrossWalletBalance": "23.72469206",      // crossed wallet balance, only for USDT asset
            //         "totalCrossUnPnl": "0.00000000",      // unrealized profit of crossed positions, only for USDT asset
            //         "availableBalance": "23.72469206",       // available balance, only for USDT asset
            //         "maxWithdrawAmount": "23.72469206"     // maximum amount for transfer out, only for USDT asset
            //         ...
            //     }
            //
            const symbols = Object.keys (this.markets);
            const result = {};
            const feeTier = this.safeInteger (response, 'feeTier');
            const feeTiers = this.fees[type]['trading']['tiers'];
            const maker = feeTiers['maker'][feeTier][1];
            const taker = feeTiers['taker'][feeTier][1];
            for (let i = 0; i < symbols.length; i++) {
                const symbol = symbols[i];
                result[symbol] = {
                    'info': {
                        'feeTier': feeTier,
                    },
                    'symbol': symbol,
                    'maker': maker,
                    'taker': taker,
                };
            }
            return result;
        } else if (type === 'delivery') {
            //
            //     {
            //         "canDeposit": true,
            //         "canTrade": true,
            //         "canWithdraw": true,
            //         "feeTier": 2,
            //         "updateTime": 0
            //     }
            //
            const symbols = Object.keys (this.markets);
            const result = {};
            const feeTier = this.safeInteger (response, 'feeTier');
            const feeTiers = this.fees[type]['trading']['tiers'];
            const maker = feeTiers['maker'][feeTier][1];
            const taker = feeTiers['taker'][feeTier][1];
            for (let i = 0; i < symbols.length; i++) {
                const symbol = symbols[i];
                result[symbol] = {
                    'info': {
                        'feeTier': feeTier,
                    },
                    'symbol': symbol,
                    'maker': maker,
                    'taker': taker,
                };
            }
            return result;
        }
    }

    async futuresTransfer (code, amount, type, params = {}) {
        if ((type < 1) || (type > 4)) {
            throw new ArgumentsRequired (this.id + ' type must be between 1 and 4');
        }
        await this.loadMarkets ();
        const currency = this.currency (code);
        const request = {
            'asset': currency['id'],
            'amount': amount,
            'type': type,
        };
        const response = await this.sapiPostFuturesTransfer (this.extend (request, params));
        //
        //   {
        //       "tranId": 100000001
        //   }
        //
        return this.parseTransfer (response, currency);
    }

    async fetchFundingRate (symbol, params = {}) {
        await this.loadMarkets ();
        const market = this.market (symbol);
        const request = {
            'symbol': market['id'],
        };
        let method = undefined;
        if (market['linear']) {
            method = 'fapiPublicGetPremiumIndex';
        } else if (market['inverse']) {
            method = 'dapiPublicGetPremiumIndex';
        } else {
            throw new NotSupported (this.id + ' fetchFundingRate() supports linear and inverse contracts only');
        }
        let response = await this[method] (this.extend (request, params));
        if (market['inverse']) {
            response = response[0];
        }
        //
        //     {
        //         "symbol": "BTCUSDT",
        //         "markPrice": "45802.81129892",
        //         "indexPrice": "45745.47701915",
        //         "estimatedSettlePrice": "45133.91753671",
        //         "lastFundingRate": "0.00063521",
        //         "interestRate": "0.00010000",
        //         "nextFundingTime": "1621267200000",
        //         "time": "1621252344001"
        //     }
        //
        return this.parseFundingRate (response, market);
    }

    async fetchFundingRateHistory (symbol = undefined, since = undefined, limit = undefined, params = {}) {
        //
        // Gets a history of funding rates with their timestamps
        //  (param) symbol: Future currency pair (e.g. "BTC/USDT")
        //  (param) limit: maximum number of data points returned
        //  (param) since: Unix timestamp in miliseconds for the time of the earliest requested funding rate
        //  (param) params: Object containing more params for the request
        //          - until: Unix timestamp in miliseconds for the time of the earliest requested funding rate
        //  return: [{symbol, fundingRate, timestamp}]
        //
        await this.loadMarkets ();
        const request = {};
        let method = undefined;
        const defaultType = this.safeString2 (this.options, 'fetchFundingRateHistory', 'defaultType', 'future');
        const type = this.safeString (params, 'type', defaultType);
        params = this.omit (params, 'type');
        if (type === 'future') {
            method = 'fapiPublicGetFundingRate';
        } else if (type === 'delivery') {
            method = 'dapiPublicGetFundingRate';
        }
        if (symbol !== undefined) {
            const market = this.market (symbol);
            symbol = market['symbol'];
            request['symbol'] = market['id'];
            if (market['linear']) {
                method = 'fapiPublicGetFundingRate';
            } else if (market['inverse']) {
                method = 'dapiPublicGetFundingRate';
            }
        }
        if (method === undefined) {
            throw new NotSupported (this.id + ' fetchFundingRateHistory() not supported for ' + type + ' markets');
        }
        if (since !== undefined) {
            request['startTime'] = since;
        }
        const till = this.safeInteger (params, 'till'); // unified in milliseconds
        const endTime = this.safeString (params, 'endTime', till); // exchange-specific in milliseconds
        params = this.omit (params, [ 'endTime', 'till' ]);
        if (endTime !== undefined) {
            request['endTime'] = endTime;
        }
        if (limit !== undefined) {
            request['limit'] = limit;
        }
        const response = await this[method] (this.extend (request, params));
        //
        //     {
        //         "symbol": "BTCUSDT",
        //         "fundingRate": "0.00063521",
        //         "fundingTime": "1621267200000",
        //     }
        //
        const rates = [];
        for (let i = 0; i < response.length; i++) {
            const entry = response[i];
            const timestamp = this.safeInteger (entry, 'fundingTime');
            rates.push ({
                'info': entry,
                'symbol': this.safeSymbol (this.safeString (entry, 'symbol')),
                'fundingRate': this.safeNumber (entry, 'fundingRate'),
                'timestamp': timestamp,
                'datetime': this.iso8601 (timestamp),
            });
        }
        const sorted = this.sortBy (rates, 'timestamp');
        return this.filterBySymbolSinceLimit (sorted, symbol, since, limit);
    }

    async fetchFundingRates (symbols = undefined, params = {}) {
        await this.loadMarkets ();
        let method = undefined;
        const defaultType = this.safeString2 (this.options, 'fetchFundingRates', 'defaultType', 'future');
        const type = this.safeString (params, 'type', defaultType);
        const query = this.omit (params, 'type');
        if (type === 'future') {
            method = 'fapiPublicGetPremiumIndex';
        } else if (type === 'delivery') {
            method = 'dapiPublicGetPremiumIndex';
        } else {
            throw new NotSupported (this.id + ' fetchFundingRates() supports linear and inverse contracts only');
        }
        const response = await this[method] (query);
        const result = [];
        for (let i = 0; i < response.length; i++) {
            const entry = response[i];
            const parsed = this.parseFundingRate (entry);
            result.push (parsed);
        }
        return this.filterByArray (result, 'symbol', symbols);
    }

    parseFundingRate (premiumIndex, market = undefined) {
        // ensure it matches with https://www.binance.com/en/futures/funding-history/0
        //
        //   {
        //     "symbol": "BTCUSDT",
        //     "markPrice": "45802.81129892",
        //     "indexPrice": "45745.47701915",
        //     "estimatedSettlePrice": "45133.91753671",
        //     "lastFundingRate": "0.00063521",
        //     "interestRate": "0.00010000",
        //     "nextFundingTime": "1621267200000",
        //     "time": "1621252344001"
        //  }
        //
        const timestamp = this.safeInteger (premiumIndex, 'time');
        const marketId = this.safeString (premiumIndex, 'symbol');
        const symbol = this.safeSymbol (marketId, market);
        const markPrice = this.safeNumber (premiumIndex, 'markPrice');
        const indexPrice = this.safeNumber (premiumIndex, 'indexPrice');
        const interestRate = this.safeNumber (premiumIndex, 'interestRate');
        const estimatedSettlePrice = this.safeNumber (premiumIndex, 'estimatedSettlePrice');
        const fundingRate = this.safeNumber (premiumIndex, 'lastFundingRate');
        const fundingTime = this.safeInteger (premiumIndex, 'nextFundingTime');
        return {
            'info': premiumIndex,
            'symbol': symbol,
            'markPrice': markPrice,
            'indexPrice': indexPrice,
            'interestRate': interestRate,
            'estimatedSettlePrice': estimatedSettlePrice,
            'timestamp': timestamp,
            'datetime': this.iso8601 (timestamp),
            'fundingRate': fundingRate,
            'fundingTimestamp': fundingTime,
            'fundingDatetime': this.iso8601 (fundingTime),
            'nextFundingRate': undefined,
            'nextFundingTimestamp': undefined,
            'nextFundingDatetime': undefined,
            'previousFundingRate': undefined,
            'previousFundingTimestamp': undefined,
            'previousFundingDatetime': undefined,
        };
    }

    parseAccountPositions (account) {
        const positions = this.safeValue (account, 'positions');
        const assets = this.safeValue (account, 'assets');
        const balances = {};
        for (let i = 0; i < assets.length; i++) {
            const entry = assets[i];
            const currencyId = this.safeString (entry, 'asset');
            const code = this.safeCurrencyCode (currencyId);
            const crossWalletBalance = this.safeString (entry, 'crossWalletBalance');
            const crossUnPnl = this.safeString (entry, 'crossUnPnl');
            balances[code] = {
                'crossMargin': Precise.stringAdd (crossWalletBalance, crossUnPnl),
                'crossWalletBalance': crossWalletBalance,
            };
        }
        const result = [];
        for (let i = 0; i < positions.length; i++) {
            const position = positions[i];
            const marketId = this.safeString (position, 'symbol');
            const market = this.safeMarket (marketId);
            const code = (this.options['defaultType'] === 'future') ? market['quote'] : market['base'];
            // sometimes not all the codes are correctly returned...
            if (code in balances) {
                const parsed = this.parseAccountPosition (this.extend (position, {
                    'crossMargin': balances[code]['crossMargin'],
                    'crossWalletBalance': balances[code]['crossWalletBalance'],
                }), market);
                result.push (parsed);
            }
        }
        return result;
    }

    parseAccountPosition (position, market = undefined) {
        //
        // usdm
        //    {
        //       "symbol": "BTCBUSD",
        //       "initialMargin": "0",
        //       "maintMargin": "0",
        //       "unrealizedProfit": "0.00000000",
        //       "positionInitialMargin": "0",
        //       "openOrderInitialMargin": "0",
        //       "leverage": "20",
        //       "isolated": false,
        //       "entryPrice": "0.0000",
        //       "maxNotional": "100000",
        //       "positionSide": "BOTH",
        //       "positionAmt": "0.000",
        //       "notional": "0",
        //       "isolatedWallet": "0",
        //       "updateTime": "0",
        //       "crossMargin": "100.93634809",
        //     }
        //
        // coinm
        //     {
        //       "symbol": "BTCUSD_210625",
        //       "initialMargin": "0.00024393",
        //       "maintMargin": "0.00002439",
        //       "unrealizedProfit": "-0.00000163",
        //       "positionInitialMargin": "0.00024393",
        //       "openOrderInitialMargin": "0",
        //       "leverage": "10",
        //       "isolated": false,
        //       "positionSide": "BOTH",
        //       "entryPrice": "41021.20000069",
        //       "maxQty": "100",
        //       "notionalValue": "0.00243939",
        //       "isolatedWallet": "0",
        //       "crossMargin": "0.314"
        //       "crossWalletBalance": "34",
        //     }
        //
        const marketId = this.safeString (position, 'symbol');
        market = this.safeMarket (marketId, market);
        const symbol = this.safeString (market, 'symbol');
        const leverageString = this.safeString (position, 'leverage');
        const leverage = parseInt (leverageString);
        const initialMarginString = this.safeString (position, 'initialMargin');
        const initialMargin = this.parseNumber (initialMarginString);
        let initialMarginPercentageString = Precise.stringDiv ('1', leverageString, 8);
        const rational = (1000 % leverage) === 0;
        if (!rational) {
            initialMarginPercentageString = Precise.stringDiv (Precise.stringAdd (initialMarginPercentageString, '1e-8'), '1', 8);
        }
        // as oppose to notionalValue
        const usdm = ('notional' in position);
        const maintenanceMarginString = this.safeString (position, 'maintMargin');
        const maintenanceMargin = this.parseNumber (maintenanceMarginString);
        const entryPriceString = this.safeString (position, 'entryPrice');
        let entryPrice = this.parseNumber (entryPriceString);
        const notionalString = this.safeString2 (position, 'notional', 'notionalValue');
        const notionalStringAbs = Precise.stringAbs (notionalString);
        const notional = this.parseNumber (notionalStringAbs);
        let contractsString = this.safeString (position, 'positionAmt');
        let contractsStringAbs = Precise.stringAbs (contractsString);
        if (contractsString === undefined) {
            const entryNotional = Precise.stringMul (Precise.stringMul (leverageString, initialMarginString), entryPriceString);
            const contractSize = this.safeString (market, 'contractSize');
            contractsString = Precise.stringDiv (entryNotional, contractSize);
            contractsStringAbs = Precise.stringDiv (Precise.stringAdd (contractsString, '0.5'), '1', 0);
        }
        const contracts = this.parseNumber (contractsStringAbs);
        const leverageBrackets = this.safeValue (this.options, 'leverageBrackets', {});
        const leverageBracket = this.safeValue (leverageBrackets, symbol, []);
        let maintenanceMarginPercentageString = undefined;
        for (let i = 0; i < leverageBracket.length; i++) {
            const bracket = leverageBracket[i];
            if (Precise.stringLt (notionalStringAbs, bracket[0])) {
                break;
            }
            maintenanceMarginPercentageString = bracket[1];
        }
        const maintenanceMarginPercentage = this.parseNumber (maintenanceMarginPercentageString);
        const unrealizedPnlString = this.safeString (position, 'unrealizedProfit');
        const unrealizedPnl = this.parseNumber (unrealizedPnlString);
        let timestamp = this.safeInteger (position, 'updateTime');
        if (timestamp === 0) {
            timestamp = undefined;
        }
        const isolated = this.safeValue (position, 'isolated');
        let marginType = undefined;
        let collateralString = undefined;
        let walletBalance = undefined;
        if (isolated) {
            marginType = 'isolated';
            walletBalance = this.safeString (position, 'isolatedWallet');
            collateralString = Precise.stringAdd (walletBalance, unrealizedPnlString);
        } else {
            marginType = 'cross';
            walletBalance = this.safeString (position, 'crossWalletBalance');
            collateralString = this.safeString (position, 'crossMargin');
        }
        const collateral = this.parseNumber (collateralString);
        let marginRatio = undefined;
        let side = undefined;
        let percentage = undefined;
        let liquidationPriceStringRaw = undefined;
        let liquidationPrice = undefined;
        const contractSize = this.safeValue (market, 'contractSize');
        const contractSizeString = this.numberToString (contractSize);
        if (Precise.stringEquals (notionalString, '0')) {
            entryPrice = undefined;
        } else {
            side = Precise.stringLt (notionalString, '0') ? 'short' : 'long';
            marginRatio = this.parseNumber (Precise.stringDiv (Precise.stringAdd (Precise.stringDiv (maintenanceMarginString, collateralString), '5e-5'), '1', 4));
            percentage = this.parseNumber (Precise.stringMul (Precise.stringDiv (unrealizedPnlString, initialMarginString, 4), '100'));
            if (usdm) {
                // calculate liquidation price
                //
                // liquidationPrice = (walletBalance / (contracts * (±1 + mmp))) + (±entryPrice / (±1 + mmp))
                //
                // mmp = maintenanceMarginPercentage
                // where ± is negative for long and positive for short
                // TODO: calculate liquidation price for coinm contracts
                let onePlusMaintenanceMarginPercentageString = undefined;
                let entryPriceSignString = entryPriceString;
                if (side === 'short') {
                    onePlusMaintenanceMarginPercentageString = Precise.stringAdd ('1', maintenanceMarginPercentageString);
                } else {
                    onePlusMaintenanceMarginPercentageString = Precise.stringAdd ('-1', maintenanceMarginPercentageString);
                    entryPriceSignString = Precise.stringMul ('-1', entryPriceSignString);
                }
                const leftSide = Precise.stringDiv (walletBalance, Precise.stringMul (contractsStringAbs, onePlusMaintenanceMarginPercentageString));
                const rightSide = Precise.stringDiv (entryPriceSignString, onePlusMaintenanceMarginPercentageString);
                liquidationPriceStringRaw = Precise.stringAdd (leftSide, rightSide);
            } else {
                // calculate liquidation price
                //
                // liquidationPrice = (contracts * contractSize(±1 - mmp)) / (±1/entryPrice * contracts * contractSize - walletBalance)
                //
                let onePlusMaintenanceMarginPercentageString = undefined;
                let entryPriceSignString = entryPriceString;
                if (side === 'short') {
                    onePlusMaintenanceMarginPercentageString = Precise.stringSub ('1', maintenanceMarginPercentageString);
                } else {
                    onePlusMaintenanceMarginPercentageString = Precise.stringSub ('-1', maintenanceMarginPercentageString);
                    entryPriceSignString = Precise.stringMul ('-1', entryPriceSignString);
                }
                const size = Precise.stringMul (contractsStringAbs, contractSizeString);
                const leftSide = Precise.stringMul (size, onePlusMaintenanceMarginPercentageString);
                const rightSide = Precise.stringSub (Precise.stringMul (Precise.stringDiv ('1', entryPriceSignString), size), walletBalance);
                liquidationPriceStringRaw = Precise.stringDiv (leftSide, rightSide);
            }
            const pricePrecision = market['precision']['price'];
            const pricePrecisionPlusOne = pricePrecision + 1;
            const pricePrecisionPlusOneString = pricePrecisionPlusOne.toString ();
            // round half up
            const rounder = new Precise ('5e-' + pricePrecisionPlusOneString);
            const rounderString = rounder.toString ();
            const liquidationPriceRoundedString = Precise.stringAdd (rounderString, liquidationPriceStringRaw);
            let truncatedLiquidationPrice = Precise.stringDiv (liquidationPriceRoundedString, '1', pricePrecision);
            if (truncatedLiquidationPrice[0] === '-') {
                // user cannot be liquidated
                // since he has more collateral than the size of the position
                truncatedLiquidationPrice = undefined;
            }
            liquidationPrice = this.parseNumber (truncatedLiquidationPrice);
        }
        const positionSide = this.safeString (position, 'positionSide');
        const hedged = positionSide !== 'BOTH';
        return {
            'info': position,
            'symbol': symbol,
            'timestamp': timestamp,
            'datetime': this.iso8601 (timestamp),
            'initialMargin': initialMargin,
            'initialMarginPercentage': this.parseNumber (initialMarginPercentageString),
            'maintenanceMargin': maintenanceMargin,
            'maintenanceMarginPercentage': maintenanceMarginPercentage,
            'entryPrice': entryPrice,
            'notional': notional,
            'leverage': this.parseNumber (leverageString),
            'unrealizedPnl': unrealizedPnl,
            'contracts': contracts,
            'contractSize': contractSize,
            'marginRatio': marginRatio,
            'liquidationPrice': liquidationPrice,
            'markPrice': undefined,
            'collateral': collateral,
            'marginType': marginType,
            'side': side,
            'hedged': hedged,
            'percentage': percentage,
        };
    }

    parsePositionRisk (position, market = undefined) {
        //
        // usdm
        //     {
        //       "symbol": "BTCUSDT",
        //       "positionAmt": "0.001",
        //       "entryPrice": "43578.07000",
        //       "markPrice": "43532.30000000",
        //       "unRealizedProfit": "-0.04577000",
        //       "liquidationPrice": "21841.24993976",
        //       "leverage": "2",
        //       "maxNotionalValue": "300000000",
        //       "marginType": "isolated",
        //       "isolatedMargin": "21.77841506",
        //       "isAutoAddMargin": "false",
        //       "positionSide": "BOTH",
        //       "notional": "43.53230000",
        //       "isolatedWallet": "21.82418506",
        //       "updateTime": "1621358023886"
        //     }
        //
        // coinm
        //     {
        //       "symbol": "BTCUSD_PERP",
        //       "positionAmt": "2",
        //       "entryPrice": "37643.10000021",
        //       "markPrice": "38103.05510455",
        //       "unRealizedProfit": "0.00006413",
        //       "liquidationPrice": "25119.97445760",
        //       "leverage": "2",
        //       "maxQty": "1500",
        //       "marginType": "isolated",
        //       "isolatedMargin": "0.00274471",
        //       "isAutoAddMargin": "false",
        //       "positionSide": "BOTH",
        //       "notionalValue": "0.00524892",
        //       "isolatedWallet": "0.00268058"
        //     }
        //
        const marketId = this.safeString (position, 'symbol');
        market = this.safeMarket (marketId, market);
        const symbol = this.safeString (market, 'symbol');
        const leverageBrackets = this.safeValue (this.options, 'leverageBrackets', {});
        const leverageBracket = this.safeValue (leverageBrackets, symbol, []);
        const notionalString = this.safeString2 (position, 'notional', 'notionalValue');
        const notionalStringAbs = Precise.stringAbs (notionalString);
        let maintenanceMarginPercentageString = undefined;
        for (let i = 0; i < leverageBracket.length; i++) {
            const bracket = leverageBracket[i];
            if (Precise.stringLt (notionalStringAbs, bracket[0])) {
                break;
            }
            maintenanceMarginPercentageString = bracket[1];
        }
        const notional = this.parseNumber (notionalStringAbs);
        const contractsAbs = Precise.stringAbs (this.safeString (position, 'positionAmt'));
        const contracts = this.parseNumber (contractsAbs);
        const unrealizedPnlString = this.safeString (position, 'unRealizedProfit');
        const unrealizedPnl = this.parseNumber (unrealizedPnlString);
        const leverageString = this.safeString (position, 'leverage');
        const leverage = parseInt (leverageString);
        const liquidationPriceString = this.omitZero (this.safeString (position, 'liquidationPrice'));
        const liquidationPrice = this.parseNumber (liquidationPriceString);
        let collateralString = undefined;
        const marginType = this.safeString (position, 'marginType');
        let side = undefined;
        if (Precise.stringGt (notionalString, '0')) {
            side = 'long';
        } else if (Precise.stringLt (notionalString, '0')) {
            side = 'short';
        }
        const entryPriceString = this.safeString (position, 'entryPrice');
        const entryPrice = this.parseNumber (entryPriceString);
        const contractSize = this.safeValue (market, 'contractSize');
        const contractSizeString = this.numberToString (contractSize);
        // as oppose to notionalValue
        const linear = ('notional' in position);
        if (marginType === 'cross') {
            // calculate collateral
            const precision = this.safeValue (market, 'precision');
            if (linear) {
                // walletBalance = (liquidationPrice * (±1 + mmp) ± entryPrice) * contracts
                let onePlusMaintenanceMarginPercentageString = undefined;
                let entryPriceSignString = entryPriceString;
                if (side === 'short') {
                    onePlusMaintenanceMarginPercentageString = Precise.stringAdd ('1', maintenanceMarginPercentageString);
                    entryPriceSignString = Precise.stringMul ('-1', entryPriceSignString);
                } else {
                    onePlusMaintenanceMarginPercentageString = Precise.stringAdd ('-1', maintenanceMarginPercentageString);
                }
                const inner = Precise.stringMul (liquidationPriceString, onePlusMaintenanceMarginPercentageString);
                const leftSide = Precise.stringAdd (inner, entryPriceSignString);
                const quotePrecision = this.safeInteger (precision, 'quote');
                collateralString = Precise.stringDiv (Precise.stringMul (leftSide, contractsAbs), '1', quotePrecision);
            } else {
                // walletBalance = (contracts * contractSize) * (±1/entryPrice - (±1 - mmp) / liquidationPrice)
                let onePlusMaintenanceMarginPercentageString = undefined;
                let entryPriceSignString = entryPriceString;
                if (side === 'short') {
                    onePlusMaintenanceMarginPercentageString = Precise.stringSub ('1', maintenanceMarginPercentageString);
                } else {
                    onePlusMaintenanceMarginPercentageString = Precise.stringSub ('-1', maintenanceMarginPercentageString);
                    entryPriceSignString = Precise.stringMul ('-1', entryPriceSignString);
                }
                const leftSide = Precise.stringMul (contractsAbs, contractSizeString);
                const rightSide = Precise.stringSub (Precise.stringDiv ('1', entryPriceSignString), Precise.stringDiv (onePlusMaintenanceMarginPercentageString, liquidationPriceString));
                const basePrecision = this.safeInteger (precision, 'base');
                collateralString = Precise.stringDiv (Precise.stringMul (leftSide, rightSide), '1', basePrecision);
            }
        } else {
            collateralString = this.safeString (position, 'isolatedMargin');
        }
        collateralString = (collateralString === undefined) ? '0' : collateralString;
        const collateral = this.parseNumber (collateralString);
        const markPrice = this.parseNumber (this.omitZero (this.safeString (position, 'markPrice')));
        let timestamp = this.safeInteger (position, 'updateTime');
        if (timestamp === 0) {
            timestamp = undefined;
        }
        const maintenanceMarginPercentage = this.parseNumber (maintenanceMarginPercentageString);
        const maintenanceMarginString = Precise.stringMul (maintenanceMarginPercentageString, notionalStringAbs);
        const maintenanceMargin = this.parseNumber (maintenanceMarginString);
        let initialMarginPercentageString = Precise.stringDiv ('1', leverageString, 8);
        const rational = (1000 % leverage) === 0;
        if (!rational) {
            initialMarginPercentageString = Precise.stringAdd (initialMarginPercentageString, '1e-8');
        }
        const initialMarginString = Precise.stringDiv (Precise.stringMul (notionalStringAbs, initialMarginPercentageString), '1', 8);
        const initialMargin = this.parseNumber (initialMarginString);
        let marginRatio = undefined;
        let percentage = undefined;
        if (!Precise.stringEquals (collateralString, '0')) {
            marginRatio = this.parseNumber (Precise.stringDiv (Precise.stringAdd (Precise.stringDiv (maintenanceMarginString, collateralString), '5e-5'), '1', 4));
            percentage = this.parseNumber (Precise.stringMul (Precise.stringDiv (unrealizedPnlString, initialMarginString, 4), '100'));
        }
        const positionSide = this.safeString (position, 'positionSide');
        const hedged = positionSide !== 'BOTH';
        return {
            'info': position,
            'symbol': symbol,
            'contracts': contracts,
            'contractSize': contractSize,
            'unrealizedPnl': unrealizedPnl,
            'leverage': this.parseNumber (leverageString),
            'liquidationPrice': liquidationPrice,
            'collateral': collateral,
            'notional': notional,
            'markPrice': markPrice,
            'entryPrice': entryPrice,
            'timestamp': timestamp,
            'initialMargin': initialMargin,
            'initialMarginPercentage': this.parseNumber (initialMarginPercentageString),
            'maintenanceMargin': maintenanceMargin,
            'maintenanceMarginPercentage': maintenanceMarginPercentage,
            'marginRatio': marginRatio,
            'datetime': this.iso8601 (timestamp),
            'marginType': marginType,
            'side': side,
            'hedged': hedged,
            'percentage': percentage,
        };
    }

    async loadLeverageBrackets (reload = false, params = {}) {
        await this.loadMarkets ();
        // by default cache the leverage bracket
        // it contains useful stuff like the maintenance margin and initial margin for positions
        const leverageBrackets = this.safeValue (this.options, 'leverageBrackets');
        if ((leverageBrackets === undefined) || (reload)) {
            let method = undefined;
            const defaultType = this.safeString (this.options, 'defaultType', 'future');
            const type = this.safeString (params, 'type', defaultType);
            const query = this.omit (params, 'type');
            if (type === 'future') {
                method = 'fapiPrivateGetLeverageBracket';
            } else if (type === 'delivery') {
                method = 'dapiPrivateV2GetLeverageBracket';
            } else {
                throw new NotSupported (this.id + ' loadLeverageBrackets() supports linear and inverse contracts only');
            }
            const response = await this[method] (query);
            this.options['leverageBrackets'] = {};
            for (let i = 0; i < response.length; i++) {
                const entry = response[i];
                const marketId = this.safeString (entry, 'symbol');
                const symbol = this.safeSymbol (marketId);
                const brackets = this.safeValue (entry, 'brackets');
                const result = [];
                for (let j = 0; j < brackets.length; j++) {
                    const bracket = brackets[j];
                    const floorValue = this.safeString2 (bracket, 'notionalFloor', 'qtyFloor');
                    const maintenanceMarginPercentage = this.safeString (bracket, 'maintMarginRatio');
                    result.push ([ floorValue, maintenanceMarginPercentage ]);
                }
                this.options['leverageBrackets'][symbol] = result;
            }
        }
        return this.options['leverageBrackets'];
    }

    async fetchLeverageTiers (symbols = undefined, params = {}) {
        await this.loadMarkets ();
        const [ type, query ] = this.handleMarketTypeAndParams ('fetchLeverageTiers', undefined, params);
        let method = undefined;
        if (type === 'future') {
            method = 'fapiPrivateGetLeverageBracket';
        } else if (type === 'delivery') {
            method = 'dapiPrivateV2GetLeverageBracket';
        } else {
            throw new NotSupported (this.id + ' fetchLeverageTiers() supports linear and inverse contracts only');
        }
        const response = await this[method] (query);
        //
        //    [
        //        {
        //            "symbol": "SUSHIUSDT",
        //            "brackets": [
        //                {
        //                    "bracket": 1,
        //                    "initialLeverage": 50,
        //                    "notionalCap": 50000,
        //                    "notionalFloor": 0,
        //                    "maintMarginRatio": 0.01,
        //                    "cum": 0.0
        //                },
        //                ...
        //            ]
        //        }
        //    ]
        //
        return this.parseLeverageTiers (response, symbols, 'symbol');
    }

    parseMarketLeverageTiers (info, market) {
        /**
         * @ignore
         * @method
         * @param {dict} info Exchange response for 1 market
         * @param {dict} market CCXT market
         */
        //
        //    {
        //        "symbol": "SUSHIUSDT",
        //        "brackets": [
        //            {
        //                "bracket": 1,
        //                "initialLeverage": 50,
        //                "notionalCap": 50000,
        //                "notionalFloor": 0,
        //                "maintMarginRatio": 0.01,
        //                "cum": 0.0
        //            },
        //            ...
        //        ]
        //    }
        //
        const marketId = this.safeString (info, 'symbol');
        const safeSymbol = this.safeSymbol (marketId);
        market = this.safeMarket (safeSymbol, market);
        const brackets = this.safeValue (info, 'brackets');
        const tiers = [];
        for (let j = 0; j < brackets.length; j++) {
            const bracket = brackets[j];
            tiers.push ({
                'tier': this.safeNumber (bracket, 'bracket'),
                'currency': market['quote'],
                'notionalFloor': this.safeNumber2 (bracket, 'notionalFloor', 'qtyFloor'),
                'notionalCap': this.safeNumber (bracket, 'notionalCap'),
                'maintenanceMarginRate': this.safeNumber (bracket, 'maintMarginRatio'),
                'maxLeverage': this.safeNumber (bracket, 'initialLeverage'),
                'info': bracket,
            });
        }
        return tiers;
    }

    async fetchPositions (symbols = undefined, params = {}) {
        const defaultMethod = this.safeString (this.options, 'fetchPositions', 'positionRisk');
        if (defaultMethod === 'positionRisk') {
            return await this.fetchPositionsRisk (symbols, params);
        } else if (defaultMethod === 'account') {
            return await this.fetchAccountPositions (symbols, params);
        } else {
            throw new NotSupported (this.id + '.options["fetchPositions"] = "' + defaultMethod + '" is invalid, please choose between "account" and "positionRisk"');
        }
    }

    async fetchAccountPositions (symbols = undefined, params = {}) {
        if (symbols !== undefined) {
            if (!Array.isArray (symbols)) {
                throw new ArgumentsRequired (this.id + ' fetchPositions requires an array argument for symbols');
            }
        }
        await this.loadMarkets ();
        await this.loadLeverageBrackets ();
        let method = undefined;
        const defaultType = this.safeString (this.options, 'defaultType', 'future');
        const type = this.safeString (params, 'type', defaultType);
        const query = this.omit (params, 'type');
        if (type === 'future') {
            method = 'fapiPrivateGetAccount';
        } else if (type === 'delivery') {
            method = 'dapiPrivateGetAccount';
        } else {
            throw new NotSupported (this.id + ' fetchPositions() supports linear and inverse contracts only');
        }
        const account = await this[method] (query);
        const result = this.parseAccountPositions (account);
        return this.filterByArray (result, 'symbol', symbols, false);
    }

    async fetchPositionsRisk (symbols = undefined, params = {}) {
        if (symbols !== undefined) {
            if (!Array.isArray (symbols)) {
                throw new ArgumentsRequired (this.id + ' fetchPositionsRisk requires an array argument for symbols');
            }
        }
        await this.loadMarkets ();
        await this.loadLeverageBrackets ();
        const request = {};
        let method = undefined;
        let defaultType = 'future';
        defaultType = this.safeString (this.options, 'defaultType', defaultType);
        const type = this.safeString (params, 'type', defaultType);
        params = this.omit (params, 'type');
        if ((type === 'future') || (type === 'linear')) {
            method = 'fapiPrivateGetPositionRisk';
            // ### Response examples ###
            //
            // For One-way position mode:
            //     [
            //         {
            //             "entryPrice": "0.00000",
            //             "marginType": "isolated",
            //             "isAutoAddMargin": "false",
            //             "isolatedMargin": "0.00000000",
            //             "leverage": "10",
            //             "liquidationPrice": "0",
            //             "markPrice": "6679.50671178",
            //             "maxNotionalValue": "20000000",
            //             "positionAmt": "0.000",
            //             "symbol": "BTCUSDT",
            //             "unRealizedProfit": "0.00000000",
            //             "positionSide": "BOTH",
            //             "updateTime": 0
            //        }
            //     ]
            //
            // For Hedge position mode:
            //     [
            //         {
            //             "entryPrice": "6563.66500",
            //             "marginType": "isolated",
            //             "isAutoAddMargin": "false",
            //             "isolatedMargin": "15517.54150468",
            //             "leverage": "10",
            //             "liquidationPrice": "5930.78",
            //             "markPrice": "6679.50671178",
            //             "maxNotionalValue": "20000000",
            //             "positionAmt": "20.000",
            //             "symbol": "BTCUSDT",
            //             "unRealizedProfit": "2316.83423560"
            //             "positionSide": "LONG",
            //             "updateTime": 1625474304765
            //         },
            //         {
            //             "entryPrice": "0.00000",
            //             "marginType": "isolated",
            //             "isAutoAddMargin": "false",
            //             "isolatedMargin": "5413.95799991",
            //             "leverage": "10",
            //             "liquidationPrice": "7189.95",
            //             "markPrice": "6679.50671178",
            //             "maxNotionalValue": "20000000",
            //             "positionAmt": "-10.000",
            //             "symbol": "BTCUSDT",
            //             "unRealizedProfit": "-1156.46711780",
            //             "positionSide": "SHORT",
            //             "updateTime": 0
            //         }
            //     ]
        } else if ((type === 'delivery') || (type === 'inverse')) {
            method = 'dapiPrivateGetPositionRisk';
        } else {
            throw NotSupported (this.id + ' fetchPositionsRisk() supports linear and inverse contracts only');
        }
        const response = await this[method] (this.extend (request, params));
        const result = [];
        for (let i = 0; i < response.length; i++) {
            const parsed = this.parsePositionRisk (response[i]);
            result.push (parsed);
        }
        return this.filterByArray (result, 'symbol', symbols, false);
    }

    async fetchFundingHistory (symbol = undefined, since = undefined, limit = undefined, params = {}) {
        await this.loadMarkets ();
        let market = undefined;
        let method = undefined;
        let defaultType = 'future';
        const request = {
            'incomeType': 'FUNDING_FEE', // "TRANSFER"，"WELCOME_BONUS", "REALIZED_PNL"，"FUNDING_FEE", "COMMISSION" and "INSURANCE_CLEAR"
        };
        if (symbol !== undefined) {
            market = this.market (symbol);
            request['symbol'] = market['id'];
            if (market['linear']) {
                defaultType = 'future';
            } else if (market['inverse']) {
                defaultType = 'delivery';
            } else {
                throw NotSupported (this.id + ' fetchFundingHistory() supports linear and inverse contracts only');
            }
        }
        if (since !== undefined) {
            request['startTime'] = since;
        }
        if (limit !== undefined) {
            request['limit'] = limit;
        }
        defaultType = this.safeString2 (this.options, 'fetchFundingHistory', 'defaultType', defaultType);
        const type = this.safeString (params, 'type', defaultType);
        params = this.omit (params, 'type');
        if ((type === 'future') || (type === 'linear')) {
            method = 'fapiPrivateGetIncome';
        } else if ((type === 'delivery') || (type === 'inverse')) {
            method = 'dapiPrivateGetIncome';
        } else {
            throw NotSupported (this.id + ' fetchFundingHistory() supports linear and inverse contracts only');
        }
        const response = await this[method] (this.extend (request, params));
        return this.parseIncomes (response, market, since, limit);
    }

    async setLeverage (leverage, symbol = undefined, params = {}) {
        if (symbol === undefined) {
            throw new ArgumentsRequired (this.id + ' setLeverage() requires a symbol argument');
        }
        // WARNING: THIS WILL INCREASE LIQUIDATION PRICE FOR OPEN ISOLATED LONG POSITIONS
        // AND DECREASE LIQUIDATION PRICE FOR OPEN ISOLATED SHORT POSITIONS
        if ((leverage < 1) || (leverage > 125)) {
            throw new BadRequest (this.id + ' leverage should be between 1 and 125');
        }
        await this.loadMarkets ();
        const market = this.market (symbol);
        let method = undefined;
        if (market['linear']) {
            method = 'fapiPrivatePostLeverage';
        } else if (market['inverse']) {
            method = 'dapiPrivatePostLeverage';
        } else {
            throw new NotSupported (this.id + ' setLeverage() supports linear and inverse contracts only');
        }
        const request = {
            'symbol': market['id'],
            'leverage': leverage,
        };
        return await this[method] (this.extend (request, params));
    }

    async setMarginMode (marginType, symbol = undefined, params = {}) {
        if (symbol === undefined) {
            throw new ArgumentsRequired (this.id + ' setMarginMode() requires a symbol argument');
        }
        //
        // { "code": -4048 , "msg": "Margin type cannot be changed if there exists position." }
        //
        // or
        //
        // { "code": 200, "msg": "success" }
        //
        marginType = marginType.toUpperCase ();
        if (marginType === 'CROSS') {
            marginType = 'CROSSED';
        }
        if ((marginType !== 'ISOLATED') && (marginType !== 'CROSSED')) {
            throw new BadRequest (this.id + ' marginType must be either isolated or cross');
        }
        await this.loadMarkets ();
        const market = this.market (symbol);
        let method = undefined;
        if (market['linear']) {
            method = 'fapiPrivatePostMarginType';
        } else if (market['inverse']) {
            method = 'dapiPrivatePostMarginType';
        } else {
            throw new NotSupported (this.id + ' setMarginMode() supports linear and inverse contracts only');
        }
        const request = {
            'symbol': market['id'],
            'marginType': marginType,
        };
        let response = undefined;
        try {
            response = await this[method] (this.extend (request, params));
        } catch (e) {
            // not an error
            // https://github.com/ccxt/ccxt/issues/11268
            // https://github.com/ccxt/ccxt/pull/11624
            // POST https://fapi.binance.com/fapi/v1/marginType 400 Bad Request
            // binanceusdm
            if (e instanceof MarginModeAlreadySet) {
                const throwMarginModeAlreadySet = this.safeValue (this.options, 'throwMarginModeAlreadySet', false);
                if (throwMarginModeAlreadySet) {
                    throw e;
                } else {
                    response = { 'code': -4046, 'msg': 'No need to change margin type.' };
                }
            }
        }
        return response;
    }

    async setPositionMode (hedged, symbol = undefined, params = {}) {
        const defaultType = this.safeString (this.options, 'defaultType', 'future');
        const type = this.safeString (params, 'type', defaultType);
        params = this.omit (params, [ 'type' ]);
        let dualSidePosition = undefined;
        if (hedged) {
            dualSidePosition = 'true';
        } else {
            dualSidePosition = 'false';
        }
        const request = {
            'dualSidePosition': dualSidePosition,
        };
        let method = undefined;
        if (type === 'delivery') {
            method = 'dapiPrivatePostPositionSideDual';
        } else {
            // default to future
            method = 'fapiPrivatePostPositionSideDual';
        }
        //
        //     {
        //       "code": 200,
        //       "msg": "success"
        //     }
        //
        return await this[method] (this.extend (request, params));
    }

    sign (path, api = 'public', method = 'GET', params = {}, headers = undefined, body = undefined) {
        if (!(api in this.urls['api'])) {
            throw new NotSupported (this.id + ' does not have a testnet/sandbox URL for ' + api + ' endpoints');
        }
        let url = this.urls['api'][api];
        url += '/' + path;
        if (api === 'wapi') {
            url += '.html';
        }
        if (path === 'historicalTrades') {
            if (this.apiKey) {
                headers = {
                    'X-MBX-APIKEY': this.apiKey,
                };
            } else {
                throw new AuthenticationError (this.id + ' historicalTrades endpoint requires `apiKey` credential');
            }
        }
        const userDataStream = (path === 'userDataStream') || (path === 'listenKey');
        if (userDataStream) {
            if (this.apiKey) {
                // v1 special case for userDataStream
                headers = {
                    'X-MBX-APIKEY': this.apiKey,
                    'Content-Type': 'application/x-www-form-urlencoded',
                };
                if (method !== 'GET') {
                    body = this.urlencode (params);
                }
            } else {
                throw new AuthenticationError (this.id + ' userDataStream endpoint requires `apiKey` credential');
            }
        } else if ((api === 'private') || (api === 'sapi' && path !== 'system/status') || (api === 'sapiV3') || (api === 'wapi' && path !== 'systemStatus') || (api === 'dapiPrivate') || (api === 'dapiPrivateV2') || (api === 'fapiPrivate') || (api === 'fapiPrivateV2')) {
            this.checkRequiredCredentials ();
            let query = undefined;
            const recvWindow = this.safeInteger (this.options, 'recvWindow');
            const extendedParams = this.extend ({
                'timestamp': this.nonce (),
            }, params);
            if (recvWindow !== undefined) {
                extendedParams['recvWindow'] = recvWindow;
            }
            if ((api === 'sapi') && (path === 'asset/dust')) {
                query = this.urlencodeWithArrayRepeat (extendedParams);
            } else if ((path === 'batchOrders') || (path.indexOf ('sub-account') >= 0) || (path === 'capital/withdraw/apply')) {
                query = this.rawencode (extendedParams);
            } else {
                query = this.urlencode (extendedParams);
            }
            const signature = this.hmac (this.encode (query), this.encode (this.secret));
            query += '&' + 'signature=' + signature;
            headers = {
                'X-MBX-APIKEY': this.apiKey,
            };
            if ((method === 'GET') || (method === 'DELETE') || (api === 'wapi')) {
                url += '?' + query;
            } else {
                body = query;
                headers['Content-Type'] = 'application/x-www-form-urlencoded';
            }
        } else {
            if (Object.keys (params).length) {
                url += '?' + this.urlencode (params);
            }
        }
        return { 'url': url, 'method': method, 'body': body, 'headers': headers };
    }

    handleErrors (code, reason, url, method, headers, body, response, requestHeaders, requestBody) {
        if ((code === 418) || (code === 429)) {
            throw new DDoSProtection (this.id + ' ' + code.toString () + ' ' + reason + ' ' + body);
        }
        // error response in a form: { "code": -1013, "msg": "Invalid quantity." }
        // following block cointains legacy checks against message patterns in "msg" property
        // will switch "code" checks eventually, when we know all of them
        if (code >= 400) {
            if (body.indexOf ('Price * QTY is zero or less') >= 0) {
                throw new InvalidOrder (this.id + ' order cost = amount * price is zero or less ' + body);
            }
            if (body.indexOf ('LOT_SIZE') >= 0) {
                throw new InvalidOrder (this.id + ' order amount should be evenly divisible by lot size ' + body);
            }
            if (body.indexOf ('PRICE_FILTER') >= 0) {
                throw new InvalidOrder (this.id + ' order price is invalid, i.e. exceeds allowed price precision, exceeds min price or max price limits or is invalid value in general, use this.priceToPrecision (symbol, amount) ' + body);
            }
        }
        if (response === undefined) {
            return; // fallback to default error handler
        }
        // check success value for wapi endpoints
        // response in format {'msg': 'The coin does not exist.', 'success': true/false}
        const success = this.safeValue (response, 'success', true);
        if (!success) {
            const message = this.safeString (response, 'msg');
            let parsedMessage = undefined;
            if (message !== undefined) {
                try {
                    parsedMessage = JSON.parse (message);
                } catch (e) {
                    // do nothing
                    parsedMessage = undefined;
                }
                if (parsedMessage !== undefined) {
                    response = parsedMessage;
                }
            }
        }
        const message = this.safeString (response, 'msg');
        if (message !== undefined) {
            this.throwExactlyMatchedException (this.exceptions['exact'], message, this.id + ' ' + message);
            this.throwBroadlyMatchedException (this.exceptions['broad'], message, this.id + ' ' + message);
        }
        // checks against error codes
        const error = this.safeString (response, 'code');
        if (error !== undefined) {
            // https://github.com/ccxt/ccxt/issues/6501
            // https://github.com/ccxt/ccxt/issues/7742
            if ((error === '200') || Precise.stringEquals (error, '0')) {
                return undefined;
            }
            // a workaround for {"code":-2015,"msg":"Invalid API-key, IP, or permissions for action."}
            // despite that their message is very confusing, it is raised by Binance
            // on a temporary ban, the API key is valid, but disabled for a while
            if ((error === '-2015') && this.options['hasAlreadyAuthenticatedSuccessfully']) {
                throw new DDoSProtection (this.id + ' temporary banned: ' + body);
            }
            const feedback = this.id + ' ' + body;
            if (message === 'No need to change margin type.') {
                // not an error
                // https://github.com/ccxt/ccxt/issues/11268
                // https://github.com/ccxt/ccxt/pull/11624
                // POST https://fapi.binance.com/fapi/v1/marginType 400 Bad Request
                // binanceusdm {"code":-4046,"msg":"No need to change margin type."}
                throw new MarginModeAlreadySet (feedback);
            }
            this.throwExactlyMatchedException (this.exceptions['exact'], error, feedback);
            throw new ExchangeError (feedback);
        }
        if (!success) {
            throw new ExchangeError (this.id + ' ' + body);
        }
    }

    calculateRateLimiterCost (api, method, path, params, config = {}, context = {}) {
        if (('noCoin' in config) && !('coin' in params)) {
            return config['noCoin'];
        } else if (('noSymbol' in config) && !('symbol' in params)) {
            return config['noSymbol'];
        } else if (('noPoolId' in config) && !('poolId' in params)) {
            return config['noPoolId'];
        } else if (('byLimit' in config) && ('limit' in params)) {
            const limit = params['limit'];
            const byLimit = config['byLimit'];
            for (let i = 0; i < byLimit.length; i++) {
                const entry = byLimit[i];
                if (limit <= entry[0]) {
                    return entry[1];
                }
            }
        }
        return this.safeInteger (config, 'cost', 1);
    }

    async request (path, api = 'public', method = 'GET', params = {}, headers = undefined, body = undefined, config = {}, context = {}) {
        const response = await this.fetch2 (path, api, method, params, headers, body, config, context);
        // a workaround for {"code":-2015,"msg":"Invalid API-key, IP, or permissions for action."}
        if ((api === 'private') || (api === 'wapi')) {
            this.options['hasAlreadyAuthenticatedSuccessfully'] = true;
        }
        return response;
    }

    async modifyMarginHelper (symbol, amount, addOrReduce, params = {}) {
        // used to modify isolated positions
        let defaultType = this.safeString (this.options, 'defaultType', 'future');
        if (defaultType === 'spot') {
            defaultType = 'future';
        }
        const type = this.safeString (params, 'type', defaultType);
        if ((type === 'margin') || (type === 'spot')) {
            throw new NotSupported (this.id + ' add / reduce margin only supported with type future or delivery');
        }
        await this.loadMarkets ();
        const market = this.market (symbol);
        const request = {
            'type': addOrReduce,
            'symbol': market['id'],
            'amount': amount,
        };
        let method = undefined;
        let code = undefined;
        if (type === 'future') {
            method = 'fapiPrivatePostPositionMargin';
            code = market['quote'];
        } else {
            method = 'dapiPrivatePostPositionMargin';
            code = market['base'];
        }
        const response = await this[method] (this.extend (request, params));
        //
        //     {
        //         "code": 200,
        //         "msg": "Successfully modify position margin.",
        //         "amount": 0.001,
        //         "type": 1
        //     }
        //
        const rawType = this.safeInteger (response, 'type');
        const resultType = (rawType === 1) ? 'add' : 'reduce';
        const resultAmount = this.safeNumber (response, 'amount');
        const errorCode = this.safeString (response, 'code');
        const status = (errorCode === '200') ? 'ok' : 'failed';
        return {
            'info': response,
            'type': resultType,
            'amount': resultAmount,
            'code': code,
            'symbol': market['symbol'],
            'status': status,
        };
    }

    async reduceMargin (symbol, amount, params = {}) {
        return await this.modifyMarginHelper (symbol, amount, 2, params);
    }

    async addMargin (symbol, amount, params = {}) {
        return await this.modifyMarginHelper (symbol, amount, 1, params);
    }

    async fetchBorrowRate (code, params = {}) {
        await this.loadMarkets ();
        const currency = this.currency (code);
        const request = {
            'asset': currency['id'],
            // 'vipLevel': this.safeInteger (params, 'vipLevel'),
        };
        const response = await this.sapiGetMarginInterestRateHistory (this.extend (request, params));
        //
        //     [
        //         {
        //             "asset": "USDT",
        //             "timestamp": 1638230400000,
        //             "dailyInterestRate": "0.0006",
        //             "vipLevel": 0
        //         },
        //     ]
        //
        const rate = this.safeValue (response, 0);
        return this.parseBorrowRate (rate);
    }

    async fetchBorrowRateHistory (code, since = undefined, limit = undefined, params = {}) {
        await this.loadMarkets ();
        if (limit === undefined) {
            limit = 93;
        } else if (limit > 93) {
            // Binance API says the limit is 100, but "Illegal characters found in a parameter." is returned when limit is > 93
            throw new BadRequest (this.id + ' fetchBorrowRateHistory limit parameter cannot exceed 92');
        }
        const currency = this.currency (code);
        const request = {
            'asset': currency['id'],
            'limit': limit,
        };
        if (since !== undefined) {
            request['startTime'] = since;
            const endTime = this.sum (since, limit * 86400000) - 1; // required when startTime is further than 93 days in the past
            const now = this.milliseconds ();
            request['endTime'] = Math.min (endTime, now); // cannot have an endTime later than current time
        }
        const response = await this.sapiGetMarginInterestRateHistory (this.extend (request, params));
        //
        //     [
        //         {
        //             "asset": "USDT",
        //             "timestamp": 1638230400000,
        //             "dailyInterestRate": "0.0006",
        //             "vipLevel": 0
        //         },
        //     ]
        //
        return this.parseBorrowRateHistory (response);
    }

    parseBorrowRateHistory (response, code, since, limit) {
        const result = [];
        for (let i = 0; i < response.length; i++) {
            const item = response[i];
            const borrowRate = this.parseBorrowRate (item);
            result.push (borrowRate);
        }
        const sorted = this.sortBy (result, 'timestamp');
        return this.filterByCurrencySinceLimit (sorted, code, since, limit);
    }

    parseBorrowRate (info, currency = undefined) {
        //
        //    {
        //        "asset": "USDT",
        //        "timestamp": 1638230400000,
        //        "dailyInterestRate": "0.0006",
        //        "vipLevel": 0
        //    }
        //
        const timestamp = this.safeNumber (info, 'timestamp');
        currency = this.safeString (info, 'asset');
        return {
            'currency': this.safeCurrencyCode (currency),
            'rate': this.safeNumber (info, 'dailyInterestRate'),
            'period': 86400000,
            'timestamp': timestamp,
            'datetime': this.iso8601 (timestamp),
            'info': info,
        };
    }

    async createGiftCode (code, amount, params = {}) {
        await this.loadMarkets ();
        const currency = this.currency (code);
        // ensure you have enough token in your funding account before calling this code
        const request = {
            'token': currency['id'],
            'amount': amount,
        };
        const response = await this.sapiPostGiftcardCreateCode (this.extend (request, params));
        //
        //     {
        //         code: '000000',
        //         message: 'success',
        //         data: { referenceNo: '0033002404219823', code: 'AP6EXTLKNHM6CEX7' },
        //         success: true
        //     }
        //
        const data = this.safeValue (response, 'data');
        const giftcardCode = this.safeString (data, 'code');
        const id = this.safeString (data, 'referenceNo');
        return {
            'info': response,
            'id': id,
            'code': giftcardCode,
            'currency': code,
            'amount': amount,
        };
    }

    async redeemGiftCode (giftcardCode, params = {}) {
        const request = {
            'code': giftcardCode,
        };
        const response = await this.sapiPostGiftcardRedeemCode (this.extend (request, params));
        //
        //     {
        //         code: '000000',
        //         message: 'success',
        //         data: {
        //             referenceNo: '0033002404219823',
        //             identityNo: '10316431732801474560'
        //         },
        //         success: true
        //     }
        //
        return response;
    }

    async verifyGiftCode (id, params = {}) {
        const request = {
            'referenceNo': id,
        };
        const response = await this.sapiGetGiftcardVerify (this.extend (request, params));
        //
        //     {
        //         code: '000000',
        //         message: 'success',
        //         data: { valid: true },
        //         success: true
        //     }
        //
        return response;
    }

    async fetchBorrowInterest (code = undefined, symbol = undefined, since = undefined, limit = undefined, params = {}) {
        await this.loadMarkets ();
        const request = {};
        let market = undefined;
        if (code !== undefined) {
            const currency = this.currency (code);
            request['asset'] = currency['id'];
        }
        if (since !== undefined) {
            request['startTime'] = since;
        }
        if (limit !== undefined) {
            request['size'] = limit;
        }
        if (symbol !== undefined) { // Isolated
            market = this.market (symbol);
            request['isolatedSymbol'] = market['id'];
        }
        const response = await this.sapiGetMarginInterestHistory (this.extend (request, params));
        //
        //     {
        //         "rows":[
        //             {
        //                 "isolatedSymbol": "BNBUSDT", // isolated symbol, will not be returned for crossed margin
        //                 "asset": "BNB",
        //                 "interest": "0.02414667",
        //                 "interestAccuredTime": 1566813600000,
        //                 "interestRate": "0.01600000",
        //                 "principal": "36.22000000",
        //                 "type": "ON_BORROW"
        //             }
        //         ],
        //         "total": 1
        //     }
        //
        const rows = this.safeValue (response, 'rows');
        const interest = this.parseBorrowInterests (rows, market);
        return this.filterByCurrencySinceLimit (interest, code, since, limit);
    }
<<<<<<< HEAD
}
=======

    parseBorrowInterest (info, market) {
        const symbol = this.safeString (info, 'isolatedSymbol');
        const timestamp = this.safeNumber (info, 'interestAccuredTime');
        return {
            'account': (symbol === undefined) ? 'cross' : symbol,
            'symbol': symbol,
            'marginType': (symbol === undefined) ? 'cross' : 'isolated',
            'currency': this.safeCurrencyCode (this.safeString (info, 'asset')),
            'interest': this.safeNumber (info, 'interest'),
            'interestRate': this.safeNumber (info, 'interestRate'),
            'amountBorrowed': this.safeNumber (info, 'principal'),
            'timestamp': timestamp,
            'datetime': this.iso8601 (timestamp),
            'info': info,
        };
    }
};
>>>>>>> 1aac86fc
<|MERGE_RESOLUTION|>--- conflicted
+++ resolved
@@ -5579,9 +5579,6 @@
         const interest = this.parseBorrowInterests (rows, market);
         return this.filterByCurrencySinceLimit (interest, code, since, limit);
     }
-<<<<<<< HEAD
-}
-=======
 
     parseBorrowInterest (info, market) {
         const symbol = this.safeString (info, 'isolatedSymbol');
@@ -5599,5 +5596,4 @@
             'info': info,
         };
     }
-};
->>>>>>> 1aac86fc
+}