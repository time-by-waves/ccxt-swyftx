'use strict';

//  ---------------------------------------------------------------------------

const Exchange = require ('./base/Exchange');
const { ExchangeError } = require ('./base/errors');

//  ---------------------------------------------------------------------------

module.exports = class coinmarketcap extends Exchange {
    describe () {
        return this.deepExtend (super.describe (), {
            'id': 'coinmarketcap',
            'name': 'CoinMarketCap',
            'rateLimit': 10000,
            'version': 'v1',
            'countries': 'US',
            'has': {
                'CORS': true,
                'privateAPI': false,
                'createOrder': false,
                'createMarketOrder': false,
                'createLimitOrder': false,
                'cancelOrder': false,
                'editOrder': false,
                'fetchBalance': false,
                'fetchOrderBook': false,
                'fetchOHLCV': false,
                'fetchTrades': false,
                'fetchTickers': true,
                'fetchCurrencies': true,
            },
            'urls': {
                'logo': 'https://user-images.githubusercontent.com/1294454/28244244-9be6312a-69ed-11e7-99c1-7c1797275265.jpg',
                'api': {
                    'public': 'https://api.coinmarketcap.com',
                    'files': 'https://files.coinmarketcap.com',
                    'charts': 'https://graph.coinmarketcap.com',
                },
                'www': 'https://coinmarketcap.com',
                'doc': 'https://coinmarketcap.com/api',
            },
            'requiredCredentials': {
                'apiKey': false,
                'secret': false,
            },
            'api': {
                'files': {
                    'get': [
                        'generated/stats/global.json',
                    ],
                },
                'graphs': {
                    'get': [
                        'currencies/{name}/',
                    ],
                },
                'public': {
                    'get': [
                        'ticker/',
                        'ticker/{id}/',
                        'global/',
                    ],
                },
            },
            'currencyCodes': [
                'AUD',
                'BRL',
                'CAD',
                'CHF',
                'CNY',
                'EUR',
                'GBP',
                'HKD',
                'IDR',
                'INR',
                'JPY',
                'KRW',
                'MXN',
                'RUB',
                'USD',
            ],
        });
    }

<<<<<<< HEAD
    async performOrderBookRequest (symbol, limit = undefined, params = {}) {
=======
    async performOrderBookRequest (market, limit = undefined, params = {}) {
>>>>>>> bc2d492e
        throw new ExchangeError ('Fetching order books is not supported by the API of ' + this.id);
    }

    currencyCode (base, name) {
        const currencies = {
            'BatCoin': 'BatCoin',
            'Bitgem': 'Bitgem',
            'BlockCAT': 'BlockCAT',
            'Catcoin': 'Catcoin',
            'Hi Mutual Society': 'Hi Mutual Society',
            'iCoin': 'iCoin',
            'NetCoin': 'NetCoin',
            // a special case, most exchanges list it as IOTA, therefore
            // we change just the Coinmarketcap instead of changing them all
            'MIOTA': 'IOTA',
            'Maggie': 'Maggie',
            'BlazeCoin': 'BlazeCoin',
        };
        if (name in currencies)
            return currencies[name];
        return base;
    }

    async fetchMarkets () {
        let markets = await this.publicGetTicker ({
            'limit': 0,
        });
        let result = [];
        for (let p = 0; p < markets.length; p++) {
            let market = markets[p];
            let currencies = this.currencyCodes;
            for (let i = 0; i < currencies.length; i++) {
                let quote = currencies[i];
                let quoteId = quote.toLowerCase ();
                let baseId = market['id'];
                let base = this.currencyCode (market['symbol'], market['name']);
                let symbol = base + '/' + quote;
                let id = baseId + '/' + quoteId;
                result.push ({
                    'id': id,
                    'symbol': symbol,
                    'base': base,
                    'quote': quote,
                    'baseId': baseId,
                    'quoteId': quoteId,
                    'info': market,
                });
            }
        }
        return result;
    }

    async fetchGlobal (currency = 'USD') {
        await this.loadMarkets ();
        let request = {};
        if (currency)
            request['convert'] = currency;
        return await this.publicGetGlobal (request);
    }

    parseTicker (ticker, market = undefined) {
        let timestamp = this.milliseconds ();
        if ('last_updated' in ticker)
            if (ticker['last_updated'])
                timestamp = parseInt (ticker['last_updated']) * 1000;
        let change = undefined;
        if ('percent_change_24h' in ticker)
            if (ticker['percent_change_24h'])
                change = this.safeFloat (ticker, 'percent_change_24h');
        let last = undefined;
        let symbol = undefined;
        let volume = undefined;
        if (market) {
            let priceKey = 'price_' + market['quoteId'];
            if (priceKey in ticker)
                if (ticker[priceKey])
                    last = this.safeFloat (ticker, priceKey);
            symbol = market['symbol'];
            let volumeKey = '24h_volume_' + market['quoteId'];
            if (volumeKey in ticker)
                if (ticker[volumeKey])
                    volume = this.safeFloat (ticker, volumeKey);
        }
        return {
            'symbol': symbol,
            'timestamp': timestamp,
            'datetime': this.iso8601 (timestamp),
            'high': undefined,
            'low': undefined,
            'bid': undefined,
            'ask': undefined,
            'vwap': undefined,
            'open': undefined,
            'close': undefined,
            'first': undefined,
            'last': last,
            'change': change,
            'percentage': undefined,
            'average': undefined,
            'baseVolume': undefined,
            'quoteVolume': volume,
            'info': ticker,
        };
    }

    async fetchTickers (currency = 'USD', params = {}) {
        await this.loadMarkets ();
        let request = {
            'limit': 10000,
        };
        if (currency)
            request['convert'] = currency;
        let response = await this.publicGetTicker (this.extend (request, params));
        let tickers = {};
        for (let t = 0; t < response.length; t++) {
            let ticker = response[t];
            let currencyId = (currency in this.currencies) ? this.currencies[currency]['id'] : currency.toLowerCase ();
            let id = ticker['id'] + '/' + currencyId;
            let symbol = id;
            let market = undefined;
            if (id in this.markets_by_id) {
                market = this.markets_by_id[id];
                symbol = market['symbol'];
            }
            tickers[symbol] = this.parseTicker (ticker, market);
        }
        return tickers;
    }

    async fetchTicker (symbol, params = {}) {
        await this.loadMarkets ();
        let market = this.market (symbol);
        let request = this.extend ({
            'convert': market['quote'],
            'id': market['baseId'],
        }, params);
        let response = await this.publicGetTickerId (request);
        let ticker = response[0];
        return this.parseTicker (ticker, market);
    }

    async fetchCurrencies (params = {}) {
        let currencies = await this.publicGetTicker (this.extend ({
            'limit': 0,
        }, params));
        let result = {};
        for (let i = 0; i < currencies.length; i++) {
            let currency = currencies[i];
            let id = currency['symbol'];
            let name = currency['name'];
            // todo: will need to rethink the fees
            // to add support for multiple withdrawal/deposit methods and
            // differentiated fees for each particular method
            let precision = 8; // default precision, todo: fix "magic constants"
            let code = this.currencyCode (id, name);
            result[code] = {
                'id': id,
                'code': code,
                'info': currency,
                'name': name,
                'active': true,
                'status': 'ok',
                'fee': undefined, // todo: redesign
                'precision': precision,
                'limits': {
                    'amount': {
                        'min': Math.pow (10, -precision),
                        'max': Math.pow (10, precision),
                    },
                    'price': {
                        'min': Math.pow (10, -precision),
                        'max': Math.pow (10, precision),
                    },
                    'cost': {
                        'min': undefined,
                        'max': undefined,
                    },
                    'withdraw': {
                        'min': undefined,
                        'max': undefined,
                    },
                },
            };
        }
        return result;
    }

    sign (path, api = 'public', method = 'GET', params = {}, headers = undefined, body = undefined) {
        let url = this.urls['api'][api] + '/' + this.version + '/' + this.implodeParams (path, params);
        let query = this.omit (params, this.extractParams (path));
        if (Object.keys (query).length)
            url += '?' + this.urlencode (query);
        return { 'url': url, 'method': method, 'body': body, 'headers': headers };
    }

    async request (path, api = 'public', method = 'GET', params = {}, headers = undefined, body = undefined) {
        let response = await this.fetch2 (path, api, method, params, headers, body);
        if ('error' in response) {
            if (response['error']) {
                throw new ExchangeError (this.id + ' ' + this.json (response));
            }
        }
        return response;
    }
};<|MERGE_RESOLUTION|>--- conflicted
+++ resolved
@@ -83,11 +83,7 @@
         });
     }
 
-<<<<<<< HEAD
-    async performOrderBookRequest (symbol, limit = undefined, params = {}) {
-=======
     async performOrderBookRequest (market, limit = undefined, params = {}) {
->>>>>>> bc2d492e
         throw new ExchangeError ('Fetching order books is not supported by the API of ' + this.id);
     }
 
