--- conflicted
+++ resolved
@@ -84,11 +84,7 @@
         return this.parseBalance (result);
     }
 
-<<<<<<< HEAD
-    async performOrderBookRequest (symbol, limit = undefined, params = {}) {
-=======
     async performOrderBookRequest (market, limit = undefined, params = {}) {
->>>>>>> bc2d492e
         let orderbook = await this.publicGetExchangesPairOrderbook (this.extend ({
             'pair': market['id'],
         }, params));
