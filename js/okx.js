--- conflicted
+++ resolved
@@ -1965,25 +1965,15 @@
          * @method
          * @name okx#createOrder
          * @description create a trade order
-<<<<<<< HEAD
          * @param {string} symbol unified symbol of the market to create an order in
          * @param {string} type 'market' or 'limit'
          * @param {string} side 'buy' or 'sell'
          * @param {number} amount how much of currency you want to trade in units of base currency
          * @param {number|undefined} price the price at which the order is to be fullfilled, in units of the quote currency, ignored in market orders
          * @param {object} params extra parameters specific to the okx api endpoint
-         * @returns {object} an [order structure]{@link https://docs.ccxt.com/en/latest/manual.html#order-structure}
-=======
-         * @param {str} symbol unified symbol of the market to create an order in
-         * @param {str} type 'market' or 'limit'
-         * @param {str} side 'buy' or 'sell'
-         * @param {float} amount how much of currency you want to trade in units of base currency
-         * @param {float|undefined} price the price at which the order is to be fullfilled, in units of the quote currency, ignored in market orders
-         * @param {dict} params extra parameters specific to the okx api endpoint
          * @param {bool|undefined} params.reduceOnly MARGIN orders only, or swap/future orders in net mode
          * @param {bool|undefined} params.postOnly true to place a post only order
-         * @returns {dict} an [order structure]{@link https://docs.ccxt.com/en/latest/manual.html#order-structure}
->>>>>>> b9df64d9
+         * @returns {object} an [order structure]{@link https://docs.ccxt.com/en/latest/manual.html#order-structure}
          */
         await this.loadMarkets ();
         const market = this.market (symbol);
