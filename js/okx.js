'use strict';

//  ---------------------------------------------------------------------------

const Exchange = require ('./base/Exchange');
const { ExchangeError, ExchangeNotAvailable, OnMaintenance, ArgumentsRequired, BadRequest, AccountSuspended, InvalidAddress, PermissionDenied, InsufficientFunds, InvalidNonce, InvalidOrder, OrderNotFound, AuthenticationError, RequestTimeout, BadSymbol, RateLimitExceeded, NetworkError, CancelPending, NotSupported } = require ('./base/errors');
const { TICK_SIZE, TRUNCATE } = require ('./base/functions/number');
const Precise = require ('./base/Precise');

//  ---------------------------------------------------------------------------

module.exports = class okx extends Exchange {
    describe () {
        return this.deepExtend (super.describe (), {
            'id': 'okx',
            'name': 'OKX',
            'countries': [ 'CN', 'US' ],
            'version': 'v5',
            'rateLimit': 100,
            'pro': true,
            'certified': true,
            'has': {
                'CORS': undefined,
                'spot': true,
                'margin': true,
                'swap': true,
                'future': true,
                'option': undefined,
                'addMargin': true,
                'cancelAllOrders': undefined,
                'cancelOrder': true,
                'cancelOrders': true,
                'createDepositAddress': undefined,
                'createOrder': true,
                'createReduceOnlyOrder': undefined,
                'fetchAccounts': true,
                'fetchBalance': true,
                'fetchBidsAsks': undefined,
                'fetchBorrowRate': true,
                'fetchBorrowRateHistories': true,
                'fetchBorrowRateHistory': true,
                'fetchBorrowRates': true,
                'fetchBorrowRatesPerSymbol': false,
                'fetchCanceledOrders': true,
                'fetchClosedOrder': undefined,
                'fetchClosedOrders': true,
                'fetchCurrencies': true,
                'fetchDeposit': undefined,
                'fetchDepositAddress': true,
                'fetchDepositAddresses': undefined,
                'fetchDepositAddressesByNetwork': true,
                'fetchDeposits': true,
                'fetchFundingFee': undefined,
                'fetchFundingFees': undefined,
                'fetchFundingHistory': true,
                'fetchFundingRate': true,
                'fetchFundingRateHistory': true,
                'fetchFundingRates': false,
                'fetchIndexOHLCV': true,
                'fetchL3OrderBook': undefined,
                'fetchLedger': true,
                'fetchLedgerEntry': undefined,
                'fetchLeverage': true,
                'fetchLeverageTiers': false,
                'fetchMarketLeverageTiers': true,
                'fetchMarkets': true,
                'fetchMarkOHLCV': true,
                'fetchMyBuys': undefined,
                'fetchMySells': undefined,
                'fetchMyTrades': true,
                'fetchOHLCV': true,
                'fetchOpenOrder': undefined,
                'fetchOpenOrders': true,
                'fetchOrder': true,
                'fetchOrderBook': true,
                'fetchOrderBooks': undefined,
                'fetchOrders': undefined,
                'fetchOrderTrades': true,
                'fetchPosition': true,
                'fetchPositions': true,
                'fetchPositionsRisk': false,
                'fetchPremiumIndexOHLCV': false,
                'fetchStatus': true,
                'fetchTicker': true,
                'fetchTickers': true,
                'fetchTime': true,
                'fetchTrades': true,
                'fetchTradingFee': true,
                'fetchTradingFees': undefined,
                'fetchTradingLimits': undefined,
                'fetchTransactions': undefined,
                'fetchTransfer': true,
                'fetchTransfers': false,
                'fetchWithdrawal': undefined,
                'fetchWithdrawals': true,
                'fetchWithdrawalWhitelist': undefined,
                'reduceMargin': true,
                'setLeverage': true,
                'setMarginMode': true,
                'setPositionMode': true,
                'signIn': undefined,
                'transfer': true,
                'withdraw': true,
            },
            'timeframes': {
                '1m': '1m',
                '3m': '3m',
                '5m': '5m',
                '15m': '15m',
                '30m': '30m',
                '1h': '1H',
                '2h': '2H',
                '4h': '4H',
                '6h': '6Hutc',
                '12h': '12Hutc',
                '1d': '1Dutc',
                '1w': '1Wutc',
                '1M': '1Mutc',
                '3M': '3Mutc',
                '6M': '6Mutc',
                '1y': '1Yutc',
            },
            'hostname': 'www.okx.com', // or aws.okx.com
            'urls': {
                'logo': 'https://user-images.githubusercontent.com/1294454/152485636-38b19e4a-bece-4dec-979a-5982859ffc04.jpg',
                'api': {
                    'rest': 'https://{hostname}',
                },
                'www': 'https://www.okx.com',
                'doc': 'https://www.okx.com/docs-v5/en/',
                'fees': 'https://www.okx.com/pages/products/fees.html',
                'referral': 'https://www.okx.com/join/1888677',
                'test': {
                    'rest': 'https://{hostname}',
                },
            },
            'api': {
                'public': {
                    'get': {
                        'market/tickers': 1,
                        'market/ticker': 1,
                        'market/index-tickers': 1,
                        'market/books': 1,
                        'market/candles': 1,
                        'market/history-candles': 1,
                        'market/index-candles': 1,
                        'market/mark-price-candles': 1,
                        'market/trades': 1,
                        'market/platform-24-volume': 10,
                        'market/open-oracle': 100,
                        'market/index-components': 1,
                        // 'market/oracle',
                        'public/instruments': 1,
                        'public/delivery-exercise-history': 0.5,
                        'public/open-interest': 1,
                        'public/funding-rate': 1,
                        'public/funding-rate-history': 1,
                        'public/price-limit': 1,
                        'public/opt-summary': 1,
                        'public/estimated-price': 2,
                        'public/discount-rate-interest-free-quota': 10,
                        'public/time': 2,
                        'public/liquidation-orders': 0.5,
                        'public/mark-price': 2,
                        // 'public/tier',
                        'public/position-tiers': 2,
                        'public/underlying': 1,
                        'public/interest-rate-loan-quota': 10,
                        'public/vip-interest-rate-loan-quota': 10,
                        'rubik/stat/trading-data/support-coin': 4,
                        'rubik/stat/taker-volume': 4,
                        'rubik/stat/margin/loan-ratio': 4,
                        // long/short
                        'rubik/stat/contracts/long-short-account-ratio': 4,
                        'rubik/stat/contracts/open-interest-volume': 4,
                        'rubik/stat/option/open-interest-volume': 4,
                        // put/call
                        'rubik/stat/option/open-interest-volume-ratio': 4,
                        'rubik/stat/option/open-interest-volume-expiry': 4,
                        'rubik/stat/option/open-interest-volume-strike': 4,
                        'rubik/stat/option/taker-block-volume': 4,
                        'system/status': 100,
                        'asset/lending-rate-summary': 5 / 3,
                        'asset/lending-rate-history': 5 / 3,
                        'market/exchange-rate': 20,
                    },
                },
                'private': {
                    'get': {
                        'account/account-position-risk': 2,
                        'account/balance': 2,
                        'account/positions': 2,
                        'account/bills': 5 / 3,
                        'account/bills-archive': 5 / 3,
                        'account/config': 4,
                        'account/max-size': 1,
                        'account/max-avail-size': 1,
                        'account/leverage-info': 1,
                        'account/max-loan': 1,
                        'account/trade-fee': 4,
                        'account/interest-accrued': 4,
                        'account/interest-rate': 4,
                        'account/max-withdrawal': 1,
                        'account/risk-state': 2,
                        'account/borrow-repay-history': 4,
                        'account/interest-limits': 4,
                        'asset/asset-valuation': 1 / 5,
                        'asset/deposit-address': 5 / 3,
                        'asset/balances': 5 / 3,
                        'asset/transfer-state': 10,
                        'asset/deposit-history': 5 / 3,
                        'asset/withdrawal-history': 5 / 3,
                        'asset/currencies': 5 / 3,
                        'asset/bills': 5 / 3,
                        'asset/piggy-balance': 5 / 3,
                        'asset/deposit-lightning': 5,
                        'asset/lending-history': 5 / 3,
                        'asset/saving-balance': 5 / 3,
                        'trade/order': 1 / 3,
                        'trade/orders-pending': 1,
                        'trade/orders-history': 0.5,
                        'trade/orders-history-archive': 1,
                        'trade/fills': 1 / 3,
                        'trade/fills-history': 2,
                        'trade/orders-algo-pending': 1,
                        'trade/orders-algo-history': 1,
                        'account/subaccount/balances': 10,
                        'asset/subaccount/bills': 5 / 3,
                        'users/subaccount/list': 10,
                        'users/subaccount/apikey': 10,
                        'users/entrust-subaccount-list': 10,
                        // broker
                        'broker/nd/info': 10,
                        'broker/nd/subaccount-info': 10,
                        'asset/broker/nd/subaccount-deposit-address': 4,
                        'asset/broker/nd/subaccount-deposit-history': 4,
                        'broker/nd/rebate-daily': 1,
                        // convert
                        'asset/convert/currencies': 5 / 3,
                        'asset/convert/currency-pair': 5 / 3,
                        'asset/convert/estimate-quote': 5,
                        'asset/convert/trade': 5,
                        'asset/convert/history': 5 / 3,
                        // options
                        'account/greeks': 2,
                    },
                    'post': {
                        'account/set-position-mode': 4,
                        'account/set-leverage': 1,
                        'account/position/margin-balance': 1,
                        'account/set-greeks': 4,
                        'account/set-isolated-mode': 4,
                        'account/simulated_margin': 10,
                        'account/borrow-repay': 5 / 3,
                        'asset/transfer': 10,
                        'asset/withdrawal': 5 / 3,
                        'asset/purchase_redempt': 5 / 3,
                        'asset/withdrawal-lightning': 5,
                        'asset/set-lending-rate': 5 / 3,
                        'trade/order': 1 / 3,
                        'trade/batch-orders': 1 / 15,
                        'trade/cancel-order': 1 / 3,
                        'trade/cancel-batch-orders': 1 / 15,
                        'trade/amend-order': 1 / 3,
                        'trade/amend-batch-orders': 1 / 3,
                        'trade/close-position': 1,
                        'trade/order-algo': 1,
                        'trade/cancel-algos': 1,
                        'trade/cancel-advance-algos': 1,
                        'users/subaccount/delete-apikey': 10,
                        'users/subaccount/modify-apikey': 10,
                        'users/subaccount/apikey': 10,
                        'asset/subaccount/transfer': 10,
                        // broker
                        'broker/nd/create-subaccount': 10,
                        'broker/nd/delete-subaccount': 10,
                        'broker/nd/set-subaccount-level': 4,
                        'broker/nd/set-subaccount-fee-rate': 4,
                        'asset/broker/nd/subaccount-deposit-address': 4,
                    },
                },
            },
            'fees': {
                'trading': {
                    'taker': this.parseNumber ('0.0015'),
                    'maker': this.parseNumber ('0.0010'),
                },
                'spot': {
                    'taker': this.parseNumber ('0.0015'),
                    'maker': this.parseNumber ('0.0010'),
                },
                'future': {
                    'taker': this.parseNumber ('0.0005'),
                    'maker': this.parseNumber ('0.0002'),
                },
                'swap': {
                    'taker': this.parseNumber ('0.00050'),
                    'maker': this.parseNumber ('0.00020'),
                },
            },
            'requiredCredentials': {
                'apiKey': true,
                'secret': true,
                'password': true,
            },
            'exceptions': {
                'exact': {
                    // Public error codes from 50000-53999
                    // General Class
                    '1': ExchangeError, // Operation failed
                    '2': ExchangeError, // Bulk operation partially succeeded
                    '50000': BadRequest, // Body can not be empty
                    '50001': OnMaintenance, // Matching engine upgrading. Please try again later
                    '50002': BadRequest, // Json data format error
                    '50004': RequestTimeout, // Endpoint request timeout (does not indicate success or failure of order, please check order status)
                    '50005': ExchangeNotAvailable, // API is offline or unavailable
                    '50006': BadRequest, // Invalid Content_Type, please use "application/json" format
                    '50007': AccountSuspended, // Account blocked
                    '50008': AuthenticationError, // User does not exist
                    '50009': AccountSuspended, // Account is suspended due to ongoing liquidation
                    '50010': ExchangeError, // User ID can not be empty
                    '50011': RateLimitExceeded, // Request too frequent
                    '50012': ExchangeError, // Account status invalid
                    '50013': ExchangeNotAvailable, // System is busy, please try again later
                    '50014': BadRequest, // Parameter {0} can not be empty
                    '50015': ExchangeError, // Either parameter {0} or {1} is required
                    '50016': ExchangeError, // Parameter {0} does not match parameter {1}
                    '50017': ExchangeError, // The position is frozen due to ADL. Operation restricted
                    '50018': ExchangeError, // Currency {0} is frozen due to ADL. Operation restricted
                    '50019': ExchangeError, // The account is frozen due to ADL. Operation restricted
                    '50020': ExchangeError, // The position is frozen due to liquidation. Operation restricted
                    '50021': ExchangeError, // Currency {0} is frozen due to liquidation. Operation restricted
                    '50022': ExchangeError, // The account is frozen due to liquidation. Operation restricted
                    '50023': ExchangeError, // Funding fee frozen. Operation restricted
                    '50024': BadRequest, // Parameter {0} and {1} can not exist at the same time
                    '50025': ExchangeError, // Parameter {0} count exceeds the limit {1}
                    '50026': ExchangeError, // System error
                    '50027': PermissionDenied, // The account is restricted from trading
                    '50028': ExchangeError, // Unable to take the order, please reach out to support center for details
                    // API Class
                    '50100': ExchangeError, // API frozen, please contact customer service
                    '50101': AuthenticationError, // Broker id of APIKey does not match current environment
                    '50102': InvalidNonce, // Timestamp request expired
                    '50103': AuthenticationError, // Request header "OK_ACCESS_KEY" can not be empty
                    '50104': AuthenticationError, // Request header "OK_ACCESS_PASSPHRASE" can not be empty
                    '50105': AuthenticationError, // Request header "OK_ACCESS_PASSPHRASE" incorrect
                    '50106': AuthenticationError, // Request header "OK_ACCESS_SIGN" can not be empty
                    '50107': AuthenticationError, // Request header "OK_ACCESS_TIMESTAMP" can not be empty
                    '50108': ExchangeError, // Exchange ID does not exist
                    '50109': ExchangeError, // Exchange domain does not exist
                    '50110': PermissionDenied, // Invalid IP
                    '50111': AuthenticationError, // Invalid OK_ACCESS_KEY
                    '50112': AuthenticationError, // Invalid OK_ACCESS_TIMESTAMP
                    '50113': AuthenticationError, // Invalid signature
                    '50114': AuthenticationError, // Invalid authorization
                    '50115': BadRequest, // Invalid request method
                    // Trade Class
                    '51000': BadRequest, // Parameter {0} error
                    '51001': BadSymbol, // Instrument ID does not exist
                    '51002': BadSymbol, // Instrument ID does not match underlying index
                    '51003': BadRequest, // Either client order ID or order ID is required
                    '51004': InvalidOrder, // Order amount exceeds current tier limit
                    '51005': InvalidOrder, // Order amount exceeds the limit
                    '51006': InvalidOrder, // Order price out of the limit
                    '51007': InvalidOrder, // Order placement failed. Order amount should be at least 1 contract (showing up when placing an order with less than 1 contract)
                    '51008': InsufficientFunds, // Order placement failed due to insufficient balance
                    '51009': AccountSuspended, // Order placement function is blocked by the platform
                    '51010': InsufficientFunds, // Account level too low
                    '51011': InvalidOrder, // Duplicated order ID
                    '51012': BadSymbol, // Token does not exist
                    '51014': BadSymbol, // Index does not exist
                    '51015': BadSymbol, // Instrument ID does not match instrument type
                    '51016': InvalidOrder, // Duplicated client order ID
                    '51017': ExchangeError, // Borrow amount exceeds the limit
                    '51018': ExchangeError, // User with option account can not hold net short positions
                    '51019': ExchangeError, // No net long positions can be held under isolated margin mode in options
                    '51020': InvalidOrder, // Order amount should be greater than the min available amount
                    '51021': BadSymbol, // Contract to be listed
                    '51022': BadSymbol, // Contract suspended
                    '51023': ExchangeError, // Position does not exist
                    '51024': AccountSuspended, // Unified accountblocked
                    '51025': ExchangeError, // Order count exceeds the limit
                    '51026': BadSymbol, // Instrument type does not match underlying index
                    '51027': BadSymbol, // Contract expired
                    '51028': BadSymbol, // Contract under delivery
                    '51029': BadSymbol, // Contract is being settled
                    '51030': BadSymbol, // Funding fee is being settled
                    '51031': InvalidOrder, // This order price is not within the closing price range
                    '51100': InvalidOrder, // Trading amount does not meet the min tradable amount
                    '51101': InvalidOrder, // Entered amount exceeds the max pending order amount (Cont) per transaction
                    '51102': InvalidOrder, // Entered amount exceeds the max pending count
                    '51103': InvalidOrder, // Entered amount exceeds the max pending order count of the underlying asset
                    '51104': InvalidOrder, // Entered amount exceeds the max pending order amount (Cont) of the underlying asset
                    '51105': InvalidOrder, // Entered amount exceeds the max order amount (Cont) of the contract
                    '51106': InvalidOrder, // Entered amount exceeds the max order amount (Cont) of the underlying asset
                    '51107': InvalidOrder, // Entered amount exceeds the max holding amount (Cont)
                    '51108': InvalidOrder, // Positions exceed the limit for closing out with the market price
                    '51109': InvalidOrder, // No available offer
                    '51110': InvalidOrder, // You can only place a limit order after Call Auction has started
                    '51111': BadRequest, // Maximum {0} orders can be placed in bulk
                    '51112': InvalidOrder, // Close order size exceeds your available size
                    '51113': RateLimitExceeded, // Market-price liquidation requests too frequent
                    '51115': InvalidOrder, // Cancel all pending close-orders before liquidation
                    '51116': InvalidOrder, // Order price or trigger price exceeds {0}
                    '51117': InvalidOrder, // Pending close-orders count exceeds limit
                    '51118': InvalidOrder, // Total amount should exceed the min amount per order
                    '51119': InsufficientFunds, // Order placement failed due to insufficient balance
                    '51120': InvalidOrder, // Order quantity is less than {0}, please try again
                    '51121': InvalidOrder, // Order count should be the integer multiples of the lot size
                    '51122': InvalidOrder, // Order price should be higher than the min price {0}
                    '51124': InvalidOrder, // You can only place limit orders during call auction
                    '51125': InvalidOrder, // Currently there are reduce + reverse position pending orders in margin trading. Please cancel all reduce + reverse position pending orders and continue
                    '51126': InvalidOrder, // Currently there are reduce only pending orders in margin trading.Please cancel all reduce only pending orders and continue
                    '51127': InsufficientFunds, // Available balance is 0
                    '51128': InvalidOrder, // Multi-currency margin account can not do cross-margin trading
                    '51129': InvalidOrder, // The value of the position and buy order has reached the position limit, and no further buying is allowed
                    '51130': BadSymbol, // Fixed margin currency error
                    '51131': InsufficientFunds, // Insufficient balance
                    '51132': InvalidOrder, // Your position amount is negative and less than the minimum trading amount
                    '51133': InvalidOrder, // Reduce-only feature is unavailable for the spot transactions by multi-currency margin account
                    '51134': InvalidOrder, // Closing failed. Please check your holdings and pending orders
                    '51135': InvalidOrder, // Your closing price has triggered the limit price, and the max buy price is {0}
                    '51136': InvalidOrder, // Your closing price has triggered the limit price, and the min sell price is {0}
                    '51137': InvalidOrder, // Your opening price has triggered the limit price, and the max buy price is {0}
                    '51138': InvalidOrder, // Your opening price has triggered the limit price, and the min sell price is {0}
                    '51139': InvalidOrder, // Reduce-only feature is unavailable for the spot transactions by simple account
                    '51201': InvalidOrder, // Value of per market order cannot exceed 100,000 USDT
                    '51202': InvalidOrder, // Market - order amount exceeds the max amount
                    '51203': InvalidOrder, // Order amount exceeds the limit {0}
                    '51204': InvalidOrder, // The price for the limit order can not be empty
                    '51205': InvalidOrder, // Reduce-Only is not available
                    '51250': InvalidOrder, // Algo order price is out of the available range
                    '51251': InvalidOrder, // Algo order type error (when user place an iceberg order)
                    '51252': InvalidOrder, // Algo order price is out of the available range
                    '51253': InvalidOrder, // Average amount exceeds the limit of per iceberg order
                    '51254': InvalidOrder, // Iceberg average amount error (when user place an iceberg order)
                    '51255': InvalidOrder, // Limit of per iceberg order: Total amount/1000 < x <= Total amount
                    '51256': InvalidOrder, // Iceberg order price variance error
                    '51257': InvalidOrder, // Trail order callback rate error
                    '51258': InvalidOrder, // Trail - order placement failed. The trigger price of a sell order should be higher than the last transaction price
                    '51259': InvalidOrder, // Trail - order placement failed. The trigger price of a buy order should be lower than the last transaction price
                    '51260': InvalidOrder, // Maximum {0} pending trail - orders can be held at the same time
                    '51261': InvalidOrder, // Each user can hold up to {0} pending stop - orders at the same time
                    '51262': InvalidOrder, // Maximum {0} pending iceberg orders can be held at the same time
                    '51263': InvalidOrder, // Maximum {0} pending time-weighted orders can be held at the same time
                    '51264': InvalidOrder, // Average amount exceeds the limit of per time-weighted order
                    '51265': InvalidOrder, // Time-weighted order limit error
                    '51267': InvalidOrder, // Time-weighted order strategy initiative rate error
                    '51268': InvalidOrder, // Time-weighted order strategy initiative range error
                    '51269': InvalidOrder, // Time-weighted order interval error, the interval should be {0}<= x<={1}
                    '51270': InvalidOrder, // The limit of time-weighted order price variance is 0 < x <= 1%
                    '51271': InvalidOrder, // Sweep ratio should be 0 < x <= 100%
                    '51272': InvalidOrder, // Price variance should be 0 < x <= 1%
                    '51273': InvalidOrder, // Total amount should be more than {0}
                    '51274': InvalidOrder, // Total quantity of time-weighted order must be larger than single order limit
                    '51275': InvalidOrder, // The amount of single stop-market order can not exceed the upper limit
                    '51276': InvalidOrder, // Stop - Market orders cannot specify a price
                    '51277': InvalidOrder, // TP trigger price can not be higher than the last price
                    '51278': InvalidOrder, // SL trigger price can not be lower than the last price
                    '51279': InvalidOrder, // TP trigger price can not be lower than the last price
                    '51280': InvalidOrder, // SL trigger price can not be higher than the last price
                    '51400': OrderNotFound, // Cancellation failed as the order does not exist
                    '51401': OrderNotFound, // Cancellation failed as the order is already canceled
                    '51402': OrderNotFound, // Cancellation failed as the order is already completed
                    '51403': InvalidOrder, // Cancellation failed as the order type does not support cancellation
                    '51404': InvalidOrder, // Order cancellation unavailable during the second phase of call auction
                    '51405': ExchangeError, // Cancellation failed as you do not have any pending orders
                    '51406': ExchangeError, // Canceled - order count exceeds the limit {0}
                    '51407': BadRequest, // Either order ID or client order ID is required
                    '51408': ExchangeError, // Pair ID or name does not match the order info
                    '51409': ExchangeError, // Either pair ID or pair name ID is required
                    '51410': CancelPending, // Cancellation failed as the order is already under cancelling status
                    '51500': ExchangeError, // Either order price or amount is required
                    '51501': ExchangeError, // Maximum {0} orders can be modified
                    '51502': InsufficientFunds, // Order modification failed for insufficient margin
                    '51503': ExchangeError, // Order modification failed as the order does not exist
                    '51506': ExchangeError, // Order modification unavailable for the order type
                    '51508': ExchangeError, // Orders are not allowed to be modified during the call auction
                    '51509': ExchangeError, // Modification failed as the order has been canceled
                    '51510': ExchangeError, // Modification failed as the order has been completed
                    '51511': ExchangeError, // Modification failed as the order price did not meet the requirement for Post Only
                    '51600': ExchangeError, // Status not found
                    '51601': ExchangeError, // Order status and order ID cannot exist at the same time
                    '51602': ExchangeError, // Either order status or order ID is required
                    '51603': OrderNotFound, // Order does not exist
                    // Data class
                    '52000': ExchangeError, // No updates
                    // SPOT/MARGIN error codes 54000-54999
                    '54000': ExchangeError, // Margin transactions unavailable
                    '54001': ExchangeError, // Only Multi-currency margin account can be set to borrow coins automatically
                    // FUNDING error codes 58000-58999
                    '58000': ExchangeError, // Account type {0} does not supported when getting the sub-account balance
                    '58001': AuthenticationError, // Incorrect trade password
                    '58002': PermissionDenied, // Please activate Savings Account first
                    '58003': ExchangeError, // Currency type is not supported by Savings Account
                    '58004': AccountSuspended, // Account blocked (transfer & withdrawal endpoint: either end of the account does not authorize the transfer)
                    '58005': ExchangeError, // The redeemed amount must be no greater than {0}
                    '58006': ExchangeError, // Service unavailable for token {0}
                    '58007': ExchangeError, // Abnormal Assets interface. Please try again later
                    '58100': ExchangeError, // The trading product triggers risk control, and the platform has suspended the fund transfer-out function with related users. Please wait patiently
                    '58101': AccountSuspended, // Transfer suspended (transfer endpoint: either end of the account does not authorize the transfer)
                    '58102': RateLimitExceeded, // Too frequent transfer (transfer too frequently)
                    '58103': ExchangeError, // Parent account user id does not match sub-account user id
                    '58104': ExchangeError, // Since your P2P transaction is abnormal, you are restricted from making fund transfers. Please contact customer support to remove the restriction
                    '58105': ExchangeError, // Since your P2P transaction is abnormal, you are restricted from making fund transfers. Please transfer funds on our website or app to complete identity verification
                    '58106': ExchangeError, // Please enable the account for spot contract
                    '58107': ExchangeError, // Please enable the account for futures contract
                    '58108': ExchangeError, // Please enable the account for option contract
                    '58109': ExchangeError, // Please enable the account for swap contract
                    '58110': ExchangeError, // The contract triggers risk control, and the platform has suspended the fund transfer function of it. Please wait patiently
                    '58111': ExchangeError, // Funds transfer unavailable as the perpetual contract is charging the funding fee. Please try again later
                    '58112': ExchangeError, // Your fund transfer failed. Please try again later
                    '58114': ExchangeError, // Transfer amount must be more than 0
                    '58115': ExchangeError, // Sub-account does not exist
                    '58116': ExchangeError, // Transfer amount exceeds the limit
                    '58117': ExchangeError, // Account assets are abnormal, please deal with negative assets before transferring
                    '58200': ExchangeError, // Withdrawal from {0} to {1} is unavailable for this currency
                    '58201': ExchangeError, // Withdrawal amount exceeds the daily limit
                    '58202': ExchangeError, // The minimum withdrawal amount for NEO is 1, and the amount must be an integer
                    '58203': InvalidAddress, // Please add a withdrawal address
                    '58204': AccountSuspended, // Withdrawal suspended
                    '58205': ExchangeError, // Withdrawal amount exceeds the upper limit
                    '58206': ExchangeError, // Withdrawal amount is lower than the lower limit
                    '58207': InvalidAddress, // Withdrawal failed due to address error
                    '58208': ExchangeError, // Withdrawal failed. Please link your email
                    '58209': ExchangeError, // Withdrawal failed. Withdraw feature is not available for sub-accounts
                    '58210': ExchangeError, // Withdrawal fee exceeds the upper limit
                    '58211': ExchangeError, // Withdrawal fee is lower than the lower limit (withdrawal endpoint: incorrect fee)
                    '58212': ExchangeError, // Withdrawal fee should be {0}% of the withdrawal amount
                    '58213': AuthenticationError, // Please set trading password before withdrawal
                    '58300': ExchangeError, // Deposit-address count exceeds the limit
                    '58350': InsufficientFunds, // Insufficient balance
                    // Account error codes 59000-59999
                    '59000': ExchangeError, // Your settings failed as you have positions or open orders
                    '59001': ExchangeError, // Switching unavailable as you have borrowings
                    '59100': ExchangeError, // You have open positions. Please cancel all open positions before changing the leverage
                    '59101': ExchangeError, // You have pending orders with isolated positions. Please cancel all the pending orders and adjust the leverage
                    '59102': ExchangeError, // Leverage exceeds the maximum leverage. Please adjust the leverage
                    '59103': InsufficientFunds, // Leverage is too low and no sufficient margin in your account. Please adjust the leverage
                    '59104': ExchangeError, // The leverage is too high. The borrowed position has exceeded the maximum position of this leverage. Please adjust the leverage
                    '59105': ExchangeError, // Leverage can not be less than {0}. Please adjust the leverage
                    '59106': ExchangeError, // The max available margin corresponding to your order tier is {0}. Please adjust your margin and place a new order
                    '59107': ExchangeError, // You have pending orders under the service, please modify the leverage after canceling all pending orders
                    '59108': InsufficientFunds, // Low leverage and insufficient margin, please adjust the leverage
                    '59109': ExchangeError, // Account equity less than the required margin amount after adjustment. Please adjust the leverage
                    '59200': InsufficientFunds, // Insufficient account balance
                    '59201': InsufficientFunds, // Negative account balance
                    '59300': ExchangeError, // Margin call failed. Position does not exist
                    '59301': ExchangeError, // Margin adjustment failed for exceeding the max limit
                    '59401': ExchangeError, // Holdings already reached the limit
                    '59500': ExchangeError, // Only the APIKey of the main account has permission
                    '59501': ExchangeError, // Only 50 APIKeys can be created per account
                    '59502': ExchangeError, // Note name cannot be duplicate with the currently created APIKey note name
                    '59503': ExchangeError, // Each APIKey can bind up to 20 IP addresses
                    '59504': ExchangeError, // The sub account does not support the withdrawal function
                    '59505': ExchangeError, // The passphrase format is incorrect
                    '59506': ExchangeError, // APIKey does not exist
                    '59507': ExchangeError, // The two accounts involved in a transfer must be two different sub accounts under the same parent account
                    '59508': AccountSuspended, // The sub account of {0} is suspended
                    // WebSocket error Codes from 60000-63999
                    '60001': AuthenticationError, // "OK_ACCESS_KEY" can not be empty
                    '60002': AuthenticationError, // "OK_ACCESS_SIGN" can not be empty
                    '60003': AuthenticationError, // "OK_ACCESS_PASSPHRASE" can not be empty
                    '60004': AuthenticationError, // Invalid OK_ACCESS_TIMESTAMP
                    '60005': AuthenticationError, // Invalid OK_ACCESS_KEY
                    '60006': InvalidNonce, // Timestamp request expired
                    '60007': AuthenticationError, // Invalid sign
                    '60008': AuthenticationError, // Login is not supported for public channels
                    '60009': AuthenticationError, // Login failed
                    '60010': AuthenticationError, // Already logged in
                    '60011': AuthenticationError, // Please log in
                    '60012': BadRequest, // Illegal request
                    '60013': BadRequest, // Invalid args
                    '60014': RateLimitExceeded, // Requests too frequent
                    '60015': NetworkError, // Connection closed as there was no data transmission in the last 30 seconds
                    '60016': ExchangeNotAvailable, // Buffer is full, cannot write data
                    '60017': BadRequest, // Invalid url path
                    '60018': BadRequest, // The {0} {1} {2} {3} {4} does not exist
                    '60019': BadRequest, // Invalid op {op}
                    '63999': ExchangeError, // Internal system error
                },
                'broad': {
                },
            },
            'httpExceptions': {
                '429': ExchangeNotAvailable, // https://github.com/ccxt/ccxt/issues/9612
            },
            'precisionMode': TICK_SIZE,
            'options': {
                'defaultNetwork': 'ERC20',
                'networks': {
                    'ETH': 'ERC20',
                    'TRX': 'TRC20',
                    'OMNI': 'Omni',
                    'SOLANA': 'Solana',
                    'POLYGON': 'Polygon',
                    'OEC': 'OEC',
                    'ALGO': 'ALGO', // temporarily unavailable
                },
                'layerTwo': {
                    'Lightning': true,
                    'Liquid': true,
                },
                'fetchOHLCV': {
                    // 'type': 'Candles', // Candles or HistoryCandles, IndexCandles, MarkPriceCandles
                },
                'createOrder': 'privatePostTradeBatchOrders', // or 'privatePostTradeOrder' or 'privatePostTradeOrderAlgo'
                'createMarketBuyOrderRequiresPrice': false,
                'fetchMarkets': [ 'spot', 'future', 'swap', 'option' ], // spot, future, swap, option
                'defaultType': 'spot', // 'funding', 'spot', 'margin', 'future', 'swap', 'option'
                // 'fetchBalance': {
                //     'type': 'spot', // 'funding', 'trading', 'spot'
                // },
                'fetchLedger': {
                    'method': 'privateGetAccountBills', // privateGetAccountBillsArchive, privateGetAssetBills
                },
                // 1 = SPOT, 3 = FUTURES, 5 = MARGIN, 6 = FUNDING, 9 = SWAP, 12 = OPTION, 18 = Unified account
                'fetchOpenOrders': {
                    'method': 'privateGetTradeOrdersPending', // privateGetTradeOrdersAlgoPending
                    'algoOrderTypes': {
                        'conditional': true,
                        'trigger': true,
                        'oco': true,
                        'move_order_stop': true,
                        'iceberg': true,
                        'twap': true,
                    },
                },
                'cancelOrders': {
                    'method': 'privatePostTradeCancelBatchOrders', // privatePostTradeCancelAlgos
                },
                'accountsByType': {
                    'spot': '1',
                    'future': '3',
                    'futures': '3',
                    'margin': '5',
                    'funding': '6',
                    'swap': '9',
                    'option': '12',
                    'trading': '18', // unified trading account
                    'unified': '18',
                },
                'typesByAccount': {
                    '1': 'spot',
                    '3': 'future',
                    '5': 'margin',
                    '6': 'funding',
                    '9': 'swap',
                    '12': 'option',
                    '18': 'trading', // unified trading account
                },
                'exchangeType': {
                    'spot': 'SPOT',
                    'margin': 'MARGIN',
                    'swap': 'SWAP',
                    'future': 'FUTURES',
                    'futures': 'FUTURES', // deprecated
                    'option': 'OPTION',
                    'SPOT': 'SPOT',
                    'MARGIN': 'MARGIN',
                    'SWAP': 'SWAP',
                    'FUTURES': 'FUTURES',
                    'OPTION': 'OPTION',
                },
                'brokerId': 'e847386590ce4dBC',
            },
            'commonCurrencies': {
                // the exchange refers to ERC20 version of Aeternity (AEToken)
                'AE': 'AET', // https://github.com/ccxt/ccxt/issues/4981
                'BOX': 'DefiBox',
                'HOT': 'Hydro Protocol',
                'HSR': 'HC',
                'MAG': 'Maggie',
                'SBTC': 'Super Bitcoin',
                'TRADE': 'Unitrade',
                'YOYO': 'YOYOW',
                'WIN': 'WinToken', // https://github.com/ccxt/ccxt/issues/5701
            },
        });
    }

    handleMarketTypeAndParams (methodName, market = undefined, params = {}) {
        const instType = this.safeString (params, 'instType');
        params = this.omit (params, 'instType');
        const type = this.safeString (params, 'type');
        if ((type === undefined) && (instType !== undefined)) {
            params['type'] = instType;
        }
        return super.handleMarketTypeAndParams (methodName, market, params);
    }

    convertToInstrumentType (type) {
        const exchangeTypes = this.safeValue (this.options, 'exchangeType', {});
        return this.safeString (exchangeTypes, type, type);
    }

    async fetchStatus (params = {}) {
        const response = await this.publicGetSystemStatus (params);
        //
        //     {
        //         "code": "0",
        //         "data": [
        //             {
        //                 "begin": "1621328400000",
        //                 "end": "1621329000000",
        //                 "href": "https://www.okx.com/support/hc/en-us/articles/360060882172",
        //                 "scheDesc": "",
        //                 "serviceType": "1", // 0 WebSocket, 1 Spot/Margin, 2 Futures, 3 Perpetual, 4 Options, 5 Trading service
        //                 "state": "scheduled", // ongoing, completed, canceled
        //                 "system": "classic", // classic, unified
        //                 "title": "Classic Spot System Upgrade"
        //             },
        //         ],
        //         "msg": ""
        //     }
        //
        const data = this.safeValue (response, 'data', []);
        const timestamp = this.milliseconds ();
        const update = {
            'info': response,
            'updated': timestamp,
            'status': 'ok',
            'eta': undefined,
        };
        for (let i = 0; i < data.length; i++) {
            const event = data[i];
            const state = this.safeString (event, 'state');
            if (state === 'ongoing') {
                update['eta'] = this.safeInteger (event, 'end');
                update['status'] = 'maintenance';
            }
        }
        this.status = this.extend (this.status, update);
        return this.status;
    }

    async fetchTime (params = {}) {
        const response = await this.publicGetPublicTime (params);
        //
        //     {
        //         "code": "0",
        //         "data": [
        //             {"ts": "1621247923668"}
        //         ],
        //         "msg": ""
        //     }
        //
        const data = this.safeValue (response, 'data', []);
        const first = this.safeValue (data, 0, {});
        return this.safeInteger (first, 'ts');
    }

    async fetchAccounts (params = {}) {
        const response = await this.privateGetAccountConfig (params);
        //
        //     {
        //         "code": "0",
        //         "data": [
        //             {
        //                 "acctLv": "2",
        //                 "autoLoan": false,
        //                 "ctIsoMode": "automatic",
        //                 "greeksType": "PA",
        //                 "level": "Lv1",
        //                 "levelTmp": "",
        //                 "mgnIsoMode": "automatic",
        //                 "posMode": "long_short_mode",
        //                 "uid": "88018754289672195"
        //             }
        //         ],
        //         "msg": ""
        //     }
        //
        const data = this.safeValue (response, 'data', []);
        const result = [];
        for (let i = 0; i < data.length; i++) {
            const account = data[i];
            const accountId = this.safeString (account, 'uid');
            const type = this.safeString (account, 'acctLv');
            result.push ({
                'id': accountId,
                'type': type,
                'currency': undefined,
                'info': account,
            });
        }
        return result;
    }

    async fetchMarkets (params = {}) {
        const types = this.safeValue (this.options, 'fetchMarkets');
        let promises = [];
        let result = [];
        for (let i = 0; i < types.length; i++) {
            promises.push (this.fetchMarketsByType (types[i], params));
        }
        // why not both ¯\_(ツ)_/¯
        promises = await Promise.all (promises);
        for (let i = 0; i < promises.length; i++) {
            result = this.arrayConcat (result, promises[i]);
        }
        return result;
    }

    parseMarkets (markets) {
        const result = [];
        for (let i = 0; i < markets.length; i++) {
            result.push (this.parseMarket (markets[i]));
        }
        return result;
    }

    parseMarket (market) {
        //
        //     {
        //         "alias": "", // this_week, next_week, quarter, next_quarter
        //         "baseCcy": "BTC",
        //         "category": "1",
        //         "ctMult": "",
        //         "ctType": "", // inverse, linear
        //         "ctVal": "",
        //         "ctValCcy": "",
        //         "expTime": "",
        //         "instId": "BTC-USDT", // BTC-USD-210521, CSPR-USDT-SWAP, BTC-USD-210517-44000-C
        //         "instType": "SPOT", // SPOT, FUTURES, SWAP, OPTION
        //         "lever": "10",
        //         "listTime": "1548133413000",
        //         "lotSz": "0.00000001",
        //         "minSz": "0.00001",
        //         "optType": "",
        //         "quoteCcy": "USDT",
        //         "settleCcy": "",
        //         "state": "live",
        //         "stk": "",
        //         "tickSz": "0.1",
        //         "uly": ""
        //     }
        //
        //     {
        //         alias: "",
        //         baseCcy: "",
        //         category: "1",
        //         ctMult: "0.1",
        //         ctType: "",
        //         ctVal: "1",
        //         ctValCcy: "BTC",
        //         expTime: "1648195200000",
        //         instId: "BTC-USD-220325-194000-P",
        //         instType: "OPTION",
        //         lever: "",
        //         listTime: "1631262612280",
        //         lotSz: "1",
        //         minSz: "1",
        //         optType: "P",
        //         quoteCcy: "",
        //         settleCcy: "BTC",
        //         state: "live",
        //         stk: "194000",
        //         tickSz: "0.0005",
        //         uly: "BTC-USD"
        //     }
        //
        const id = this.safeString (market, 'instId');
        let type = this.safeStringLower (market, 'instType');
        if (type === 'futures') {
            type = 'future';
        }
        const spot = (type === 'spot');
        const future = (type === 'future');
        const swap = (type === 'swap');
        const option = (type === 'option');
        const contract = swap || future || option;
        let baseId = this.safeString (market, 'baseCcy');
        let quoteId = this.safeString (market, 'quoteCcy');
        const settleId = this.safeString (market, 'settleCcy');
        const settle = this.safeCurrencyCode (settleId);
        const underlying = this.safeString (market, 'uly');
        if ((underlying !== undefined) && !spot) {
            const parts = underlying.split ('-');
            baseId = this.safeString (parts, 0);
            quoteId = this.safeString (parts, 1);
        }
        const base = this.safeCurrencyCode (baseId);
        const quote = this.safeCurrencyCode (quoteId);
        let symbol = base + '/' + quote;
        let expiry = undefined;
        let strikePrice = undefined;
        let optionType = undefined;
        if (contract) {
            symbol = symbol + ':' + settle;
            expiry = this.safeInteger (market, 'expTime');
            if (future) {
                const ymd = this.yymmdd (expiry);
                symbol = symbol + '-' + ymd;
            } else if (option) {
                strikePrice = this.safeString (market, 'stk');
                optionType = this.safeString (market, 'optType');
                symbol = symbol + '-' + strikePrice + '-' + optionType;
                optionType = (optionType === 'P') ? 'put' : 'call';
            }
        }
        const tickSize = this.safeString (market, 'tickSz');
        const minAmountString = this.safeString (market, 'minSz');
        const minAmount = this.parseNumber (minAmountString);
        const fees = this.safeValue2 (this.fees, type, 'trading', {});
        const precisionPrice = this.parseNumber (tickSize);
        let maxLeverage = this.safeString (market, 'lever', '1');
        if (maxLeverage === '') {
            maxLeverage = '1';
        }
        maxLeverage = Precise.stringMax (maxLeverage, '1');
        return this.extend (fees, {
            'id': id,
            'symbol': symbol,
            'base': base,
            'quote': quote,
            'settle': settle,
            'baseId': baseId,
            'quoteId': quoteId,
            'settleId': settleId,
            'type': type,
            'spot': spot,
            'margin': spot && (Precise.stringGt (maxLeverage, '1')),
            'swap': swap,
            'future': future,
            'option': option,
            'active': true,
            'contract': contract,
            'linear': contract ? (quoteId === settleId) : undefined,
            'inverse': contract ? (baseId === settleId) : undefined,
            'contractSize': contract ? this.safeNumber (market, 'ctVal') : undefined,
            'expiry': expiry,
            'expiryDatetime': this.iso8601 (expiry),
            'strike': strikePrice,
            'optionType': optionType,
            'precision': {
                'amount': this.safeNumber (market, 'lotSz'),
                'price': precisionPrice,
            },
            'limits': {
                'leverage': {
                    'min': this.parseNumber ('1'),
                    'max': this.parseNumber (maxLeverage),
                },
                'amount': {
                    'min': minAmount,
                    'max': undefined,
                },
                'price': {
                    'min': precisionPrice,
                    'max': undefined,
                },
                'cost': {
                    'min': undefined,
                    'max': undefined,
                },
            },
            'info': market,
        });
    }

    async fetchMarketsByType (type, params = {}) {
        const request = {
            'instType': this.convertToInstrumentType (type),
        };
        if (type === 'option') {
            const defaultUnderlying = this.safeValue (this.options, 'defaultUnderlying', 'BTC-USD');
            const currencyId = this.safeString2 (params, 'uly', 'marketId', defaultUnderlying);
            if (currencyId === undefined) {
                throw new ArgumentsRequired (this.id + ' fetchMarketsByType requires an underlying uly or marketId parameter for options markets');
            } else {
                request['uly'] = currencyId;
            }
        }
        const response = await this.publicGetPublicInstruments (this.extend (request, params));
        //
        // spot, future, swap, option
        //
        //     {
        //         "code": "0",
        //         "data": [
        //             {
        //                 "alias": "", // this_week, next_week, quarter, next_quarter
        //                 "baseCcy": "BTC",
        //                 "category": "1",
        //                 "ctMult": "",
        //                 "ctType": "", // inverse, linear
        //                 "ctVal": "",
        //                 "ctValCcy": "",
        //                 "expTime": "",
        //                 "instId": "BTC-USDT", // BTC-USD-210521, CSPR-USDT-SWAP, BTC-USD-210517-44000-C
        //                 "instType": "SPOT", // SPOT, FUTURES, SWAP, OPTION
        //                 "lever": "10",
        //                 "listTime": "1548133413000",
        //                 "lotSz": "0.00000001",
        //                 "minSz": "0.00001",
        //                 "optType": "",
        //                 "quoteCcy": "USDT",
        //                 "settleCcy": "",
        //                 "state": "live",
        //                 "stk": "",
        //                 "tickSz": "0.1",
        //                 "uly": ""
        //             }
        //         ],
        //         "msg": ""
        //     }
        //
        const data = this.safeValue (response, 'data', []);
        return this.parseMarkets (data);
    }

    safeNetwork (networkId) {
        const networksById = {
            'Bitcoin': 'BTC',
            'Omni': 'OMNI',
            'TRON': 'TRC20',
        };
        return this.safeString (networksById, networkId, networkId);
    }

    async fetchCurrencies (params = {}) {
        // this endpoint requires authentication
        // while fetchCurrencies is a public API method by design
        // therefore we check the keys here
        // and fallback to generating the currencies from the markets
        if (!this.checkRequiredCredentials (false)) {
            return undefined;
        }
        //
        // has['fetchCurrencies'] is currently set to true, but an unauthorized request returns
        //
        //     {"msg":"Request header “OK_ACCESS_KEY“ can't be empty.","code":"50103"}
        //
        const response = await this.privateGetAssetCurrencies (params);
        //
        //     {
        //         "code" :"0",
        //         "data": [
        //             {
        //                 "canDep": true,
        //                 "canInternal": true,
        //                 "canWd": true,
        //                 "ccy": "USDT",
        //                 "chain": "USDT-ERC20",
        //                 "maxFee": "40",
        //                 "minFee": "20",
        //                 "minWd": "2",
        //                 "name": ""
        //             }
        //         ],
        //         "msg": ""
        //     }
        //
        const data = this.safeValue (response, 'data', []);
        const result = {};
        const dataByCurrencyId = this.groupBy (data, 'ccy');
        const currencyIds = Object.keys (dataByCurrencyId);
        const precision = this.parseNumber ('0.00000001'); // default precision, todo: fix "magic constants"
        for (let i = 0; i < currencyIds.length; i++) {
            const currencyId = currencyIds[i];
            const currency = this.safeCurrency (currencyId);
            const code = currency['code'];
            const chains = dataByCurrencyId[currencyId];
            const networks = {};
            let currencyActive = false;
            let depositEnabled = undefined;
            let withdrawEnabled = undefined;
            for (let j = 0; j < chains.length; j++) {
                const chain = chains[j];
                const canDeposit = this.safeValue (chain, 'canDep');
                const canWithdraw = this.safeValue (chain, 'canWd');
                const canInternal = this.safeValue (chain, 'canInternal');
                const active = (canDeposit && canWithdraw && canInternal) ? true : false;
                currencyActive = (currencyActive === undefined) ? active : currencyActive;
                const networkId = this.safeString (chain, 'chain');
                if (canDeposit && !depositEnabled) {
                    depositEnabled = true;
                } else if (!canDeposit) {
                    depositEnabled = false;
                }
                if (canWithdraw && !withdrawEnabled) {
                    withdrawEnabled = true;
                } else if (!canWithdraw) {
                    withdrawEnabled = false;
                }
                if (networkId.indexOf ('-') >= 0) {
                    const parts = networkId.split ('-');
                    const chainPart = this.safeString (parts, 1, networkId);
                    let network = this.safeNetwork (chainPart);
                    const mainNet = this.safeValue (chain, 'mainNet', false);
                    const layerTwo = this.safeValue (this.options, 'layerTwo', {
                        'Liquid': true,
                        'Lightning': true,
                    });
                    if (mainNet && !(chainPart in layerTwo)) {
                        // BTC lighting and liquid are both mainnet but not the same as BTC-Bitcoin
                        network = code;
                    }
                    networks[network] = {
                        'info': chain,
                        'id': networkId,
                        'network': network,
                        'active': active,
                        'deposit': canDeposit,
                        'withdraw': canWithdraw,
                        'fee': this.safeNumber (chain, 'minFee'),
                        'precision': undefined,
                        'limits': {
                            'withdraw': {
                                'min': this.safeNumber (chain, 'minWd'),
                                'max': undefined,
                            },
                        },
                    };
                }
            }
            result[code] = {
                'info': undefined,
                'code': code,
                'id': currencyId,
                'name': undefined,
                'active': currencyActive,
                'deposit': depositEnabled,
                'withdraw': withdrawEnabled,
                'fee': undefined,
                'precision': precision,
                'limits': {
                    'amount': {
                        'min': undefined,
                        'max': undefined,
                    },
                },
                'networks': networks,
            };
        }
        return result;
    }

    async fetchOrderBook (symbol, limit = undefined, params = {}) {
        await this.loadMarkets ();
        const market = this.market (symbol);
        const request = {
            'instId': market['id'],
        };
        limit = (limit === undefined) ? 20 : limit;
        if (limit !== undefined) {
            request['sz'] = limit; // max 400
        }
        const response = await this.publicGetMarketBooks (this.extend (request, params));
        //
        //     {
        //         "code": "0",
        //         "msg": "",
        //         "data": [
        //             {
        //                 "asks": [
        //                     ["0.07228","4.211619","0","2"], // price, amount, liquidated orders, total open orders
        //                     ["0.0723","299.880364","0","2"],
        //                     ["0.07231","3.72832","0","1"],
        //                 ],
        //                 "bids": [
        //                     ["0.07221","18.5","0","1"],
        //                     ["0.0722","18.5","0","1"],
        //                     ["0.07219","0.505407","0","1"],
        //                 ],
        //                 "ts": "1621438475342"
        //             }
        //         ]
        //     }
        //
        const data = this.safeValue (response, 'data', []);
        const first = this.safeValue (data, 0, {});
        const timestamp = this.safeInteger (first, 'ts');
        return this.parseOrderBook (first, symbol, timestamp);
    }

    parseTicker (ticker, market = undefined) {
        //
        //     {
        //         "instType": "SPOT",
        //         "instId": "ETH-BTC",
        //         "last": "0.07319",
        //         "lastSz": "0.044378",
        //         "askPx": "0.07322",
        //         "askSz": "4.2",
        //         "bidPx": "0.0732",
        //         "bidSz": "6.050058",
        //         "open24h": "0.07801",
        //         "high24h": "0.07975",
        //         "low24h": "0.06019",
        //         "volCcy24h": "11788.887619",
        //         "vol24h": "167493.829229",
        //         "ts": "1621440583784",
        //         "sodUtc0": "0.07872",
        //         "sodUtc8": "0.07345"
        //     }
        //
        const timestamp = this.safeInteger (ticker, 'ts');
        const marketId = this.safeString (ticker, 'instId');
        market = this.safeMarket (marketId, market, '-');
        const symbol = market['symbol'];
        const last = this.safeString (ticker, 'last');
        const open = this.safeString (ticker, 'open24h');
        const spot = this.safeValue (market, 'spot', false);
        const quoteVolume = spot ? this.safeString (ticker, 'volCcy24h') : undefined;
        const baseVolume = this.safeString (ticker, 'vol24h');
        return this.safeTicker ({
            'symbol': symbol,
            'timestamp': timestamp,
            'datetime': this.iso8601 (timestamp),
            'high': this.safeString (ticker, 'high24h'),
            'low': this.safeString (ticker, 'low24h'),
            'bid': this.safeString (ticker, 'bidPx'),
            'bidVolume': this.safeString (ticker, 'bidSz'),
            'ask': this.safeString (ticker, 'askPx'),
            'askVolume': this.safeString (ticker, 'askSz'),
            'vwap': undefined,
            'open': open,
            'close': last,
            'last': last,
            'previousClose': undefined,
            'change': undefined,
            'percentage': undefined,
            'average': undefined,
            'baseVolume': baseVolume,
            'quoteVolume': quoteVolume,
            'info': ticker,
        }, market, false);
    }

    async fetchTicker (symbol, params = {}) {
        await this.loadMarkets ();
        const market = this.market (symbol);
        const request = {
            'instId': market['id'],
        };
        const response = await this.publicGetMarketTicker (this.extend (request, params));
        //
        //     {
        //         "code": "0",
        //         "msg": "",
        //         "data": [
        //             {
        //                 "instType": "SPOT",
        //                 "instId": "ETH-BTC",
        //                 "last": "0.07319",
        //                 "lastSz": "0.044378",
        //                 "askPx": "0.07322",
        //                 "askSz": "4.2",
        //                 "bidPx": "0.0732",
        //                 "bidSz": "6.050058",
        //                 "open24h": "0.07801",
        //                 "high24h": "0.07975",
        //                 "low24h": "0.06019",
        //                 "volCcy24h": "11788.887619",
        //                 "vol24h": "167493.829229",
        //                 "ts": "1621440583784",
        //                 "sodUtc0": "0.07872",
        //                 "sodUtc8": "0.07345"
        //             }
        //         ]
        //     }
        //
        const data = this.safeValue (response, 'data', []);
        const first = this.safeValue (data, 0, {});
        return this.parseTicker (first, market);
    }

    async fetchTickersByType (type, symbols = undefined, params = {}) {
        await this.loadMarkets ();
        const request = {
            'instType': this.convertToInstrumentType (type),
        };
        if (type === 'option') {
            const defaultUnderlying = this.safeValue (this.options, 'defaultUnderlying', 'BTC-USD');
            const currencyId = this.safeString2 (params, 'uly', 'marketId', defaultUnderlying);
            if (currencyId === undefined) {
                throw new ArgumentsRequired (this.id + ' fetchTickersByType requires an underlying uly or marketId parameter for options markets');
            } else {
                request['uly'] = currencyId;
            }
        }
        const response = await this.publicGetMarketTickers (this.extend (request, params));
        //
        //     {
        //         "code": "0",
        //         "msg": "",
        //         "data": [
        //             {
        //                 "instType": "SPOT",
        //                 "instId": "BCD-BTC",
        //                 "last": "0.0000769",
        //                 "lastSz": "5.4788",
        //                 "askPx": "0.0000777",
        //                 "askSz": "3.2197",
        //                 "bidPx": "0.0000757",
        //                 "bidSz": "4.7509",
        //                 "open24h": "0.0000885",
        //                 "high24h": "0.0000917",
        //                 "low24h": "0.0000596",
        //                 "volCcy24h": "9.2877",
        //                 "vol24h": "124824.1985",
        //                 "ts": "1621441741434",
        //                 "sodUtc0": "0.0000905",
        //                 "sodUtc8": "0.0000729"
        //             },
        //         ]
        //     }
        //
        const tickers = this.safeValue (response, 'data', []);
        return this.parseTickers (tickers, symbols);
    }

    async fetchTickers (symbols = undefined, params = {}) {
        const [ type, query ] = this.handleMarketTypeAndParams ('fetchTickers', undefined, params);
        return await this.fetchTickersByType (type, symbols, query);
    }

    parseTrade (trade, market = undefined) {
        //
        // public fetchTrades
        //
        //     {
        //         "instId": "ETH-BTC",
        //         "side": "sell",
        //         "sz": "0.119501",
        //         "px": "0.07065",
        //         "tradeId": "15826757",
        //         "ts": "1621446178316"
        //     }
        //
        // private fetchMyTrades
        //
        //     {
        //         "side": "buy",
        //         "fillSz": "0.007533",
        //         "fillPx": "2654.98",
        //         "fee": "-0.000007533",
        //         "ordId": "317321390244397056",
        //         "instType": "SPOT",
        //         "instId": "ETH-USDT",
        //         "clOrdId": "",
        //         "posSide": "net",
        //         "billId": "317321390265368576",
        //         "tag": "0",
        //         "execType": "T",
        //         "tradeId": "107601752",
        //         "feeCcy": "ETH",
        //         "ts": "1621927314985"
        //     }
        //
        const id = this.safeString (trade, 'tradeId');
        const marketId = this.safeString (trade, 'instId');
        market = this.safeMarket (marketId, market, '-');
        const symbol = market['symbol'];
        const timestamp = this.safeInteger (trade, 'ts');
        const price = this.safeString2 (trade, 'fillPx', 'px');
        const amount = this.safeString2 (trade, 'fillSz', 'sz');
        const side = this.safeString (trade, 'side');
        const orderId = this.safeString (trade, 'ordId');
        const feeCostString = this.safeString (trade, 'fee');
        let fee = undefined;
        if (feeCostString !== undefined) {
            const feeCostSigned = Precise.stringNeg (feeCostString);
            const feeCurrencyId = this.safeString (trade, 'feeCcy');
            const feeCurrencyCode = this.safeCurrencyCode (feeCurrencyId);
            fee = {
                'cost': feeCostSigned,
                'currency': feeCurrencyCode,
            };
        }
        let takerOrMaker = this.safeString (trade, 'execType');
        if (takerOrMaker === 'T') {
            takerOrMaker = 'taker';
        } else if (takerOrMaker === 'M') {
            takerOrMaker = 'maker';
        }
        return this.safeTrade ({
            'info': trade,
            'timestamp': timestamp,
            'datetime': this.iso8601 (timestamp),
            'symbol': symbol,
            'id': id,
            'order': orderId,
            'type': undefined,
            'takerOrMaker': takerOrMaker,
            'side': side,
            'price': price,
            'amount': amount,
            'cost': undefined,
            'fee': fee,
        }, market);
    }

    async fetchTrades (symbol, since = undefined, limit = undefined, params = {}) {
        await this.loadMarkets ();
        const market = this.market (symbol);
        const request = {
            'instId': market['id'],
        };
        if (limit !== undefined) {
            request['limit'] = limit; // default 100
        }
        const response = await this.publicGetMarketTrades (this.extend (request, params));
        //
        //     {
        //         "code": "0",
        //         "msg": "",
        //         "data": [
        //             {"instId":"ETH-BTC","side":"sell","sz":"0.119501","px":"0.07065","tradeId":"15826757","ts":"1621446178316"},
        //             {"instId":"ETH-BTC","side":"sell","sz":"0.03","px":"0.07068","tradeId":"15826756","ts":"1621446178066"},
        //             {"instId":"ETH-BTC","side":"buy","sz":"0.507","px":"0.07069","tradeId":"15826755","ts":"1621446175085"},
        //         ]
        //     }
        //
        const data = this.safeValue (response, 'data', []);
        return this.parseTrades (data, market, since, limit);
    }

    parseOHLCV (ohlcv, market = undefined) {
        //
        //     [
        //         "1621447080000", // timestamp
        //         "0.07073", // open
        //         "0.07073", // high
        //         "0.07064", // low
        //         "0.07064", // close
        //         "12.08863", // base volume
        //         "0.854309" // quote volume
        //     ]
        //
        return [
            this.safeInteger (ohlcv, 0),
            this.safeNumber (ohlcv, 1),
            this.safeNumber (ohlcv, 2),
            this.safeNumber (ohlcv, 3),
            this.safeNumber (ohlcv, 4),
            this.safeNumber (ohlcv, 5),
        ];
    }

    async fetchOHLCV (symbol, timeframe = '1m', since = undefined, limit = undefined, params = {}) {
        await this.loadMarkets ();
        const market = this.market (symbol);
        const price = this.safeString (params, 'price');
        params = this.omit (params, 'price');
        if (limit === undefined) {
            limit = 100; // default 100, max 100
        }
        const request = {
            'instId': market['id'],
            'bar': this.timeframes[timeframe],
            'limit': limit,
        };
        let defaultType = 'Candles';
        if (since !== undefined) {
            const duration = this.parseTimeframe (timeframe);
            const now = this.milliseconds ();
            const difference = now - since;
            // if the since timestamp is more than limit candles back in the past
            if (difference > limit * duration * 1000) {
                defaultType = 'HistoryCandles';
            }
            const durationInMilliseconds = duration * 1000;
            const startTime = Math.max (since - 1, 0);
            request['before'] = startTime;
            request['after'] = this.sum (startTime, durationInMilliseconds * limit);
        }
        const options = this.safeValue (this.options, 'fetchOHLCV', {});
        defaultType = this.safeString (options, 'type', defaultType); // Candles or HistoryCandles
        const type = this.safeString (params, 'type', defaultType);
        params = this.omit (params, 'type');
        let method = 'publicGetMarket' + type;
        if (price === 'mark') {
            method = 'publicGetMarketMarkPriceCandles';
        } else if (price === 'index') {
            method = 'publicGetMarketIndexCandles';
        }
        const response = await this[method] (this.extend (request, params));
        //
        //     {
        //         "code": "0",
        //         "msg": "",
        //         "data": [
        //             ["1621447080000","0.07073","0.07073","0.07064","0.07064","12.08863","0.854309"],
        //             ["1621447020000","0.0708","0.0709","0.0707","0.07072","58.517435","4.143309"],
        //             ["1621446960000","0.0707","0.07082","0.0707","0.07076","53.850841","3.810921"],
        //         ]
        //     }
        //
        const data = this.safeValue (response, 'data', []);
        return this.parseOHLCVs (data, market, timeframe, since, limit);
    }

    async fetchFundingRateHistory (symbol = undefined, since = undefined, limit = undefined, params = {}) {
        if (symbol === undefined) {
            throw new ArgumentsRequired (this.id + ' fetchFundingRateHistory() requires a symbol argument');
        }
        await this.loadMarkets ();
        const market = this.market (symbol);
        const request = {
            'instId': market['id'],
        };
        if (since !== undefined) {
            request['before'] = Math.max (since - 1, 0);
        }
        if (limit !== undefined) {
            request['limit'] = limit;
        }
        const response = await this.publicGetPublicFundingRateHistory (this.extend (request, params));
        //
        //     {
        //         "code":"0",
        //         "msg":"",
        //         "data":[
        //             {
        //                 "instType":"SWAP",
        //                 "instId":"BTC-USDT-SWAP",
        //                 "fundingRate":"0.018",
        //                 "realizedRate":"0.017",
        //                 "fundingTime":"1597026383085"
        //             },
        //             {
        //                 "instType":"SWAP",
        //                 "instId":"BTC-USDT-SWAP",
        //                 "fundingRate":"0.018",
        //                 "realizedRate":"0.017",
        //                 "fundingTime":"1597026383085"
        //             }
        //         ]
        //     }
        //
        const rates = [];
        const data = this.safeValue (response, 'data');
        for (let i = 0; i < data.length; i++) {
            const rate = data[i];
            const timestamp = this.safeNumber (rate, 'fundingTime');
            rates.push ({
                'symbol': this.safeSymbol (this.safeString (rate, 'instId')),
                'fundingRate': this.safeNumber (rate, 'realizedRate'),
                'timestamp': timestamp,
                'datetime': this.iso8601 (timestamp),
            });
        }
        const sorted = this.sortBy (rates, 'timestamp');
        return this.filterBySymbolSinceLimit (sorted, market['symbol'], since, limit);
    }

    async fetchIndexOHLCV (symbol, timeframe = '1m', since = undefined, limit = undefined, params = {}) {
        const request = {
            'price': 'index',
        };
        return await this.fetchOHLCV (symbol, timeframe, since, limit, this.extend (request, params));
    }

    async fetchMarkOHLCV (symbol, timeframe = '1m', since = undefined, limit = undefined, params = {}) {
        const request = {
            'price': 'mark',
        };
        return await this.fetchOHLCV (symbol, timeframe, since, limit, this.extend (request, params));
    }

    parseBalanceByType (type, response) {
        if (type === 'funding') {
            return this.parseFundingBalance (response);
        } else {
            return this.parseTradingBalance (response);
        }
    }

    parseTradingBalance (response) {
        const result = { 'info': response };
        const data = this.safeValue (response, 'data', []);
        const first = this.safeValue (data, 0, {});
        const timestamp = this.safeInteger (first, 'uTime');
        const details = this.safeValue (first, 'details', []);
        for (let i = 0; i < details.length; i++) {
            const balance = details[i];
            const currencyId = this.safeString (balance, 'ccy');
            const code = this.safeCurrencyCode (currencyId);
            const account = this.account ();
            // it may be incorrect to use total, free and used for swap accounts
            const eq = this.safeString (balance, 'eq');
            const availEq = this.safeString (balance, 'availEq');
            if ((eq.length < 1) || (availEq.length < 1)) {
                account['free'] = this.safeString (balance, 'availBal');
                account['used'] = this.safeString (balance, 'frozenBal');
            } else {
                account['total'] = eq;
                account['free'] = availEq;
            }
            result[code] = account;
        }
        result['timestamp'] = timestamp;
        result['datetime'] = this.iso8601 (timestamp);
        return this.safeBalance (result);
    }

    parseFundingBalance (response) {
        const result = { 'info': response };
        const data = this.safeValue (response, 'data', []);
        for (let i = 0; i < data.length; i++) {
            const balance = data[i];
            const currencyId = this.safeString (balance, 'ccy');
            const code = this.safeCurrencyCode (currencyId);
            const account = this.account ();
            // it may be incorrect to use total, free and used for swap accounts
            account['total'] = this.safeString (balance, 'bal');
            account['free'] = this.safeString (balance, 'availBal');
            account['used'] = this.safeString (balance, 'frozenBal');
            result[code] = account;
        }
        return this.safeBalance (result);
    }

    parseTradingFee (fee, market = undefined) {
        //
        //     {
        //         "category": "1",
        //         "delivery": "",
        //         "exercise": "",
        //         "instType": "SPOT",
        //         "level": "Lv1",
        //         "maker": "-0.0008",
        //         "taker": "-0.001",
        //         "ts": "1639043138472"
        //     }
        //
        return {
            'info': fee,
            'symbol': this.safeSymbol (undefined, market),
            'maker': this.safeNumber (fee, 'maker'),
            'taker': this.safeNumber (fee, 'taker'),
        };
    }

    async fetchTradingFee (symbol, params = {}) {
        await this.loadMarkets ();
        const market = this.market (symbol);
        const request = {
            'instType': this.convertToInstrumentType (market['type']), // SPOT, MARGIN, SWAP, FUTURES, OPTION
            // 'instId': market['id'], // only applicable to SPOT/MARGIN
            // 'uly': market['id'], // only applicable to FUTURES/SWAP/OPTION
            // 'category': '1', // 1 = Class A, 2 = Class B, 3 = Class C, 4 = Class D
        };
        if (market['spot']) {
            request['instId'] = market['id'];
        } else if (market['swap'] || market['future'] || market['option']) {
            request['uly'] = market['baseId'] + '-' + market['quoteId'];
        } else {
            throw new NotSupported (this.id + ' fetchTradingFee supports spot, swap, future or option markets only');
        }
        const response = await this.privateGetAccountTradeFee (this.extend (request, params));
        //
        //     {
        //         "code": "0",
        //         "data": [
        //             {
        //                 "category": "1",
        //                 "delivery": "",
        //                 "exercise": "",
        //                 "instType": "SPOT",
        //                 "level": "Lv1",
        //                 "maker": "-0.0008",
        //                 "taker": "-0.001",
        //                 "ts": "1639043138472"
        //             }
        //         ],
        //         "msg": ""
        //     }
        //
        const data = this.safeValue (response, 'data', []);
        const first = this.safeValue (data, 0, {});
        return this.parseTradingFee (first, market);
    }

    async fetchBalance (params = {}) {
        await this.loadMarkets ();
        const [ marketType, query ] = this.handleMarketTypeAndParams ('fetchBalance', undefined, params);
        let method = undefined;
        if (marketType === 'funding') {
            method = 'privateGetAssetBalances';
        } else {
            method = 'privateGetAccountBalance';
        }
        const request = {
            // 'ccy': 'BTC,ETH', // comma-separated list of currency ids
        };
        const response = await this[method] (this.extend (request, query));
        //
        //     {
        //         "code": "0",
        //         "data": [
        //             {
        //                 "adjEq": "",
        //                 "details": [
        //                     {
        //                         "availBal": "",
        //                         "availEq": "28.21006347",
        //                         "cashBal": "28.21006347",
        //                         "ccy": "USDT",
        //                         "crossLiab": "",
        //                         "disEq": "28.2687404020176",
        //                         "eq":"28 .21006347",
        //                         "eqUsd": "28.2687404020176",
        //                         "frozenBal": "0",
        //                         "interest": "",
        //                         "isoEq": "0",
        //                         "isoLiab": "",
        //                         "liab": "",
        //                         "maxLoan": "",
        //                         "mgnRatio": "",
        //                         "notionalLever": "0",
        //                         "ordFrozen": "0",
        //                         "twap": "0",
        //                         "uTime": "1621556539861",
        //                         "upl": "0",
        //                         "uplLiab": ""
        //                     }
        //                 ],
        //                 "imr": "",
        //                 "isoEq": "0",
        //                 "mgnRatio": "",
        //                 "mmr": "",
        //                 "notionalUsd": "",
        //                 "ordFroz": "",
        //                 "totalEq": "28.2687404020176",
        //                 "uTime": "1621556553510"
        //             }
        //         ],
        //         "msg": ""
        //     }
        //
        //     {
        //         "code": "0",
        //         "data": [
        //             {
        //                 "adjEq": "",
        //                 "details": [
        //                     {
        //                         "availBal": "0.049",
        //                         "availEq": "",
        //                         "cashBal": "0.049",
        //                         "ccy": "BTC",
        //                         "crossLiab": "",
        //                         "disEq": "1918.55678",
        //                         "eq": "0.049",
        //                         "eqUsd": "1918.55678",
        //                         "frozenBal": "0",
        //                         "interest": "",
        //                         "isoEq": "",
        //                         "isoLiab": "",
        //                         "liab": "",
        //                         "maxLoan": "",
        //                         "mgnRatio": "",
        //                         "notionalLever": "",
        //                         "ordFrozen": "0",
        //                         "twap": "0",
        //                         "uTime": "1621973128591",
        //                         "upl": "",
        //                         "uplLiab": ""
        //                     }
        //                 ],
        //                 "imr": "",
        //                 "isoEq": "",
        //                 "mgnRatio": "",
        //                 "mmr": "",
        //                 "notionalUsd": "",
        //                 "ordFroz": "",
        //                 "totalEq": "1918.55678",
        //                 "uTime": "1622045126908"
        //             }
        //         ],
        //         "msg": ""
        //     }
        //
        // funding
        //
        //     {
        //         "code": "0",
        //         "data": [
        //             {
        //                 "availBal": "0.00005426",
        //                 "bal": 0.0000542600000000,
        //                 "ccy": "BTC",
        //                 "frozenBal": "0"
        //             }
        //         ],
        //         "msg": ""
        //     }
        //
        return this.parseBalanceByType (marketType, response);
    }

    async createOrder (symbol, type, side, amount, price = undefined, params = {}) {
        await this.loadMarkets ();
        const market = this.market (symbol);
        const request = {
            'instId': market['id'],
            //
            //     Simple:
            //     - SPOT and OPTION buyer: cash
            //
            //     Single-currency margin:
            //     - Isolated MARGIN: isolated
            //     - Cross MARGIN: cross
            //     - Cross SPOT: cash
            //     - Cross FUTURES/SWAP/OPTION: cross
            //     - Isolated FUTURES/SWAP/OPTION: isolated
            //
            //     Multi-currency margin:
            //     - Isolated MARGIN: isolated
            //     - Cross SPOT: cross
            //     - Cross FUTURES/SWAP/OPTION: cross
            //     - Isolated FUTURES/SWAP/OPTION: isolated
            //
            // 'ccy': currency['id'], // only applicable to cross MARGIN orders in single-currency margin
            // 'clOrdId': clientOrderId, // up to 32 characters, must be unique
            // 'tag': tag, // up to 8 characters
            //
            //     In long/short mode, side and posSide need to be combined
            //
            //     buy with long means open long
            //     sell with long means close long
            //     sell with short means open short
            //     buy with short means close short
            //
            'side': side,
            // 'posSide': 'long', // long, short, // required in the long/short mode, and can only be long or short
            'ordType': type, // market, limit, post_only, fok, ioc, (trigger for stop orders)
            //
            //     for SPOT/MARGIN bought and sold at a limit price, sz refers to the amount of trading currency
            //     for SPOT/MARGIN bought at a market price, sz refers to the amount of quoted currency
            //     for SPOT/MARGIN sold at a market price, sz refers to the amount of trading currency
            //     for FUTURES/SWAP/OPTION buying and selling, sz refers to the number of contracts
            //
            // 'sz': this.amountToPrecision (symbol, amount),
            // 'px': this.priceToPrecision (symbol, price), // limit orders only
            // 'reduceOnly': false, // MARGIN orders only
            // 'triggerPx': 10, // Stop order trigger price
            // 'orderPx': 10, // Order price if -1, the order will be executed at the market price.
            // 'triggerPxType': 'last', // Conditional default is last, mark or index
            //
        };
        const tdMode = this.safeStringLower (params, 'tdMode');
        if (market['spot']) {
            request['tdMode'] = 'cash';
        } else if (market['contract']) {
            if (tdMode === undefined) {
                throw new ArgumentsRequired (this.id + ' params["tdMode"] is required to be either "isolated" or "cross"');
            } else if ((tdMode !== 'isolated') && (tdMode !== 'cross')) {
                throw new BadRequest (this.id + ' params["tdMode"] must be either "isolated" or "cross"');
            }
        }
        const postOnly = this.safeValue (params, 'postOnly', false);
        if (postOnly) {
            request['ordType'] = 'post_only';
            params = this.omit (params, [ 'postOnly' ]);
        }
        const clientOrderId = this.safeString2 (params, 'clOrdId', 'clientOrderId');
        if (clientOrderId === undefined) {
            const brokerId = this.safeString (this.options, 'brokerId');
            if (brokerId !== undefined) {
                request['clOrdId'] = brokerId + this.uuid16 ();
            }
        } else {
            request['clOrdId'] = clientOrderId;
            params = this.omit (params, [ 'clOrdId', 'clientOrderId' ]);
        }
        request['sz'] = this.amountToPrecision (symbol, amount);
        if (type === 'market') {
            if (market['type'] === 'spot' && side === 'buy') {
                // spot market buy: "sz" can refer either to base currency units or to quote currency units
                // see documentation: https://www.okx.com/docs-v5/en/#rest-api-trade-place-order
                const defaultTgtCcy = this.safeString (this.options, 'tgtCcy', 'base_ccy');
                const tgtCcy = this.safeString (params, 'tgtCcy', defaultTgtCcy);
                if (tgtCcy === 'quote_ccy') {
                    // quote_ccy: sz refers to units of quote currency
                    request['tgtCcy'] = 'quote_ccy';
                    let notional = this.safeNumber (params, 'sz');
                    const createMarketBuyOrderRequiresPrice = this.safeValue (this.options, 'createMarketBuyOrderRequiresPrice', true);
                    if (createMarketBuyOrderRequiresPrice) {
                        if (price !== undefined) {
                            if (notional === undefined) {
                                notional = amount * price;
                            }
                        } else if (notional === undefined) {
                            throw new InvalidOrder (this.id + " createOrder() requires the price argument with market buy orders to calculate total order cost (amount to spend), where cost = amount * price. Supply a price argument to createOrder() call if you want the cost to be calculated for you from price and amount, or, alternatively, add .options['createMarketBuyOrderRequiresPrice'] = false and supply the total cost value in the 'amount' argument or in the 'sz' extra parameter (the exchange-specific behaviour)");
                        }
                    } else {
                        notional = (notional === undefined) ? amount : notional;
                    }
                    const precision = market['precision']['price'];
                    request['sz'] = this.decimalToPrecision (notional, TRUNCATE, precision, this.precisionMode);
                } else {
                    // base_ccy: sz refers to units of base currency
                    request['tgtCcy'] = 'base_ccy';
                }
                params = this.omit (params, [ 'tgtCcy' ]);
            }
        } else {
            // non-market orders
            request['px'] = this.priceToPrecision (symbol, price);
        }
        let extendedRequest = undefined;
        let defaultMethod = this.safeString (this.options, 'createOrder', 'privatePostTradeBatchOrders'); // or privatePostTradeOrder or privatePostTradeOrderAlgo
        const stopPrice = this.safeNumber2 (params, 'triggerPx', 'stopPrice');
        params = this.omit (params, [ 'triggerPx', 'stopPrice' ]);
        if (stopPrice) {
            defaultMethod = 'privatePostTradeOrderAlgo';
            request['ordType'] = 'trigger';
            request['triggerPx'] = this.priceToPrecision (symbol, stopPrice);
            if (type === 'market') {
                price = -1;
            }
            request['orderPx'] = this.priceToPrecision (symbol, price);
        }
        if (defaultMethod === 'privatePostTradeOrder' || defaultMethod === 'privatePostTradeOrderAlgo') {
            extendedRequest = this.extend (request, params);
        } else if (defaultMethod === 'privatePostTradeBatchOrders') {
            // keep the request body the same
            // submit a single order in an array to the batch order endpoint
            // because it has a lower ratelimit
            extendedRequest = [ this.extend (request, params) ];
        } else {
            throw new ExchangeError (this.id + ' this.options["createOrder"] must be either privatePostTradeBatchOrders or privatePostTradeOrder');
        }
        const response = await this[defaultMethod] (extendedRequest);
        //
        //     {
        //         "code": "0",
        //         "msg": "",
        //         "data": [
        //             {
        //                 "clOrdId": "oktswap6",
        //                 "ordId": "312269865356374016",
        //                 "tag": "",
        //                 "sCode": "0",
        //                 "sMsg": ""
        //             }
        //         ]
        //     }
        //
        // Trigger Order
        //
        //     {
        //         "code": "0",
        //         "data": [
        //             {
        //                 "algoId": "422774258702659590",
        //                 "sCode": "0",
        //                 "sMsg": ""
        //             }
        //         ],
        //         "msg": ""
        //     }
        //
        const data = this.safeValue (response, 'data', []);
        const first = this.safeValue (data, 0);
        const order = this.parseOrder (first, market);
        return this.extend (order, {
            'type': type,
            'side': side,
        });
    }

    async cancelOrder (id, symbol = undefined, params = {}) {
        if (symbol === undefined) {
            throw new ArgumentsRequired (this.id + ' cancelOrder() requires a symbol argument');
        }
        await this.loadMarkets ();
        const market = this.market (symbol);
        const request = {
            'instId': market['id'],
            // 'ordId': id, // either ordId or clOrdId is required
            // 'clOrdId': clientOrderId,
        };
        const clientOrderId = this.safeString2 (params, 'clOrdId', 'clientOrderId');
        if (clientOrderId !== undefined) {
            request['clOrdId'] = clientOrderId;
        } else {
            request['ordId'] = id;
        }
        const query = this.omit (params, [ 'clOrdId', 'clientOrderId' ]);
        const response = await this.privatePostTradeCancelOrder (this.extend (request, query));
        // {"code":"0","data":[{"clOrdId":"","ordId":"317251910906576896","sCode":"0","sMsg":""}],"msg":""}
        const data = this.safeValue (response, 'data', []);
        const order = this.safeValue (data, 0);
        return this.parseOrder (order, market);
    }

    async cancelOrders (ids, symbol = undefined, params = {}) { // TODO : the original endpoint signature differs, according to that you can skip individual symbol and assign ids in batch. At this moment, `params` is not being used too.
        if (symbol === undefined) {
            throw new ArgumentsRequired (this.id + ' cancelOrders() requires a symbol argument');
        }
        await this.loadMarkets ();
        const market = this.market (symbol);
        const request = [];
        const options = this.safeValue (this.options, 'cancelOrders', {});
        const defaultMethod = this.safeString (options, 'method', 'privatePostTradeCancelBatchOrders');
        let method = this.safeString (params, 'method', defaultMethod);
        const clientOrderId = this.safeValue2 (params, 'clOrdId', 'clientOrderId');
        const algoId = this.safeValue (params, 'algoId');
        const stop = this.safeValue (params, 'stop');
        if (clientOrderId === undefined) {
            if (stop || algoId !== undefined) {
                method = 'privatePostTradeCancelAlgos';
                if (Array.isArray (algoId)) {
                    for (let i = 0; i < algoId.length; i++) {
                        request.push ({
                            'instId': market['id'],
                            'algoId': algoId[i],
                        });
                    }
                } else if (typeof algoId === 'string') {
                    request.push ({
                        'instId': market['id'],
                        'algoId': algoId,
                    });
                }
            } else {
                if (typeof ids === 'string') {
                    const orderIds = ids.split (',');
                    for (let i = 0; i < orderIds.length; i++) {
                        request.push ({
                            'instId': market['id'],
                            'ordId': orderIds[i],
                        });
                    }
                } else {
                    for (let i = 0; i < ids.length; i++) {
                        request.push ({
                            'instId': market['id'],
                            'ordId': ids[i],
                        });
                    }
                }
            }
        } else if (Array.isArray (clientOrderId)) {
            for (let i = 0; i < clientOrderId.length; i++) {
                request.push ({
                    'instId': market['id'],
                    'clOrdId': clientOrderId[i],
                });
            }
        } else if (typeof clientOrderId === 'string') {
            request.push ({
                'instId': market['id'],
                'clOrdId': clientOrderId,
            });
        }
        const response = await this[method] (request); // dont extend with params, otherwise ARRAY will be turned into OBJECT
        //
        //     {
        //         "code": "0",
        //         "data": [
        //             {
        //                 "clOrdId": "e123456789ec4dBC1123456ba123b45e",
        //                 "ordId": "405071912345641543",
        //                 "sCode": "0",
        //                 "sMsg": ""
        //             },
        //             ...
        //         ],
        //         "msg": ""
        //     }
        //
        // Algo order
        //
        //     {
        //         "code": "0",
        //         "data": [
        //             {
        //                 "algoId": "431375349042380800",
        //                 "sCode": "0",
        //                 "sMsg": ""
        //             }
        //         ],
        //         "msg": ""
        //     }
        //
        const ordersData = this.safeValue (response, 'data', []);
        return this.parseOrders (ordersData, market, undefined, undefined, params);
    }

    parseOrderStatus (status) {
        const statuses = {
            'canceled': 'canceled',
            'live': 'open',
            'partially_filled': 'open',
            'filled': 'closed',
        };
        return this.safeString (statuses, status, status);
    }

    parseOrder (order, market = undefined) {
        //
        // createOrder
        //
        //     {
        //         "clOrdId": "oktswap6",
        //         "ordId": "312269865356374016",
        //         "tag": "",
        //         "sCode": "0",
        //         "sMsg": ""
        //     }
        //
        // fetchOrder, fetchOpenOrders
        //
        //     {
        //         "accFillSz": "0",
        //         "avgPx": "",
        //         "cTime": "1621910749815",
        //         "category": "normal",
        //         "ccy": "",
        //         "clOrdId": "",
        //         "fee": "0",
        //         "feeCcy": "ETH",
        //         "fillPx": "",
        //         "fillSz": "0",
        //         "fillTime": "",
        //         "instId": "ETH-USDT",
        //         "instType": "SPOT",
        //         "lever": "",
        //         "ordId": "317251910906576896",
        //         "ordType": "limit",
        //         "pnl": "0",
        //         "posSide": "net",
        //         "px": "2000",
        //         "rebate": "0",
        //         "rebateCcy": "USDT",
        //         "side": "buy",
        //         "slOrdPx": "",
        //         "slTriggerPx": "",
        //         "state": "live",
        //         "sz": "0.001",
        //         "tag": "",
        //         "tdMode": "cash",
        //         "tpOrdPx": "",
        //         "tpTriggerPx": "",
        //         "tradeId": "",
        //         "uTime": "1621910749815"
        //     }
        //
        // fetchOpenOrders Algo order
        //
        //     {
        //         "activePx": "",
        //         "activePxType": "",
        //         "actualPx": "",
        //         "actualSide": "buy",
        //         "actualSz": "0",
        //         "algoId": "431375349042380800",
        //         "cTime": "1649119897778",
        //         "callbackRatio": "",
        //         "callbackSpread": "",
        //         "ccy": "",
        //         "ctVal": "0.01",
        //         "instId": "BTC-USDT-SWAP",
        //         "instType": "SWAP",
        //         "last": "46538.9",
        //         "lever": "125",
        //         "moveTriggerPx": "",
        //         "notionalUsd": "467.059",
        //         "ordId": "",
        //         "ordPx": "50000",
        //         "ordType": "trigger",
        //         "posSide": "long",
        //         "pxLimit": "",
        //         "pxSpread": "",
        //         "pxVar": "",
        //         "side": "buy",
        //         "slOrdPx": "",
        //         "slTriggerPx": "",
        //         "slTriggerPxType": "",
        //         "state": "live",
        //         "sz": "1",
        //         "szLimit": "",
        //         "tag": "",
        //         "tdMode": "isolated",
        //         "tgtCcy": "",
        //         "timeInterval": "",
        //         "tpOrdPx": "",
        //         "tpTriggerPx": "",
        //         "tpTriggerPxType": "",
        //         "triggerPx": "50000",
        //         "triggerPxType": "last",
        //         "triggerTime": "",
        //         "uly": "BTC-USDT"
        //     }
        //
        const id = this.safeString (order, 'ordId');
        const timestamp = this.safeInteger (order, 'cTime');
        const lastTradeTimestamp = this.safeInteger (order, 'fillTime');
        const side = this.safeString (order, 'side');
        let type = this.safeString (order, 'ordType');
        let postOnly = undefined;
        let timeInForce = undefined;
        if (type === 'post_only') {
            postOnly = true;
            type = 'limit';
        } else if (type === 'fok') {
            timeInForce = 'FOK';
            type = 'limit';
        } else if (type === 'ioc') {
            timeInForce = 'IOC';
            type = 'limit';
        }
        const marketId = this.safeString (order, 'instId');
        const symbol = this.safeSymbol (marketId, market, '-');
        const filled = this.safeString (order, 'accFillSz');
        const price = this.safeString2 (order, 'px', 'ordPx');
        const average = this.safeString (order, 'avgPx');
        const status = this.parseOrderStatus (this.safeString (order, 'state'));
        const feeCostString = this.safeString (order, 'fee');
        let amount = undefined;
        let cost = undefined;
        // spot market buy: "sz" can refer either to base currency units or to quote currency units
        // see documentation: https://www.okx.com/docs-v5/en/#rest-api-trade-place-order
        const defaultTgtCcy = this.safeString (this.options, 'tgtCcy', 'base_ccy');
        const tgtCcy = this.safeString (order, 'tgtCcy', defaultTgtCcy);
        const instType = this.safeString (order, 'instType');
        if ((side === 'buy') && (type === 'market') && (instType === 'SPOT') && (tgtCcy === 'quote_ccy')) {
            // "sz" refers to the cost
            cost = this.safeString (order, 'sz');
        } else {
            // "sz" refers to the trade currency amount
            amount = this.safeString (order, 'sz');
        }
        let fee = undefined;
        if (feeCostString !== undefined) {
            const feeCostSigned = Precise.stringNeg (feeCostString);
            const feeCurrencyId = this.safeString (order, 'feeCcy');
            const feeCurrencyCode = this.safeCurrencyCode (feeCurrencyId);
            fee = {
                'cost': this.parseNumber (feeCostSigned),
                'currency': feeCurrencyCode,
            };
        }
        let clientOrderId = this.safeString (order, 'clOrdId');
        if ((clientOrderId !== undefined) && (clientOrderId.length < 1)) {
            clientOrderId = undefined; // fix empty clientOrderId string
        }
        const stopPrice = this.safeNumber2 (order, 'slTriggerPx', 'triggerPx');
        return this.safeOrder ({
            'info': order,
            'id': id,
            'clientOrderId': clientOrderId,
            'timestamp': timestamp,
            'datetime': this.iso8601 (timestamp),
            'lastTradeTimestamp': lastTradeTimestamp,
            'symbol': symbol,
            'type': type,
            'timeInForce': timeInForce,
            'postOnly': postOnly,
            'side': side,
            'price': price,
            'stopPrice': stopPrice,
            'average': average,
            'cost': cost,
            'amount': amount,
            'filled': filled,
            'remaining': undefined,
            'status': status,
            'fee': fee,
            'trades': undefined,
        }, market);
    }

    async fetchOrder (id, symbol = undefined, params = {}) {
        if (symbol === undefined) {
            throw new ArgumentsRequired (this.id + ' fetchOrder() requires a symbol argument');
        }
        await this.loadMarkets ();
        const market = this.market (symbol);
        const request = {
            'instId': market['id'],
            // 'clOrdId': 'abcdef12345', // optional, [a-z0-9]{1,32}
            // 'ordId': id,
        };
        const clientOrderId = this.safeString2 (params, 'clOrdId', 'clientOrderId');
        if (clientOrderId !== undefined) {
            request['clOrdId'] = clientOrderId;
        } else {
            request['ordId'] = id;
        }
        const query = this.omit (params, [ 'clOrdId', 'clientOrderId' ]);
        const response = await this.privateGetTradeOrder (this.extend (request, query));
        //
        //     {
        //         "code": "0",
        //         "data": [
        //             {
        //                 "accFillSz": "0",
        //                 "avgPx": "",
        //                 "cTime": "1621910749815",
        //                 "category": "normal",
        //                 "ccy": "",
        //                 "clOrdId": "",
        //                 "fee": "0",
        //                 "feeCcy": "ETH",
        //                 "fillPx": "",
        //                 "fillSz": "0",
        //                 "fillTime": "",
        //                 "instId": "ETH-USDT",
        //                 "instType": "SPOT",
        //                 "lever": "",
        //                 "ordId": "317251910906576896",
        //                 "ordType": "limit",
        //                 "pnl": "0",
        //                 "posSide": "net",
        //                 "px":"20 00",
        //                 "rebate": "0",
        //                 "rebateCcy": "USDT",
        //                 "side": "buy",
        //                 "slOrdPx": "",
        //                 "slTriggerPx": "",
        //                 "state": "live",
        //                 "sz":"0. 001",
        //                 "tag": "",
        //                 "tdMode": "cash",
        //                 "tpOrdPx": "",
        //                 "tpTriggerPx": "",
        //                 "tradeId": "",
        //                 "uTime": "1621910749815"
        //             }
        //         ],
        //         "msg": ""
        //     }
        //
        const data = this.safeValue (response, 'data', []);
        const order = this.safeValue (data, 0);
        return this.parseOrder (order, market);
    }

    async fetchOpenOrders (symbol = undefined, since = undefined, limit = undefined, params = {}) {
        /**
         * @method
         * @name okx#fetchOpenOrders
         * @description Fetch orders that are still open
         * @param {str} symbol Unified market symbol
         * @param {int} since Timestamp in ms of the earliest time to retrieve orders for
         * @param {int} limit Number of results per request. The maximum is 100; The default is 100
         * @param {dict} params Extra and exchange specific parameters
         * @param {int} params.till Timestamp in ms of the latest time to retrieve orders for
         * @param {bool} params.stop True if fetching trigger orders
         * @param {str} params.ordType "conditional", "oco", "trigger", "move_order_stop", "iceberg", or "twap"
         * @param {str} params.algoId Algo ID
         * @returns [An order structure]{@link https://docs.ccxt.com/en/latest/manual.html#order-structure}
         */
        await this.loadMarkets ();
        const request = {
            // 'instType': 'SPOT', // SPOT, MARGIN, SWAP, FUTURES, OPTION
            // 'uly': currency['id'],
            // 'instId': market['id'],
            // 'ordType': 'limit', // market, limit, post_only, fok, ioc, comma-separated, stop orders: conditional, oco, trigger, move_order_stop, iceberg, or twap
            // 'state': 'live', // live, partially_filled
            // 'after': orderId,
            // 'before': orderId,
            // 'limit': limit, // default 100, max 100
        };
        let market = undefined;
        if (symbol !== undefined) {
            market = this.market (symbol);
            request['instId'] = market['id'];
        }
        if (limit !== undefined) {
            request['limit'] = limit; // default 100, max 100
        }
        const options = this.safeValue (this.options, 'fetchOpenOrders', {});
        const algoOrderTypes = this.safeValue (options, 'algoOrderTypes', {});
        const defaultMethod = this.safeString (options, 'method', 'privateGetTradeOrdersPending');
        let method = this.safeString (params, 'method', defaultMethod);
        const ordType = this.safeString (params, 'ordType');
        const stop = this.safeValue (params, 'stop');
        if (stop || (ordType in algoOrderTypes)) {
            method = 'privateGetTradeOrdersAlgoPending';
        }
        const query = this.omit (params, [ 'method', 'stop' ]);
        const response = await this[method] (this.extend (request, query));
        //
        //     {
        //         "code": "0",
        //         "data": [
        //             {
        //                 "accFillSz": "0",
        //                 "avgPx": "",
        //                 "cTime": "1621910749815",
        //                 "category": "normal",
        //                 "ccy": "",
        //                 "clOrdId": "",
        //                 "fee": "0",
        //                 "feeCcy": "ETH",
        //                 "fillPx": "",
        //                 "fillSz": "0",
        //                 "fillTime": "",
        //                 "instId": "ETH-USDT",
        //                 "instType": "SPOT",
        //                 "lever": "",
        //                 "ordId": "317251910906576896",
        //                 "ordType": "limit",
        //                 "pnl": "0",
        //                 "posSide": "net",
        //                 "px":"20 00",
        //                 "rebate": "0",
        //                 "rebateCcy": "USDT",
        //                 "side": "buy",
        //                 "slOrdPx": "",
        //                 "slTriggerPx": "",
        //                 "state": "live",
        //                 "sz":"0. 001",
        //                 "tag": "",
        //                 "tdMode": "cash",
        //                 "tpOrdPx": "",
        //                 "tpTriggerPx": "",
        //                 "tradeId": "",
        //                 "uTime": "1621910749815"
        //             }
        //         ],
        //         "msg":""
        //     }
        //
        // Algo order
        //
        //     {
        //         "code": "0",
        //         "data": [
        //             {
        //                 "activePx": "",
        //                 "activePxType": "",
        //                 "actualPx": "",
        //                 "actualSide": "buy",
        //                 "actualSz": "0",
        //                 "algoId": "431375349042380800",
        //                 "cTime": "1649119897778",
        //                 "callbackRatio": "",
        //                 "callbackSpread": "",
        //                 "ccy": "",
        //                 "ctVal": "0.01",
        //                 "instId": "BTC-USDT-SWAP",
        //                 "instType": "SWAP",
        //                 "last": "46538.9",
        //                 "lever": "125",
        //                 "moveTriggerPx": "",
        //                 "notionalUsd": "467.059",
        //                 "ordId": "",
        //                 "ordPx": "50000",
        //                 "ordType": "trigger",
        //                 "posSide": "long",
        //                 "pxLimit": "",
        //                 "pxSpread": "",
        //                 "pxVar": "",
        //                 "side": "buy",
        //                 "slOrdPx": "",
        //                 "slTriggerPx": "",
        //                 "slTriggerPxType": "",
        //                 "state": "live",
        //                 "sz": "1",
        //                 "szLimit": "",
        //                 "tag": "",
        //                 "tdMode": "isolated",
        //                 "tgtCcy": "",
        //                 "timeInterval": "",
        //                 "tpOrdPx": "",
        //                 "tpTriggerPx": "",
        //                 "tpTriggerPxType": "",
        //                 "triggerPx": "50000",
        //                 "triggerPxType": "last",
        //                 "triggerTime": "",
        //                 "uly": "BTC-USDT"
        //             }
        //         ],
        //         "msg": ""
        //     }
        //
        const data = this.safeValue (response, 'data', []);
        return this.parseOrders (data, market, since, limit);
    }

    async fetchCanceledOrders (symbol = undefined, since = undefined, limit = undefined, params = {}) {
        await this.loadMarkets ();
        const request = {
            // 'instType': type.toUpperCase (), // SPOT, MARGIN, SWAP, FUTURES, OPTION
            // 'uly': currency['id'],
            // 'instId': market['id'],
            // 'ordType': 'limit', // market, limit, post_only, fok, ioc, comma-separated
            // 'state': 'filled', // filled, canceled
            // 'after': orderId,
            // 'before': orderId,
            // 'limit': limit, // default 100, max 100
        };
        let market = undefined;
        if (symbol !== undefined) {
            market = this.market (symbol);
            request['instId'] = market['id'];
        }
        const [ type, query ] = this.handleMarketTypeAndParams ('fetchCanceledOrders', market, params);
        request['instType'] = this.convertToInstrumentType (type);
        if (limit !== undefined) {
            request['limit'] = limit; // default 100, max 100
        }
        request['state'] = 'canceled';
        const method = this.safeString (this.options, 'method', 'privateGetTradeOrdersHistory');
        const response = await this[method] (this.extend (request, query));
        //
        //     {
        //         "code": "0",
        //         "data": [
        //             {
        //                 "accFillSz": "0",
        //                 "avgPx": "",
        //                 "cTime": "1644037822494",
        //                 "category": "normal",
        //                 "ccy": "",
        //                 "clOrdId": "",
        //                 "fee": "0",
        //                 "feeCcy": "BTC",
        //                 "fillPx": "",
        //                 "fillSz": "0",
        //                 "fillTime": "",
        //                 "instId": "BTC-USDT",
        //                 "instType": "SPOT",
        //                 "lever": "",
        //                 "ordId": "410059580352409602",
        //                 "ordType": "limit",
        //                 "pnl": "0",
        //                 "posSide": "net",
        //                 "px": "30000",
        //                 "rebate": "0",
        //                 "rebateCcy": "USDT",
        //                 "side": "buy",
        //                 "slOrdPx": "",
        //                 "slTriggerPx": "",
        //                 "slTriggerPxType": "",
        //                 "source": "",
        //                 "state": "canceled",
        //                 "sz": "0.0005452",
        //                 "tag": "",
        //                 "tdMode": "cash",
        //                 "tgtCcy": "",
        //                 "tpOrdPx": "",
        //                 "tpTriggerPx": "",
        //                 "tpTriggerPxType": "",
        //                 "tradeId": "",
        //                 "uTime": "1644038165667"
        //             }
        //         ],
        //         "msg": ""
        //     }
        //
        const data = this.safeValue (response, 'data', []);
        return this.parseOrders (data, market, since, limit);
    }

    async fetchClosedOrders (symbol = undefined, since = undefined, limit = undefined, params = {}) {
        await this.loadMarkets ();
        const request = {
            // 'instType': type.toUpperCase (), // SPOT, MARGIN, SWAP, FUTURES, OPTION
            // 'uly': currency['id'],
            // 'instId': market['id'],
            // 'ordType': 'limit', // market, limit, post_only, fok, ioc, comma-separated
            // 'state': 'filled', // filled, canceled
            // 'after': orderId,
            // 'before': orderId,
            // 'limit': limit, // default 100, max 100
        };
        let market = undefined;
        if (symbol !== undefined) {
            market = this.market (symbol);
            request['instId'] = market['id'];
        }
        const [ type, query ] = this.handleMarketTypeAndParams ('fetchClosedOrders', market, params);
        request['instType'] = this.convertToInstrumentType (type);
        if (limit !== undefined) {
            request['limit'] = limit; // default 100, max 100
        }
        request['state'] = 'filled';
        const method = this.safeString (this.options, 'method', 'privateGetTradeOrdersHistory');
        const response = await this[method] (this.extend (request, query));
        //
        //     {
        //         "code": "0",
        //         "data": [
        //             {
        //                 "accFillSz": "0",
        //                 "avgPx": "",
        //                 "cTime": "1621910749815",
        //                 "category": "normal",
        //                 "ccy": "",
        //                 "clOrdId": "",
        //                 "fee": "0",
        //                 "feeCcy": "ETH",
        //                 "fillPx": "",
        //                 "fillSz": "0",
        //                 "fillTime": "",
        //                 "instId": "ETH-USDT",
        //                 "instType": "SPOT",
        //                 "lever": "",
        //                 "ordId": "317251910906576896",
        //                 "ordType": "limit",
        //                 "pnl": "0",
        //                 "posSide": "net",
        //                 "px": "2000",
        //                 "rebate": "0",
        //                 "rebateCcy": "USDT",
        //                 "side": "buy",
        //                 "slOrdPx": "",
        //                 "slTriggerPx": "",
        //                 "state": "live",
        //                 "sz": "0.001",
        //                 "tag": "",
        //                 "tdMode": "cash",
        //                 "tpOrdPx": "",
        //                 "tpTriggerPx": "",
        //                 "tradeId": "",
        //                 "uTime": "1621910749815"
        //             }
        //         ],
        //         "msg": ""
        //     }
        //
        const data = this.safeValue (response, 'data', []);
        return this.parseOrders (data, market, since, limit);
    }

    async fetchMyTrades (symbol = undefined, since = undefined, limit = undefined, params = {}) {
        await this.loadMarkets ();
        const request = {
            // 'instType': 'SPOT', // SPOT, MARGIN, SWAP, FUTURES, OPTION
            // 'uly': currency['id'],
            // 'instId': market['id'],
            // 'ordId': orderId,
            // 'after': billId,
            // 'before': billId,
            // 'limit': limit, // default 100, max 100
        };
        let market = undefined;
        if (symbol !== undefined) {
            market = this.market (symbol);
            request['instId'] = market['id'];
        }
        const [ type, query ] = this.handleMarketTypeAndParams ('fetchMyTrades', market, params);
        request['instType'] = this.convertToInstrumentType (type);
        if (limit !== undefined) {
            request['limit'] = limit; // default 100, max 100
        }
        const response = await this.privateGetTradeFillsHistory (this.extend (request, query));
        //
        //     {
        //         "code": "0",
        //         "data": [
        //             {
        //                 "side": "buy",
        //                 "fillSz": "0.007533",
        //                 "fillPx": "2654.98",
        //                 "fee": "-0.000007533",
        //                 "ordId": "317321390244397056",
        //                 "instType": "SPOT",
        //                 "instId": "ETH-USDT",
        //                 "clOrdId": "",
        //                 "posSide": "net",
        //                 "billId": "317321390265368576",
        //                 "tag": "0",
        //                 "execType": "T",
        //                 "tradeId": "107601752",
        //                 "feeCcy": "ETH",
        //                 "ts": "1621927314985"
        //             }
        //         ],
        //         "msg": ""
        //     }
        //
        const data = this.safeValue (response, 'data', []);
        return this.parseTrades (data, market, since, limit, query);
    }

    async fetchOrderTrades (id, symbol = undefined, since = undefined, limit = undefined, params = {}) {
        const request = {
            // 'instrument_id': market['id'],
            'ordId': id,
            // 'after': '1', // return the page after the specified page number
            // 'before': '1', // return the page before the specified page number
            // 'limit': limit, // optional, number of results per request, default = maximum = 100
        };
        return await this.fetchMyTrades (symbol, since, limit, this.extend (request, params));
    }

    async fetchLedger (code = undefined, since = undefined, limit = undefined, params = {}) {
        await this.loadMarkets ();
        const options = this.safeValue (this.options, 'fetchLedger', {});
        let method = this.safeString (options, 'method');
        method = this.safeString (params, 'method', method);
        params = this.omit (params, 'method');
        const request = {
            // 'instType': undefined, // 'SPOT', 'MARGIN', 'SWAP', 'FUTURES", 'OPTION'
            // 'ccy': undefined, // currency['id'],
            // 'mgnMode': undefined, // 'isolated', 'cross'
            // 'ctType': undefined, // 'linear', 'inverse', only applicable to FUTURES/SWAP
            // 'type': undefined,
            //     1 Transfer,
            //     2 Trade,
            //     3 Delivery,
            //     4 Auto token conversion,
            //     5 Liquidation,
            //     6 Margin transfer,
            //     7 Interest deduction,
            //     8 Funding rate,
            //     9 ADL,
            //     10 Clawback,
            //     11 System token conversion
            // 'subType': undefined,
            //     1 Buy
            //     2 Sell
            //     3 Open long
            //     4 Open short
            //     5 Close long
            //     6 Close short
            //     9 Interest deduction
            //     11 Transfer in
            //     12 Transfer out
            //     160 Manual margin increase
            //     161 Manual margin decrease
            //     162 Auto margin increase
            //     110 Auto buy
            //     111 Auto sell
            //     118 System token conversion transfer in
            //     119 System token conversion transfer out
            //     100 Partial liquidation close long
            //     101 Partial liquidation close short
            //     102 Partial liquidation buy
            //     103 Partial liquidation sell
            //     104 Liquidation long
            //     105 Liquidation short
            //     106 Liquidation buy
            //     107 Liquidation sell
            //     110 Liquidation transfer in
            //     111 Liquidation transfer out
            //     125 ADL close long
            //     126 ADL close short
            //     127 ADL buy
            //     128 ADL sell
            //     170 Exercised
            //     171 Counterparty exercised
            //     172 Expired OTM
            //     112 Delivery long
            //     113 Delivery short
            //     117 Delivery/Exercise clawback
            //     173 Funding fee expense
            //     174 Funding fee income
            //
            // 'after': 'id', // return records earlier than the requested bill id
            // 'before': 'id', // return records newer than the requested bill id
            // 'limit': 100, // default 100, max 100
        };
        const [ type, query ] = this.handleMarketTypeAndParams ('fetchLedger', undefined, params);
        if (type !== undefined) {
            request['instType'] = this.convertToInstrumentType (type);
        }
        if (limit !== undefined) {
            request['limit'] = limit;
        }
        let currency = undefined;
        if (code !== undefined) {
            currency = this.currency (code);
            request['ccy'] = currency['id'];
        }
        const response = await this[method] (this.extend (request, query));
        //
        // privateGetAccountBills, privateGetAccountBillsArchive
        //
        //     {
        //         "code": "0",
        //         "msg": "",
        //         "data": [
        //             {
        //                 "bal": "0.0000819307998198",
        //                 "balChg": "-664.2679586599999802",
        //                 "billId": "310394313544966151",
        //                 "ccy": "USDT",
        //                 "fee": "0",
        //                 "from": "",
        //                 "instId": "LTC-USDT",
        //                 "instType": "SPOT",
        //                 "mgnMode": "cross",
        //                 "notes": "",
        //                 "ordId": "310394313519800320",
        //                 "pnl": "0",
        //                 "posBal": "0",
        //                 "posBalChg": "0",
        //                 "subType": "2",
        //                 "sz": "664.26795866",
        //                 "to": "",
        //                 "ts": "1620275771196",
        //                 "type": "2"
        //             }
        //         ]
        //     }
        //
        // privateGetAssetBills
        //
        //     {
        //         "code": "0",
        //         "msg": "",
        //         "data": [
        //             {
        //                 "billId": "12344",
        //                 "ccy": "BTC",
        //                 "balChg": "2",
        //                 "bal": "12",
        //                 "type": "1",
        //                 "ts": "1597026383085"
        //             }
        //         ]
        //     }
        //
        const data = this.safeValue (response, 'data', []);
        return this.parseLedger (data, currency, since, limit);
    }

    parseLedgerEntryType (type) {
        const types = {
            '1': 'transfer', // transfer
            '2': 'trade', // trade
            '3': 'trade', // delivery
            '4': 'rebate', // auto token conversion
            '5': 'trade', // liquidation
            '6': 'transfer', // margin transfer
            '7': 'trade', // interest deduction
            '8': 'fee', // funding rate
            '9': 'trade', // adl
            '10': 'trade', // clawback
            '11': 'trade', // system token conversion
        };
        return this.safeString (types, type, type);
    }

    parseLedgerEntry (item, currency = undefined) {
        //
        // privateGetAccountBills, privateGetAccountBillsArchive
        //
        //     {
        //         "bal": "0.0000819307998198",
        //         "balChg": "-664.2679586599999802",
        //         "billId": "310394313544966151",
        //         "ccy": "USDT",
        //         "fee": "0",
        //         "from": "",
        //         "instId": "LTC-USDT",
        //         "instType": "SPOT",
        //         "mgnMode": "cross",
        //         "notes": "",
        //         "ordId": "310394313519800320",
        //         "pnl": "0",
        //         "posBal": "0",
        //         "posBalChg": "0",
        //         "subType": "2",
        //         "sz": "664.26795866",
        //         "to": "",
        //         "ts": "1620275771196",
        //         "type": "2"
        //     }
        //
        // privateGetAssetBills
        //
        //     {
        //         "billId": "12344",
        //         "ccy": "BTC",
        //         "balChg": "2",
        //         "bal": "12",
        //         "type": "1",
        //         "ts": "1597026383085"
        //     }
        //
        const id = this.safeString (item, 'billId');
        const account = undefined;
        const referenceId = this.safeString (item, 'ordId');
        const referenceAccount = undefined;
        const type = this.parseLedgerEntryType (this.safeString (item, 'type'));
        const code = this.safeCurrencyCode (this.safeString (item, 'ccy'), currency);
        const amountString = this.safeString (item, 'balChg');
        const amount = this.parseNumber (amountString);
        const timestamp = this.safeInteger (item, 'ts');
        const feeCostString = this.safeString (item, 'fee');
        let fee = undefined;
        if (feeCostString !== undefined) {
            fee = {
                'cost': this.parseNumber (Precise.stringNeg (feeCostString)),
                'currency': code,
            };
        }
        const before = undefined;
        const afterString = this.safeString (item, 'bal');
        const after = this.parseNumber (afterString);
        const status = 'ok';
        const marketId = this.safeString (item, 'instId');
        let symbol = undefined;
        if (marketId in this.markets_by_id) {
            const market = this.markets_by_id[marketId];
            symbol = market['symbol'];
        }
        return {
            'id': id,
            'info': item,
            'timestamp': timestamp,
            'datetime': this.iso8601 (timestamp),
            'account': account,
            'referenceId': referenceId,
            'referenceAccount': referenceAccount,
            'type': type,
            'currency': code,
            'symbol': symbol,
            'amount': amount,
            'before': before, // balance before
            'after': after, // balance after
            'status': status,
            'fee': fee,
        };
    }

    parseDepositAddress (depositAddress, currency = undefined) {
        //
        //     {
        //         "addr": "okbtothemoon",
        //         "memo": "971668", // may be missing
        //         "tag":"52055", // may be missing
        //         "pmtId": "", // may be missing
        //         "ccy": "BTC",
        //         "to": "6", // 1 SPOT, 3 FUTURES, 6 FUNDING, 9 SWAP, 12 OPTION, 18 Unified account
        //         "selected": true
        //     }
        //
        //     {
        //         "ccy":"usdt-erc20",
        //         "to":"6",
        //         "addr":"0x696abb81974a8793352cbd33aadcf78eda3cfdfa",
        //         "selected":true
        //     }
        //
        //     {
        //        "chain": "ETH-OKExChain",
        //        "ctAddr": "72315c",
        //        "ccy": "ETH",
        //        "to": "6",
        //        "addr": "0x1c9f2244d1ccaa060bd536827c18925db10db102",
        //        "selected": true
        //     }
        //
        const address = this.safeString (depositAddress, 'addr');
        let tag = this.safeString2 (depositAddress, 'tag', 'pmtId');
        tag = this.safeString (depositAddress, 'memo', tag);
        const currencyId = this.safeString (depositAddress, 'ccy');
        currency = this.safeCurrency (currencyId, currency);
        const code = currency['code'];
        const chain = this.safeString (depositAddress, 'chain');
        const networks = this.safeValue (currency, 'networks', {});
        const networksById = this.indexBy (networks, 'id');
        let networkData = this.safeValue (networksById, chain);
        // inconsistent naming responses from exchange
        // with respect to network naming provided in currency info vs address chain-names and ids
        //
        // response from address endpoint:
        //      {
        //          "chain": "USDT-Polygon",
        //          "ctAddr": "",
        //          "ccy": "USDT",
        //          "to":"6" ,
        //          "addr": "0x1903441e386cc49d937f6302955b5feb4286dcfa",
        //          "selected": true
        //      }
        // network information from currency['networks'] field:
        // Polygon: {
        //        info: {
        //            canDep: false,
        //            canInternal: false,
        //            canWd: false,
        //            ccy: 'USDT',
        //            chain: 'USDT-Polygon-Bridge',
        //            mainNet: false,
        //            maxFee: '26.879528',
        //            minFee: '13.439764',
        //            minWd: '0.001',
        //            name: ''
        //        },
        //        id: 'USDT-Polygon-Bridge',
        //        network: 'Polygon',
        //        active: false,
        //        deposit: false,
        //        withdraw: false,
        //        fee: 13.439764,
        //        precision: undefined,
        //        limits: {
        //            withdraw: {
        //                min: 0.001,
        //                max: undefined
        //            }
        //        }
        //     },
        //
        if (chain === 'USDT-Polygon') {
            networkData = this.safeValue (networksById, 'USDT-Polygon-Bridge');
        }
        const network = this.safeString (networkData, 'network');
        this.checkAddress (address);
        return {
            'currency': code,
            'address': address,
            'tag': tag,
            'network': network,
            'info': depositAddress,
        };
    }

    async fetchDepositAddressesByNetwork (code, params = {}) {
        await this.loadMarkets ();
        const currency = this.currency (code);
        const request = {
            'ccy': currency['id'],
        };
        const response = await this.privateGetAssetDepositAddress (this.extend (request, params));
        //
        //     {
        //         "code": "0",
        //         "msg": "",
        //         "data": [
        //             {
        //                 "addr": "okbtothemoon",
        //                 "memo": "971668", // may be missing
        //                 "tag":"52055", // may be missing
        //                 "pmtId": "", // may be missing
        //                 "ccy": "BTC",
        //                 "to": "6", // 1 SPOT, 3 FUTURES, 6 FUNDING, 9 SWAP, 12 OPTION, 18 Unified account
        //                 "selected": true
        //             },
        //             // {"ccy":"usdt-erc20","to":"6","addr":"0x696abb81974a8793352cbd33aadcf78eda3cfdfa","selected":true},
        //             // {"ccy":"usdt-trc20","to":"6","addr":"TRrd5SiSZrfQVRKm4e9SRSbn2LNTYqCjqx","selected":true},
        //             // {"ccy":"usdt_okexchain","to":"6","addr":"0x696abb81974a8793352cbd33aadcf78eda3cfdfa","selected":true},
        //             // {"ccy":"usdt_kip20","to":"6","addr":"0x696abb81974a8793352cbd33aadcf78eda3cfdfa","selected":true},
        //         ]
        //     }
        //
        const data = this.safeValue (response, 'data', []);
        const filtered = this.filterBy (data, 'selected', true);
        const parsed = this.parseDepositAddresses (filtered, [ code ], false);
        return this.indexBy (parsed, 'network');
    }

    async fetchDepositAddress (code, params = {}) {
        const rawNetwork = this.safeStringUpper (params, 'network');
        const networks = this.safeValue (this.options, 'networks', {});
        const network = this.safeString (networks, rawNetwork, rawNetwork);
        params = this.omit (params, 'network');
        const response = await this.fetchDepositAddressesByNetwork (code, params);
        let result = undefined;
        if (network === undefined) {
            result = this.safeValue (response, code);
            if (result === undefined) {
                const alias = this.safeString (networks, code, code);
                result = this.safeValue (response, alias);
                if (result === undefined) {
                    const defaultNetwork = this.safeString (this.options, 'defaultNetwork', 'ERC20');
                    result = this.safeValue (response, defaultNetwork);
                    if (result === undefined) {
                        const values = Object.values (response);
                        result = this.safeValue (values, 0);
                        if (result === undefined) {
                            throw new InvalidAddress (this.id + ' fetchDepositAddress() cannot find deposit address for ' + code);
                        }
                    }
                }
            }
            return result;
        }
        result = this.safeValue (response, network);
        if (result === undefined) {
            throw new InvalidAddress (this.id + ' fetchDepositAddress() cannot find ' + network + ' deposit address for ' + code);
        }
        return result;
    }

    async withdraw (code, amount, address, tag = undefined, params = {}) {
        [ tag, params ] = this.handleWithdrawTagAndParams (tag, params);
        this.checkAddress (address);
        await this.loadMarkets ();
        const currency = this.currency (code);
        if (tag !== undefined) {
            address = address + ':' + tag;
        }
        const fee = this.safeString (params, 'fee');
        if (fee === undefined) {
            throw new ArgumentsRequired (this.id + " withdraw() requires a 'fee' string parameter, network transaction fee must be ≥ 0. Withdrawals to OKCoin or OKX are fee-free, please set '0'. Withdrawing to external digital asset address requires network transaction fee.");
        }
        const request = {
            'ccy': currency['id'],
            'toAddr': address,
            'dest': '4', // 2 = OKCoin International, 3 = OKX 4 = others
            'amt': this.numberToString (amount),
            'fee': this.numberToString (fee), // withdrawals to OKCoin or OKX are fee-free, please set 0
        };
        if ('password' in params) {
            request['pwd'] = params['password'];
        } else if ('pwd' in params) {
            request['pwd'] = params['pwd'];
        }
        const networks = this.safeValue (this.options, 'networks', {});
        let network = this.safeStringUpper (params, 'network'); // this line allows the user to specify either ERC20 or ETH
        network = this.safeString (networks, network, network); // handle ETH>ERC20 alias
        if (network !== undefined) {
            request['chain'] = currency['id'] + '-' + network;
            params = this.omit (params, 'network');
        }
        const query = this.omit (params, [ 'fee', 'password', 'pwd' ]);
        if (!('pwd' in request)) {
            throw new ExchangeError (this.id + ' withdraw() requires a password parameter or a pwd parameter, it must be the funding password, not the API passphrase');
        }
        const response = await this.privatePostAssetWithdrawal (this.extend (request, query));
        //
        //     {
        //         "code": "0",
        //         "msg": "",
        //         "data": [
        //             {
        //                 "amt": "0.1",
        //                 "wdId": "67485",
        //                 "ccy": "BTC"
        //             }
        //         ]
        //     }
        //
        const data = this.safeValue (response, 'data', []);
        const transaction = this.safeValue (data, 0);
        return this.parseTransaction (transaction, currency);
    }

    async fetchDeposits (code = undefined, since = undefined, limit = undefined, params = {}) {
        await this.loadMarkets ();
        const request = {
            // 'ccy': currency['id'],
            // 'state': 2, // 0 waiting for confirmation, 1 deposit credited, 2 deposit successful
            // 'after': since,
            // 'before' this.milliseconds (),
            // 'limit': limit, // default 100, max 100
        };
        let currency = undefined;
        if (code !== undefined) {
            currency = this.currency (code);
            request['ccy'] = currency['id'];
        }
        if (since !== undefined) {
            request['before'] = Math.max (since - 1, 0);
        }
        if (limit !== undefined) {
            request['limit'] = limit; // default 100, max 100
        }
        const response = await this.privateGetAssetDepositHistory (this.extend (request, params));
        //
        //     {
        //         "code": "0",
        //         "msg": "",
        //         "data": [
        //             {
        //                 "amt": "0.01044408",
        //                 "txId": "1915737_3_0_0_asset",
        //                 "ccy": "BTC",
        //                 "from": "13801825426",
        //                 "to": "",
        //                 "ts": "1597026383085",
        //                 "state": "2",
        //                 "depId": "4703879"
        //             },
        //             {
        //                 "amt": "491.6784211",
        //                 "txId": "1744594_3_184_0_asset",
        //                 "ccy": "OKB",
        //                 "from": "",
        //                 "to": "",
        //                 "ts": "1597026383085",
        //                 "state": "2",
        //                 "depId": "4703809"
        //             },
        //             {
        //                 "amt": "223.18782496",
        //                 "txId": "6d892c669225b1092c780bf0da0c6f912fc7dc8f6b8cc53b003288624c",
        //                 "ccy": "USDT",
        //                 "from": "",
        //                 "to": "39kK4XvgEuM7rX9frgyHoZkWqx4iKu1spD",
        //                 "ts": "1597026383085",
        //                 "state": "2",
        //                 "depId": "4703779"
        //             }
        //         ]
        //     }
        //
        const data = this.safeValue (response, 'data', []);
        return this.parseTransactions (data, currency, since, limit, params);
    }

    async fetchWithdrawals (code = undefined, since = undefined, limit = undefined, params = {}) {
        await this.loadMarkets ();
        const request = {
            // 'ccy': currency['id'],
            // 'state': 2, // -3: pending cancel, -2 canceled, -1 failed, 0, pending, 1 sending, 2 sent, 3 awaiting email verification, 4 awaiting manual verification, 5 awaiting identity verification
            // 'after': since,
            // 'before': this.milliseconds (),
            // 'limit': limit, // default 100, max 100
        };
        let currency = undefined;
        if (code !== undefined) {
            currency = this.currency (code);
            request['ccy'] = currency['id'];
        }
        if (since !== undefined) {
            request['before'] = Math.max (since - 1, 0);
        }
        if (limit !== undefined) {
            request['limit'] = limit; // default 100, max 100
        }
        const response = await this.privateGetAssetWithdrawalHistory (this.extend (request, params));
        //
        //     {
        //         "code": "0",
        //         "msg": "",
        //         "data": [
        //             {
        //                 "amt": "0.094",
        //                 "wdId": "4703879",
        //                 "fee": "0.01000000eth",
        //                 "txId": "0x62477bac6509a04512819bb1455e923a60dea5966c7caeaa0b24eb8fb0432b85",
        //                 "ccy": "ETH",
        //                 "from": "13426335357",
        //                 "to": "0xA41446125D0B5b6785f6898c9D67874D763A1519",
        //                 "ts": "1597026383085",
        //                 "state": "2"
        //             },
        //             {
        //                 "amt": "0.01",
        //                 "wdId": "4703879",
        //                 "fee": "0.00000000btc",
        //                 "txId": "",
        //                 "ccy": "BTC",
        //                 "from": "13426335357",
        //                 "to": "13426335357",
        //                 "ts": "1597026383085",
        //                 "state": "2"
        //             }
        //         ]
        //     }
        //
        const data = this.safeValue (response, 'data', []);
        return this.parseTransactions (data, currency, since, limit, params);
    }

    parseTransactionStatus (status) {
        //
        // deposit statuses
        //
        //     {
        //         '0': 'waiting for confirmation',
        //         '1': 'deposit credited',
        //         '2': 'deposit successful'
        //     }
        //
        // withdrawal statuses
        //
        //     {
        //        '-3': 'pending cancel',
        //        '-2': 'canceled',
        //        '-1': 'failed',
        //         '0': 'pending',
        //         '1': 'sending',
        //         '2': 'sent',
        //         '3': 'awaiting email verification',
        //         '4': 'awaiting manual verification',
        //         '5': 'awaiting identity verification'
        //     }
        //
        const statuses = {
            '-3': 'pending',
            '-2': 'canceled',
            '-1': 'failed',
            '0': 'pending',
            '1': 'pending',
            '2': 'ok',
            '3': 'pending',
            '4': 'pending',
            '5': 'pending',
        };
        return this.safeString (statuses, status, status);
    }

    parseTransaction (transaction, currency = undefined) {
        //
        // withdraw
        //
        //     {
        //         "amt": "0.1",
        //         "wdId": "67485",
        //         "ccy": "BTC"
        //     }
        //
        // fetchWithdrawals
        //
        //     {
        //         "amt": "0.094",
        //         "wdId": "4703879",
        //         "fee": "0.01000000eth",
        //         "txId": "0x62477bac6509a04512819bb1455e923a60dea5966c7caeaa0b24eb8fb0432b85",
        //         "ccy": "ETH",
        //         "from": "13426335357",
        //         "to": "0xA41446125D0B5b6785f6898c9D67874D763A1519",
        //         'tag': string,
        //         'pmtId': string,
        //         'memo': string,
        //         "ts": "1597026383085",
        //         "state": "2"
        //     }
        //
        // fetchDeposits
        //
        //     {
        //         "amt": "0.01044408",
        //         "txId": "1915737_3_0_0_asset",
        //         "ccy": "BTC",
        //         "from": "13801825426",
        //         "to": "",
        //         "ts": "1597026383085",
        //         "state": "2",
        //         "depId": "4703879"
        //     }
        //
        let type = undefined;
        let id = undefined;
        const withdrawalId = this.safeString (transaction, 'wdId');
        const addressFrom = this.safeString (transaction, 'from');
        const addressTo = this.safeString (transaction, 'to');
        const address = addressTo;
        let tagTo = this.safeString2 (transaction, 'tag', 'memo');
        tagTo = this.safeString2 (transaction, 'pmtId', tagTo);
        if (withdrawalId !== undefined) {
            type = 'withdrawal';
            id = withdrawalId;
        } else {
            // the payment_id will appear on new deposits but appears to be removed from the response after 2 months
            id = this.safeString (transaction, 'depId');
            type = 'deposit';
        }
        const currencyId = this.safeString (transaction, 'ccy');
        const code = this.safeCurrencyCode (currencyId);
        const amount = this.safeNumber (transaction, 'amt');
        const status = this.parseTransactionStatus (this.safeString (transaction, 'state'));
        const txid = this.safeString (transaction, 'txId');
        const timestamp = this.safeInteger (transaction, 'ts');
        let feeCost = undefined;
        if (type === 'deposit') {
            feeCost = 0;
        } else {
            feeCost = this.safeNumber (transaction, 'fee');
        }
        // todo parse tags
        return {
            'info': transaction,
            'id': id,
            'currency': code,
            'amount': amount,
            'network': undefined,
            'addressFrom': addressFrom,
            'addressTo': addressTo,
            'address': address,
            'tagFrom': undefined,
            'tagTo': tagTo,
            'tag': tagTo,
            'status': status,
            'type': type,
            'updated': undefined,
            'txid': txid,
            'timestamp': timestamp,
            'datetime': this.iso8601 (timestamp),
            'fee': {
                'currency': code,
                'cost': feeCost,
            },
        };
    }

    async fetchLeverage (symbol, params = {}) {
        await this.loadMarkets ();
        const marginMode = this.safeStringLower (params, 'mgnMode');
        params = this.omit (params, [ 'mgnMode' ]);
        if ((marginMode !== 'cross') && (marginMode !== 'isolated')) {
            throw new BadRequest (this.id + ' fetchLeverage() requires a mgnMode parameter that must be either cross or isolated');
        }
        const market = this.market (symbol);
        const request = {
            'instId': market['id'],
            'mgnMode': marginMode,
        };
        const response = await this.privateGetAccountLeverageInfo (this.extend (request, params));
        //
        //     {
        //        "code": "0",
        //        "data": [
        //            {
        //                "instId": "BTC-USDT-SWAP",
        //                "lever": "5.00000000",
        //                "mgnMode": "isolated",
        //                "posSide": "net"
        //            }
        //        ],
        //        "msg": ""
        //     }
        //
        return response;
    }

    async fetchPosition (symbol, params = {}) {
        await this.loadMarkets ();
        const market = this.market (symbol);
        const [ type, query ] = this.handleMarketTypeAndParams ('fetchPosition', market, params);
        const request = {
            // instType String No Instrument type, MARGIN, SWAP, FUTURES, OPTION
            'instId': market['id'],
            // posId String No Single position ID or multiple position IDs (no more than 20) separated with comma
        };
        if (type !== undefined) {
            request['instType'] = this.convertToInstrumentType (type);
        }
        const response = await this.privateGetAccountPositions (query);
        //
        //     {
        //         "code": "0",
        //         "msg": "",
        //         "data": [
        //             {
        //                 "adl": "1",
        //                 "availPos": "1",
        //                 "avgPx": "2566.31",
        //                 "cTime": "1619507758793",
        //                 "ccy": "ETH",
        //                 "deltaBS": "",
        //                 "deltaPA": "",
        //                 "gammaBS": "",
        //                 "gammaPA": "",
        //                 "imr": "",
        //                 "instId": "ETH-USD-210430",
        //                 "instType": "FUTURES",
        //                 "interest": "0",
        //                 "last": "2566.22",
        //                 "lever": "10",
        //                 "liab": "",
        //                 "liabCcy": "",
        //                 "liqPx": "2352.8496681818233",
        //                 "margin": "0.0003896645377994",
        //                 "mgnMode": "isolated",
        //                 "mgnRatio": "11.731726509588816",
        //                 "mmr": "0.0000311811092368",
        //                 "optVal": "",
        //                 "pTime": "1619507761462",
        //                 "pos": "1",
        //                 "posCcy": "",
        //                 "posId": "307173036051017730",
        //                 "posSide": "long",
        //                 "thetaBS": "",
        //                 "thetaPA": "",
        //                 "tradeId": "109844",
        //                 "uTime": "1619507761462",
        //                 "upl": "-0.0000009932766034",
        //                 "uplRatio": "-0.0025490556801078",
        //                 "vegaBS": "",
        //                 "vegaPA": ""
        //             }
        //         ]
        //     }
        //
        const data = this.safeValue (response, 'data', []);
        const position = this.safeValue (data, 0);
        if (position === undefined) {
            return position;
        }
        return this.parsePosition (position);
    }

    async fetchPositions (symbols = undefined, params = {}) {
        await this.loadMarkets ();
        // const defaultType = this.safeString2 (this.options, 'fetchPositions', 'defaultType');
        // const type = this.safeString (params, 'type', defaultType);
        const request = {
            // instType String No Instrument type, MARGIN, SWAP, FUTURES, OPTION, instId will be checked against instType when both parameters are passed, and the position information of the instId will be returned.
            // instId String No Instrument ID, e.g. BTC-USD-190927-5000-C
            // posId String No Single position ID or multiple position IDs (no more than 20) separated with comma
        };
        const [ type, query ] = this.handleMarketTypeAndParams ('fetchPositions', undefined, params);
        if (type !== undefined) {
            if ((type === 'swap') || (type === 'future')) {
                request['instType'] = this.convertToInstrumentType (type);
            }
        }
        const response = await this.privateGetAccountPositions (this.extend (request, query));
        //
        //     {
        //         "code": "0",
        //         "msg": "",
        //         "data": [
        //             {
        //                 "adl": "1",
        //                 "availPos": "1",
        //                 "avgPx": "2566.31",
        //                 "cTime": "1619507758793",
        //                 "ccy": "ETH",
        //                 "deltaBS": "",
        //                 "deltaPA": "",
        //                 "gammaBS": "",
        //                 "gammaPA": "",
        //                 "imr": "",
        //                 "instId": "ETH-USD-210430",
        //                 "instType": "FUTURES",
        //                 "interest": "0",
        //                 "last": "2566.22",
        //                 "lever": "10",
        //                 "liab": "",
        //                 "liabCcy": "",
        //                 "liqPx": "2352.8496681818233",
        //                 "margin": "0.0003896645377994",
        //                 "mgnMode": "isolated",
        //                 "mgnRatio": "11.731726509588816",
        //                 "mmr": "0.0000311811092368",
        //                 "optVal": "",
        //                 "pTime": "1619507761462",
        //                 "pos": "1",
        //                 "posCcy": "",
        //                 "posId": "307173036051017730",
        //                 "posSide": "long",
        //                 "thetaBS": "",
        //                 "thetaPA": "",
        //                 "tradeId": "109844",
        //                 "uTime": "1619507761462",
        //                 "upl": "-0.0000009932766034",
        //                 "uplRatio": "-0.0025490556801078",
        //                 "vegaBS": "",
        //                 "vegaPA": ""
        //             }
        //         ]
        //     }
        //
        const positions = this.safeValue (response, 'data', []);
        const result = [];
        for (let i = 0; i < positions.length; i++) {
            const entry = positions[i];
            const instrument = this.safeString (entry, 'instType');
            if ((instrument === 'FUTURES') || (instrument === 'SWAP')) {
                result.push (this.parsePosition (positions[i]));
            }
        }
        return result;
    }

    parsePosition (position, market = undefined) {
        //
        //     {
        //        "adl": "3",
        //        "availPos": "1",
        //        "avgPx": "34131.1",
        //        "cTime": "1627227626502",
        //        "ccy": "USDT",
        //        "deltaBS": "",
        //        "deltaPA": "",
        //        "gammaBS": "",
        //        "gammaPA": "",
        //        "imr": "170.66093041794787",
        //        "instId": "BTC-USDT-SWAP",
        //        "instType": "SWAP",
        //        "interest": "0",
        //        "last": "34134.4",
        //        "lever": "2",
        //        "liab": "",
        //        "liabCcy": "",
        //        "liqPx": "12608.959083877446",
        //        "markPx": "4786.459271773621",
        //        "margin": "",
        //        "mgnMode": "cross",
        //        "mgnRatio": "140.49930117599155",
        //        "mmr": "1.3652874433435829",
        //        "notionalUsd": "341.5130010779638",
        //        "optVal": "",
        //        "pos": "1",
        //        "posCcy": "",
        //        "posId": "339552508062380036",
        //        "posSide": "long",
        //        "thetaBS": "",
        //        "thetaPA": "",
        //        "tradeId": "98617799",
        //        "uTime": "1627227626502",
        //        "upl": "0.0108608358957281",
        //        "uplRatio": "0.0000636418743944",
        //        "vegaBS": "",
        //        "vegaPA": ""
        //    }
        //
        const marketId = this.safeString (position, 'instId');
        market = this.safeMarket (marketId, market);
        const symbol = market['symbol'];
        const contractsString = this.safeString (position, 'pos');
        const contractsAbs = Precise.stringAbs (contractsString);
        let contracts = undefined;
        let side = this.safeString (position, 'posSide');
        const hedged = side !== 'net';
        if (contractsString !== undefined) {
            contracts = this.parseNumber (contractsAbs);
            if (side === 'net') {
                if (Precise.stringGt (contractsString, '0')) {
                    side = 'long';
                } else {
                    side = 'short';
                }
            }
        }
        const contractSize = this.safeValue (market, 'contractSize');
        const contractSizeString = this.numberToString (contractSize);
        const markPriceString = this.safeString (position, 'markPx');
        let notionalString = this.safeString (position, 'notionalUsd');
        if (market['inverse']) {
            notionalString = Precise.stringDiv (Precise.stringMul (contractsAbs, contractSizeString), markPriceString);
        }
        const notional = this.parseNumber (notionalString);
        const marginType = this.safeString (position, 'mgnMode');
        let initialMarginString = undefined;
        const entryPriceString = this.safeString (position, 'avgPx');
        const unrealizedPnlString = this.safeString (position, 'upl');
        const leverageString = this.safeString (position, 'lever');
        let initialMarginPercentage = undefined;
        let collateralString = undefined;
        if (marginType === 'cross') {
            initialMarginString = this.safeString (position, 'imr');
            collateralString = Precise.stringAdd (initialMarginString, unrealizedPnlString);
        } else if (marginType === 'isolated') {
            initialMarginPercentage = Precise.stringDiv ('1', leverageString);
            collateralString = this.safeString (position, 'margin');
        }
        const maintenanceMarginString = this.safeString (position, 'mmr');
        const maintenanceMargin = this.parseNumber (maintenanceMarginString);
        let maintenanceMarginPercentage = Precise.stringDiv (maintenanceMarginString, notionalString);
        if (initialMarginPercentage === undefined) {
            initialMarginPercentage = this.parseNumber (Precise.stringDiv (initialMarginString, notionalString, 4));
        } else if (initialMarginString === undefined) {
            initialMarginString = Precise.stringMul (initialMarginPercentage, notionalString);
        }
        const rounder = '0.00005'; // round to closest 0.01%
        maintenanceMarginPercentage = this.parseNumber (Precise.stringDiv (Precise.stringAdd (maintenanceMarginPercentage, rounder), '1', 4));
        const liquidationPrice = this.safeNumber (position, 'liqPx');
        const percentageString = this.safeString (position, 'uplRatio');
        const percentage = this.parseNumber (Precise.stringMul (percentageString, '100'));
        const timestamp = this.safeInteger (position, 'uTime');
        const marginRatio = this.parseNumber (Precise.stringDiv (maintenanceMarginString, collateralString, 4));
        return {
            'info': position,
            'symbol': symbol,
            'notional': notional,
            'marginType': marginType,
            'liquidationPrice': liquidationPrice,
            'entryPrice': this.parseNumber (entryPriceString),
            'unrealizedPnl': this.parseNumber (unrealizedPnlString),
            'percentage': percentage,
            'contracts': contracts,
            'contractSize': contractSize,
            'markPrice': this.parseNumber (markPriceString),
            'side': side,
            'hedged': hedged,
            'timestamp': timestamp,
            'datetime': this.iso8601 (timestamp),
            'maintenanceMargin': maintenanceMargin,
            'maintenanceMarginPercentage': maintenanceMarginPercentage,
            'collateral': this.parseNumber (collateralString),
            'initialMargin': this.parseNumber (initialMarginString),
            'initialMarginPercentage': this.parseNumber (initialMarginPercentage),
            'leverage': this.parseNumber (leverageString),
            'marginRatio': marginRatio,
        };
    }

    async transfer (code, amount, fromAccount, toAccount, params = {}) {
        await this.loadMarkets ();
        const currency = this.currency (code);
        const accountsByType = this.safeValue (this.options, 'accountsByType', {});
        const fromId = this.safeString (accountsByType, fromAccount);
        const toId = this.safeString (accountsByType, toAccount);
        if (fromId === undefined) {
            const keys = Object.keys (accountsByType);
            throw new ExchangeError (this.id + ' fromAccount must be one of ' + keys.join (', '));
        }
        if (toId === undefined) {
            const keys = Object.keys (accountsByType);
            throw new ExchangeError (this.id + ' toAccount must be one of ' + keys.join (', '));
        }
        const request = {
            'ccy': currency['id'],
            'amt': this.currencyToPrecision (code, amount),
            'type': '0', // 0 = transfer within account by default, 1 = master account to sub-account, 2 = sub-account to master account
            'from': fromId, // remitting account, 1 = SPOT, 3 = FUTURES, 5 = MARGIN, 6 = FUNDING, 9 = SWAP, 12 = OPTION, 18 = Unified account
            'to': toId, // beneficiary account, 1 = SPOT, 3 = FUTURES, 5 = MARGIN, 6 = FUNDING, 9 = SWAP, 12 = OPTION, 18 = Unified account
            // 'subAcct': 'sub-account-name', // optional, only required when type is 1 or 2
            // 'instId': market['id'], // required when from is 3, 5 or 9, margin trading pair like BTC-USDT or contract underlying like BTC-USD to be transferred out
            // 'toInstId': market['id'], // required when from is 3, 5 or 9, margin trading pair like BTC-USDT or contract underlying like BTC-USD to be transferred in
        };
        const response = await this.privatePostAssetTransfer (this.extend (request, params));
        //
        //     {
        //         "code": "0",
        //         "msg": "",
        //         "data": [
        //             {
        //                 "transId": "754147",
        //                 "ccy": "USDT",
        //                 "from": "6",
        //                 "amt": "0.1",
        //                 "to": "18"
        //             }
        //         ]
        //     }
        //
        const data = this.safeValue (response, 'data', []);
        const rawTransfer = this.safeValue (data, 0, {});
        return this.parseTransfer (rawTransfer, currency);
    }

    parseTransfer (transfer, currency = undefined) {
        //
        // transfer
        //
        //     {
        //         "transId": "754147",
        //         "ccy": "USDT",
        //         "from": "6",
        //         "amt": "0.1",
        //         "to": "18"
        //     }
        //
        // fetchTransfer
        //
        //     {
        //         "amt": "5",
        //         "ccy": "USDT",
        //         "from": "18",
        //         "instId": "",
        //         "state": "success",
        //         "subAcct": "",
        //         "to": "6",
        //         "toInstId": "",
        //         "transId": "464424732",
        //         "type": "0"
        //     }
        //
        const id = this.safeString (transfer, 'transId');
        const currencyId = this.safeString (transfer, 'ccy');
        const code = this.safeCurrencyCode (currencyId, currency);
        const amount = this.safeNumber (transfer, 'amt');
        const fromAccountId = this.safeString (transfer, 'from');
        const toAccountId = this.safeString (transfer, 'to');
        const typesByAccount = this.safeValue (this.options, 'typesByAccount', {});
        const fromAccount = this.safeString (typesByAccount, fromAccountId);
        const toAccount = this.safeString (typesByAccount, toAccountId);
        const timestamp = this.milliseconds ();
        const status = this.safeString (transfer, 'state');
        return {
            'info': transfer,
            'id': id,
            'timestamp': timestamp,
            'datetime': this.iso8601 (timestamp),
            'currency': code,
            'amount': amount,
            'fromAccount': fromAccount,
            'toAccount': toAccount,
            'status': status,
        };
    }

    async fetchTransfer (id, since = undefined, limit = undefined, params = {}) {
        await this.loadMarkets ();
        const request = {
            'transId': id,
            // 'type': 0, // default is 0 transfer within account, 1 master to sub, 2 sub to master
        };
        const response = await this.privateGetAssetTransferState (this.extend (request, params));
        //
        //     {
        //         "code": "0",
        //         "data": [
        //             {
        //                 "amt": "5",
        //                 "ccy": "USDT",
        //                 "from": "18",
        //                 "instId": "",
        //                 "state": "success",
        //                 "subAcct": "",
        //                 "to": "6",
        //                 "toInstId": "",
        //                 "transId": "464424732",
        //                 "type": "0"
        //             }
        //         ],
        //         "msg": ""
        //     }
        //
        const data = this.safeValue (response, 'data', []);
        const resultArray = [];
        for (let i = 0; i < data.length; i++) {
            const transfer = data[i];
            resultArray.push (this.parseTransfer (transfer, undefined));
        }
        return this.filterBySinceLimit (resultArray, since, limit);
    }

    sign (path, api = 'public', method = 'GET', params = {}, headers = undefined, body = undefined) {
        const isArray = Array.isArray (params);
        const request = '/api/' + this.version + '/' + this.implodeParams (path, params);
        const query = this.omit (params, this.extractParams (path));
        let url = this.implodeHostname (this.urls['api']['rest']) + request;
        // const type = this.getPathAuthenticationType (path);
        if (api === 'public') {
            if (Object.keys (query).length) {
                url += '?' + this.urlencode (query);
            }
        } else if (api === 'private') {
            this.checkRequiredCredentials ();
            const timestamp = this.iso8601 (this.milliseconds ());
            headers = {
                'OK-ACCESS-KEY': this.apiKey,
                'OK-ACCESS-PASSPHRASE': this.password,
                'OK-ACCESS-TIMESTAMP': timestamp,
                // 'OK-FROM': '',
                // 'OK-TO': '',
                // 'OK-LIMIT': '',
            };
            let auth = timestamp + method + request;
            if (method === 'GET') {
                if (Object.keys (query).length) {
                    const urlencodedQuery = '?' + this.urlencode (query);
                    url += urlencodedQuery;
                    auth += urlencodedQuery;
                }
            } else {
                if (isArray || Object.keys (query).length) {
                    body = this.json (query);
                    auth += body;
                }
                headers['Content-Type'] = 'application/json';
            }
            const signature = this.hmac (this.encode (auth), this.encode (this.secret), 'sha256', 'base64');
            headers['OK-ACCESS-SIGN'] = signature;
        }
        return { 'url': url, 'method': method, 'body': body, 'headers': headers };
    }

    parseFundingRate (fundingRate, market = undefined) {
        //
        //    {
        //        "fundingRate": "0.00027815",
        //        "fundingTime": "1634256000000",
        //        "instId": "BTC-USD-SWAP",
        //        "instType": "SWAP",
        //        "nextFundingRate": "0.00017",
        //        "nextFundingTime": "1634284800000"
        //    }
        //
        // in the response above nextFundingRate is actually two funding rates from now
        //
        const nextFundingRateTimestamp = this.safeInteger (fundingRate, 'nextFundingTime');
        const marketId = this.safeString (fundingRate, 'instId');
        const symbol = this.safeSymbol (marketId, market);
        const nextFundingRate = this.safeNumber (fundingRate, 'nextFundingRate');
        const fundingTime = this.safeInteger (fundingRate, 'fundingTime');
        // https://www.okx.com/support/hc/en-us/articles/360053909272-Ⅸ-Introduction-to-perpetual-swap-funding-fee
        // > The current interest is 0.
        return {
            'info': fundingRate,
            'symbol': symbol,
            'markPrice': undefined,
            'indexPrice': undefined,
            'interestRate': this.parseNumber ('0'),
            'estimatedSettlePrice': undefined,
            'timestamp': undefined,
            'datetime': undefined,
            'fundingRate': this.safeNumber (fundingRate, 'fundingRate'),
            'fundingTimestamp': fundingTime,
            'fundingDatetime': this.iso8601 (fundingTime),
            'nextFundingRate': nextFundingRate,
            'nextFundingTimestamp': nextFundingRateTimestamp,
            'nextFundingDatetime': this.iso8601 (nextFundingRateTimestamp),
            'previousFundingRate': undefined,
            'previousFundingTimestamp': undefined,
            'previousFundingDatetime': undefined,
        };
    }

    async fetchFundingRate (symbol, params = {}) {
        await this.loadMarkets ();
        const market = this.market (symbol);
        if (!market['swap']) {
            throw new ExchangeError (this.id + ' fetchFundingRate is only valid for swap markets');
        }
        const request = {
            'instId': market['id'],
        };
        const response = await this.publicGetPublicFundingRate (this.extend (request, params));
        //
        //    {
        //        "code": "0",
        //        "data": [
        //            {
        //                "fundingRate": "0.00027815",
        //                "fundingTime": "1634256000000",
        //                "instId": "BTC-USD-SWAP",
        //                "instType": "SWAP",
        //                "nextFundingRate": "0.00017",
        //                "nextFundingTime": "1634284800000"
        //            }
        //        ],
        //        "msg": ""
        //    }
        //
        const data = this.safeValue (response, 'data', []);
        const entry = this.safeValue (data, 0, {});
        return this.parseFundingRate (entry, market);
    }

    async fetchFundingHistory (symbol = undefined, since = undefined, limit = undefined, params = {}) {
        await this.loadMarkets ();
        const request = {
            // 'instType': 'SPOT', // SPOT, MARGIN, SWAP, FUTURES, OPTION
            // 'ccy': currency['id'],
            // 'mgnMode': 'isolated', // isolated, cross
            // 'ctType': 'linear', // linear, inverse, only applicable to FUTURES/SWAP
            'type': '8',
            //
            // supported values for type
            //
            //     1 Transfer
            //     2 Trade
            //     3 Delivery
            //     4 Auto token conversion
            //     5 Liquidation
            //     6 Margin transfer
            //     7 Interest deduction
            //     8 Funding fee
            //     9 ADL
            //     10 Clawback
            //     11 System token conversion
            //     12 Strategy transfer
            //     13 ddh
            //
            // 'subType': '',
            //
            // supported values for subType
            //
            //     1 Buy
            //     2 Sell
            //     3 Open long
            //     4 Open short
            //     5 Close long
            //     6 Close short
            //     9 Interest deduction
            //     11 Transfer in
            //     12 Transfer out
            //     160 Manual margin increase
            //     161 Manual margin decrease
            //     162 Auto margin increase
            //     110 Auto buy
            //     111 Auto sell
            //     118 System token conversion transfer in
            //     119 System token conversion transfer out
            //     100 Partial liquidation close long
            //     101 Partial liquidation close short
            //     102 Partial liquidation buy
            //     103 Partial liquidation sell
            //     104 Liquidation long
            //     105 Liquidation short
            //     106 Liquidation buy
            //     107 Liquidation sell
            //     110 Liquidation transfer in
            //     111 Liquidation transfer out
            //     125 ADL close long
            //     126 ADL close short
            //     127 ADL buy
            //     128 ADL sell
            //     131 ddh buy
            //     132 ddh sell
            //     170 Exercised
            //     171 Counterparty exercised
            //     172 Expired OTM
            //     112 Delivery long
            //     113 Delivery short
            //     117 Delivery/Exercise clawback
            //     173 Funding fee expense
            //     174 Funding fee income
            //     200 System transfer in
            //     201 Manually transfer in
            //     202 System transfer out
            //     203 Manually transfer out
            //
            // 'after': 'id', // earlier than the requested bill ID
            // 'before': 'id', // newer than the requested bill ID
            // 'limit': '100', // default 100, max 100
        };
        if (limit !== undefined) {
            request['limit'] = limit.toString (); // default 100, max 100
        }
        let market = undefined;
        if (symbol !== undefined) {
            market = this.market (symbol);
            symbol = market['symbol'];
            if (market['contract']) {
                if (market['linear']) {
                    request['ctType'] = 'linear';
                    request['ccy'] = market['quoteId'];
                } else {
                    request['ctType'] = 'inverse';
                    request['ccy'] = market['baseId'];
                }
            }
        }
        const [ type, query ] = this.handleMarketTypeAndParams ('fetchFundingHistory', market, params);
        if (type === 'swap') {
            request['instType'] = this.convertToInstrumentType (type);
        }
        // AccountBillsArchive has the same cost as AccountBills but supports three months of data
        const response = await this.privateGetAccountBillsArchive (this.extend (request, query));
        //
        //    {
        //        "bal": "0.0242946200998573",
        //        "balChg": "0.0000148752712240",
        //        "billId": "377970609204146187",
        //        "ccy": "ETH",
        //        "execType": "",
        //        "fee": "0",
        //        "from": "",
        //        "instId": "ETH-USD-SWAP",
        //        "instType": "SWAP",
        //        "mgnMode": "isolated",
        //        "notes": "",
        //        "ordId": "",
        //        "pnl": "0.000014875271224",
        //        "posBal": "0",
        //        "posBalChg": "0",
        //        "subType": "174",
        //        "sz": "9",
        //        "to": "",
        //        "ts": "1636387215588",
        //        "type": "8"
        //    }
        //
        const data = this.safeValue (response, 'data');
        const result = [];
        for (let i = 0; i < data.length; i++) {
            const entry = data[i];
            const timestamp = this.safeInteger (entry, 'ts');
            const instId = this.safeString (entry, 'instId');
            const market = this.safeMarket (instId);
            const currencyId = this.safeString (entry, 'ccy');
            const code = this.safeCurrencyCode (currencyId);
            result.push ({
                'info': entry,
                'symbol': market['symbol'],
                'code': code,
                'timestamp': timestamp,
                'datetime': this.iso8601 (timestamp),
                'id': this.safeString (entry, 'billId'),
                'amount': this.safeNumber (entry, 'balChg'),
            });
        }
        const sorted = this.sortBy (result, 'timestamp');
        return this.filterBySymbolSinceLimit (sorted, symbol, since, limit);
    }

    async setLeverage (leverage, symbol = undefined, params = {}) {
        if (symbol === undefined) {
            throw new ArgumentsRequired (this.id + ' setLeverage() requires a symbol argument');
        }
        // WARNING: THIS WILL INCREASE LIQUIDATION PRICE FOR OPEN ISOLATED LONG POSITIONS
        // AND DECREASE LIQUIDATION PRICE FOR OPEN ISOLATED SHORT POSITIONS
        if ((leverage < 1) || (leverage > 125)) {
            throw new BadRequest (this.id + ' setLeverage leverage should be between 1 and 125');
        }
        await this.loadMarkets ();
        const market = this.market (symbol);
        const marginMode = this.safeStringLower (params, 'mgnMode');
        params = this.omit (params, [ 'mgnMode' ]);
        if ((marginMode !== 'cross') && (marginMode !== 'isolated')) {
            throw new BadRequest (this.id + ' setLeverage params["mgnMode"] must be either cross or isolated');
        }
        const request = {
            'lever': leverage,
            'mgnMode': marginMode,
            'instId': market['id'],
        };
        const response = await this.privatePostAccountSetLeverage (this.extend (request, params));
        //
        //     {
        //       "code": "0",
        //       "data": [
        //         {
        //           "instId": "BTC-USDT-SWAP",
        //           "lever": "5",
        //           "mgnMode": "isolated",
        //           "posSide": "long"
        //         }
        //       ],
        //       "msg": ""
        //     }
        //
        return response;
    }

    async setPositionMode (hedged, symbol = undefined, params = {}) {
        let hedgeMode = undefined;
        if (hedged) {
            hedgeMode = 'long_short_mode';
        } else {
            hedgeMode = 'net_mode';
        }
        const request = {
            'posMode': hedgeMode,
        };
        const response = await this.privatePostAccountSetPositionMode (this.extend (request, params));
        //
        //    {
        //        "code": "0",
        //        "data": [
        //            {
        //                "posMode": "net_mode"
        //            }
        //        ],
        //        "msg": ""
        //    }
        //
        return response;
    }

    async setMarginMode (marginType, symbol = undefined, params = {}) {
        if (symbol === undefined) {
            throw new ArgumentsRequired (this.id + ' setLeverage() requires a symbol argument');
        }
        // WARNING: THIS WILL INCREASE LIQUIDATION PRICE FOR OPEN ISOLATED LONG POSITIONS
        // AND DECREASE LIQUIDATION PRICE FOR OPEN ISOLATED SHORT POSITIONS
        marginType = marginType.toLowerCase ();
        if ((marginType !== 'cross') && (marginType !== 'isolated')) {
            throw new BadRequest (this.id + ' setMarginMode marginType must be either cross or isolated');
        }
        await this.loadMarkets ();
        const market = this.market (symbol);
        const lever = this.safeInteger (params, 'lever');
        if ((lever === undefined) || (lever < 1) || (lever > 125)) {
            throw new BadRequest (this.id + ' setMarginMode params["lever"] should be between 1 and 125');
        }
        params = this.omit (params, [ 'lever' ]);
        const request = {
            'lever': lever,
            'mgnMode': marginType,
            'instId': market['id'],
        };
        const response = await this.privatePostAccountSetLeverage (this.extend (request, params));
        //
        //     {
        //       "code": "0",
        //       "data": [
        //         {
        //           "instId": "BTC-USDT-SWAP",
        //           "lever": "5",
        //           "mgnMode": "isolated",
        //           "posSide": "long"
        //         }
        //       ],
        //       "msg": ""
        //     }
        //
        return response;
    }

    async fetchBorrowRates (params = {}) {
        await this.loadMarkets ();
        const response = await this.privateGetAccountInterestRate (params);
        //
        //    {
        //        "code": "0",
        //        "data": [
        //            {
        //                "ccy": "BTC",
        //                "interestRate": "0.00000833"
        //            }
        //            ...
        //        ],
        //    }
        //
        const timestamp = this.milliseconds ();
        const data = this.safeValue (response, 'data');
        const rates = {};
        for (let i = 0; i < data.length; i++) {
            const rate = data[i];
            const code = this.safeCurrencyCode (this.safeString (rate, 'ccy'));
            rates[code] = {
                'currency': code,
                'rate': this.safeNumber (rate, 'interestRate'),
                'period': 86400000,
                'timestamp': timestamp,
                'datetime': this.iso8601 (timestamp),
                'info': rate,
            };
        }
        return rates;
    }

    async fetchBorrowRate (code, params = {}) {
        await this.loadMarkets ();
        const currency = this.currency (code);
        const request = {
            'ccy': currency['id'],
        };
        const response = await this.privateGetAccountInterestRate (this.extend (request, params));
<<<<<<< HEAD
        // {
        //     "code": "0",
        //     "data":[
        //          {
        //             "ccy":"USDT",
        //             "interestRate":"0.00002065"
        //          }
        //          ...
        //     ],
        //     "msg":""
        // }
=======
        //
        //    {
        //        "code": "0",
        //        "data": [
        //             {
        //                "ccy": "USDT",
        //                "interestRate": "0.00002065"
        //             }
        //             ...
        //        ],
        //        "msg": ""
        //    }
        //
        const timestamp = this.milliseconds ();
>>>>>>> f82b54ab
        const data = this.safeValue (response, 'data');
        const rate = this.safeValue (data, 0);
        return this.parseBorrowRate (rate);
    }

    parseBorrowRate (info, currency = undefined) {
        //
        //    {
        //        "amt": "992.10341195",
        //        "ccy": "BTC",
        //        "rate": "0.01",
        //        "ts": "1643954400000"
        //    }
        //
        const ccy = this.safeString (info, 'ccy');
        const timestamp = this.safeInteger (info, 'ts');
        return {
            'currency': this.safeCurrencyCode (ccy),
            'rate': this.safeNumber2 (info, 'interestRate', 'rate'),
            'period': 86400000,
            'timestamp': timestamp,
            'datetime': this.iso8601 (timestamp),
            'info': info,
        };
    }

    parseBorrowRateHistories (response, codes, since, limit) {
        //
        //    [
        //        {
        //            "amt": "992.10341195",
        //            "ccy": "BTC",
        //            "rate": "0.01",
        //            "ts": "1643954400000"
        //        },
        //        ...
        //    ]
        //
        const borrowRateHistories = {};
        for (let i = 0; i < response.length; i++) {
            const item = response[i];
            const code = this.safeCurrencyCode (this.safeString (item, 'ccy'));
            if (codes === undefined || codes.includes (code)) {
                if (!(code in borrowRateHistories)) {
                    borrowRateHistories[code] = [];
                }
                const borrowRateStructure = this.parseBorrowRate (item);
                borrowRateHistories[code].push (borrowRateStructure);
            }
        }
        const keys = Object.keys (borrowRateHistories);
        for (let i = 0; i < keys.length; i++) {
            const code = keys[i];
            borrowRateHistories[code] = this.filterByCurrencySinceLimit (borrowRateHistories[code], code, since, limit);
        }
        return borrowRateHistories;
    }

    parseBorrowRateHistory (response, code, since, limit) {
        const result = [];
        for (let i = 0; i < response.length; i++) {
            const item = response[i];
            const borrowRate = this.parseBorrowRate (item);
            result.push (borrowRate);
        }
        const sorted = this.sortBy (result, 'timestamp');
        return this.filterByCurrencySinceLimit (sorted, code, since, limit);
    }

    async fetchBorrowRateHistories (codes = undefined, since = undefined, limit = undefined, params = {}) {
        await this.loadMarkets ();
        const request = {
            // 'ccy': currency['id'],
            // 'after': this.milliseconds (), // Pagination of data to return records earlier than the requested ts,
            // 'before': since, // Pagination of data to return records newer than the requested ts,
            // 'limit': limit, // default is 100 and maximum is 100
        };
        if (since !== undefined) {
            request['before'] = since;
        }
        if (limit !== undefined) {
            request['limit'] = limit;
        }
        const response = await this.publicGetAssetLendingRateHistory (this.extend (request, params));
        //
        //     {
        //         "code": "0",
        //         "data": [
        //             {
        //                 "amt": "992.10341195",
        //                 "ccy": "BTC",
        //                 "rate": "0.01",
        //                 "ts": "1643954400000"
        //             },
        //         ],
        //         "msg": ""
        //     }
        //
        const data = this.safeValue (response, 'data');
        return this.parseBorrowRateHistories (data, codes, since, limit);
    }

    async fetchBorrowRateHistory (code, since = undefined, limit = undefined, params = {}) {
<<<<<<< HEAD
        await this.loadMarkets ();
        const currency = this.currency (code);
        const request = {
            'ccy': currency['id'],
            // 'after': this.milliseconds (), // Pagination of data to return records earlier than the requested ts,
            // 'before': since, // Pagination of data to return records newer than the requested ts,
            // 'limit': limit, // default is 100 and maximum is 100
        };
        if (since !== undefined) {
            request['before'] = since;
        }
        if (limit !== undefined) {
            request['limit'] = limit;
=======
        const codeObject = JSON.parse ('{"ccy": "' + code + '"}');
        const histories = await this.fetchBorrowRateHistories (since, limit, codeObject, params);
        if (histories === undefined) {
            throw new BadRequest (this.id + ' fetchBorrowRateHistory() returned no data for ' + code);
        } else {
            return histories;
>>>>>>> f82b54ab
        }
        const response = await this.publicGetAssetLendingRateHistory (this.extend (request, params));
        //
        //     {
        //         "code": "0",
        //         "data": [
        //             {
        //                 "amt": "992.10341195",
        //                 "ccy": "BTC",
        //                 "rate": "0.01",
        //                 "ts": "1643954400000"
        //             },
        //         ],
        //         "msg": ""
        //     }
        //
        const data = this.safeValue (response, 'data');
        return this.parseBorrowRateHistory (data, code, since, limit);
    }

    async modifyMarginHelper (symbol, amount, type, params = {}) {
        await this.loadMarkets ();
        const market = this.market (symbol);
        const posSide = this.safeString (params, 'posSide', 'net');
        params = this.omit (params, [ 'posSide' ]);
        const request = {
            'instId': market['id'],
            'amt': amount,
            'type': type,
            'posSide': posSide,
        };
        const response = await this.privatePostAccountPositionMarginBalance (this.extend (request, params));
        //
        //     {
        //       "code": "0",
        //       "data": [
        //         {
        //           "amt": "0.01",
        //           "instId": "ETH-USD-SWAP",
        //           "posSide": "net",
        //           "type": "reduce"
        //         }
        //       ],
        //       "msg": ""
        //     }
        //
        const data = this.safeValue (response, 'data', []);
        const entry = this.safeValue (data, 0, {});
        const errorCode = this.safeString (response, 'code');
        const status = (errorCode === '0') ? 'ok' : 'failed';
        const responseAmount = this.safeNumber (entry, 'amt');
        const responseType = this.safeString (entry, 'type');
        const marketId = this.safeString (entry, 'instId');
        const responseMarket = this.safeMarket (marketId, market);
        const code = responseMarket['inverse'] ? responseMarket['base'] : responseMarket['quote'];
        symbol = responseMarket['symbol'];
        return {
            'info': response,
            'type': responseType,
            'amount': responseAmount,
            'code': code,
            'symbol': symbol,
            'status': status,
        };
    }

    async reduceMargin (symbol, amount, params = {}) {
        return await this.modifyMarginHelper (symbol, amount, 'reduce', params);
    }

    async addMargin (symbol, amount, params = {}) {
        return await this.modifyMarginHelper (symbol, amount, 'add', params);
    }

    async fetchMarketLeverageTiers (symbol, params = {}) {
        await this.loadMarkets ();
        const market = this.market (symbol);
        const type = market['spot'] ? 'MARGIN' : this.convertToInstrumentType (market['type']);
        const uly = this.safeString (market['info'], 'uly');
        if (!uly) {
            throw new BadRequest (this.id + ' fetchLeverageTiers() cannot fetch leverage tiers for ' + symbol);
        }
        const request = {
            'instType': type,
            'tdMode': this.safeString (params, 'tdMode', 'isolated'),
            'uly': uly,
        };
        if (type === 'MARGIN') {
            request['instId'] = market['id'];
        }
        const response = await this.publicGetPublicPositionTiers (this.extend (request, params));
        //
        //    {
        //        "code": "0",
        //        "data": [
        //            {
        //                "baseMaxLoan": "500",
        //                "imr": "0.1",
        //                "instId": "ETH-USDT",
        //                "maxLever": "10",
        //                "maxSz": "500",
        //                "minSz": "0",
        //                "mmr": "0.03",
        //                "optMgnFactor": "0",
        //                "quoteMaxLoan": "200000",
        //                "tier": "1",
        //                "uly": ""
        //            },
        //            ...
        //        ]
        //    }
        //
        const data = this.safeValue (response, 'data');
        return this.parseMarketLeverageTiers (data, market);
    }

    parseMarketLeverageTiers (info, market = undefined) {
        /**
         * @ignore
         * @method
         * @param {dict} info Exchange response for 1 market
         * @param {dict} market CCXT market
         */
        //
        //    [
        //        {
        //            "baseMaxLoan": "500",
        //            "imr": "0.1",
        //            "instId": "ETH-USDT",
        //            "maxLever": "10",
        //            "maxSz": "500",
        //            "minSz": "0",
        //            "mmr": "0.03",
        //            "optMgnFactor": "0",
        //            "quoteMaxLoan": "200000",
        //            "tier": "1",
        //            "uly": ""
        //        },
        //        ...
        //    ]
        //
        const tiers = [];
        for (let i = 0; i < info.length; i++) {
            const tier = info[i];
            tiers.push ({
                'tier': this.safeInteger (tier, 'tier'),
                'currency': market['quote'],
                'notionalFloor': this.safeNumber (tier, 'minSz'),
                'notionalCap': this.safeNumber (tier, 'maxSz'),
                'maintenanceMarginRate': this.safeNumber (tier, 'mmr'),
                'maxLeverage': this.safeNumber (tier, 'maxLever'),
                'info': tier,
            });
        }
        return tiers;
    }

    async fetchBorrowInterest (code = undefined, symbol = undefined, since = undefined, limit = undefined, params = {}) {
        /**
         * @method
         * @name okx#fetchBorrowInterest
         * @description Obtain the amount of interest that has accrued for margin trading
         * @param {str} code The unified currency code for the currency of the interest
         * @param {str} symbol The market symbol of an isolated margin market, if undefined, the interest for cross margin markets is returned
         * @param {int} since Timestamp in ms of the earliest time to receive interest records for
         * @param {int} limit The number of [borrow interest structures]{@link https://docs.ccxt.com/en/latest/manual.html#borrow-interest-structure} to retrieve
         * @param {dict} params Exchange specific parameters
         * @param {int} params.type Loan type 1 - VIP loans 2 - Market loans *Default is Market loans*
         * @returns An array of [borrow interest structures]{@link https://docs.ccxt.com/en/latest/manual.html#borrow-interest-structure}
         */
        await this.loadMarkets ();
        const request = {
            'mgnMode': (symbol !== undefined) ? 'isolated' : 'cross',
        };
        let market = undefined;
        if (code !== undefined) {
            const currency = this.currency (code);
            request['ccy'] = currency['id'];
        }
        if (since !== undefined) {
            request['before'] = since - 1;
        }
        if (limit !== undefined) {
            request['limit'] = limit;
        }
        if (symbol !== undefined) {
            market = this.market (symbol);
            request['instId'] = market['id'];
        }
        const response = await this.privateGetAccountInterestAccrued (this.extend (request, params));
        //
        //    {
        //        "code": "0",
        //        "data": [
        //            {
        //                "ccy": "USDT",
        //                "instId": "",
        //                "interest": "0.0003960833333334",
        //                "interestRate": "0.0000040833333333",
        //                "liab": "97",
        //                "mgnMode": "",
        //                "ts": "1637312400000",
        //                "type": "1"
        //            },
        //            ...
        //        ],
        //        "msg": ""
        //    }
        //
        const data = this.safeValue (response, 'data');
        const interest = this.parseBorrowInterests (data);
        return this.filterByCurrencySinceLimit (interest, code, since, limit);
    }

    parseBorrowInterests (response, market = undefined) {
        const interest = [];
        for (let i = 0; i < response.length; i++) {
            const row = response[i];
            interest.push (this.parseBorrowInterest (row, market));
        }
        return interest;
    }

    parseBorrowInterest (info, market = undefined) {
        const instId = this.safeString (info, 'instId');
        let account = 'cross'; // todo rename it to margin/marginType and separate it from the symbol
        if (instId !== undefined) {
            market = this.safeMarket (instId, market);
            account = this.safeString (market, 'symbol');
        }
        const timestamp = this.safeNumber (info, 'ts');
        return {
            'account': account, // isolated symbol, will not be returned for cross margin
            'currency': this.safeCurrencyCode (this.safeString (info, 'ccy')),
            'interest': this.safeNumber (info, 'interest'),
            'interestRate': this.safeNumber (info, 'interestRate'),
            'amountBorrowed': this.safeNumber (info, 'liab'),
            'timestamp': timestamp,  // Interest accrued time
            'datetime': this.iso8601 (timestamp),
            'info': info,
        };
    }

    setSandboxMode (enable) {
        super.setSandboxMode (enable);
        if (enable) {
            this.headers['x-simulated-trading'] = '1';
        } else if ('x-simulated-trading' in this.headers) {
            this.headers = this.omit (this.headers, 'x-simulated-trading');
        }
    }

    handleErrors (httpCode, reason, url, method, headers, body, response, requestHeaders, requestBody) {
        if (!response) {
            return; // fallback to default error handler
        }
        //
        //    {
        //        "code": "1",
        //        "data": [
        //            {
        //                "clOrdId": "",
        //                "ordId": "",
        //                "sCode": "51119",
        //                "sMsg": "Order placement failed due to insufficient balance. ",
        //                "tag": ""
        //            }
        //        ],
        //        "msg": ""
        //    },
        //    {
        //        "code": "58001",
        //        "data": [],
        //        "msg": "Incorrect trade password"
        //    }
        //
        const code = this.safeString (response, 'code');
        if (code !== '0') {
            const feedback = this.id + ' ' + body;
            const data = this.safeValue (response, 'data', []);
            for (let i = 0; i < data.length; i++) {
                const error = data[i];
                const errorCode = this.safeString (error, 'sCode');
                const message = this.safeString (error, 'sMsg');
                this.throwExactlyMatchedException (this.exceptions['exact'], errorCode, feedback);
                this.throwBroadlyMatchedException (this.exceptions['broad'], message, feedback);
            }
            this.throwExactlyMatchedException (this.exceptions['exact'], code, feedback);
            throw new ExchangeError (feedback); // unknown message
        }
    }
};<|MERGE_RESOLUTION|>--- conflicted
+++ resolved
@@ -4213,19 +4213,6 @@
             'ccy': currency['id'],
         };
         const response = await this.privateGetAccountInterestRate (this.extend (request, params));
-<<<<<<< HEAD
-        // {
-        //     "code": "0",
-        //     "data":[
-        //          {
-        //             "ccy":"USDT",
-        //             "interestRate":"0.00002065"
-        //          }
-        //          ...
-        //     ],
-        //     "msg":""
-        // }
-=======
         //
         //    {
         //        "code": "0",
@@ -4239,8 +4226,6 @@
         //        "msg": ""
         //    }
         //
-        const timestamp = this.milliseconds ();
->>>>>>> f82b54ab
         const data = this.safeValue (response, 'data');
         const rate = this.safeValue (data, 0);
         return this.parseBorrowRate (rate);
@@ -4344,7 +4329,6 @@
     }
 
     async fetchBorrowRateHistory (code, since = undefined, limit = undefined, params = {}) {
-<<<<<<< HEAD
         await this.loadMarkets ();
         const currency = this.currency (code);
         const request = {
@@ -4358,14 +4342,6 @@
         }
         if (limit !== undefined) {
             request['limit'] = limit;
-=======
-        const codeObject = JSON.parse ('{"ccy": "' + code + '"}');
-        const histories = await this.fetchBorrowRateHistories (since, limit, codeObject, params);
-        if (histories === undefined) {
-            throw new BadRequest (this.id + ' fetchBorrowRateHistory() returned no data for ' + code);
-        } else {
-            return histories;
->>>>>>> f82b54ab
         }
         const response = await this.publicGetAssetLendingRateHistory (this.extend (request, params));
         //
