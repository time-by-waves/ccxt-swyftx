'use strict';

//  ---------------------------------------------------------------------------

const Exchange = require ('./base/Exchange');
const { AuthenticationError, ExchangeNotAvailable, AccountSuspended, PermissionDenied, RateLimitExceeded, InvalidNonce, InvalidAddress, ArgumentsRequired, ExchangeError, InvalidOrder, InsufficientFunds, BadRequest, OrderNotFound, BadSymbol, NotSupported } = require ('./base/errors');
const { TICK_SIZE, TRUNCATE } = require ('./base/functions/number');
const Precise = require ('./base/Precise');

//  ---------------------------------------------------------------------------

module.exports = class bitmart extends Exchange {
    describe () {
        return this.deepExtend (super.describe (), {
            'id': 'bitmart',
            'name': 'BitMart',
            'countries': [ 'US', 'CN', 'HK', 'KR' ],
            // 150 per 5 seconds = 30 per second
            // rateLimit = 1000ms / 30 ~= 33.334
            'rateLimit': 33.34,
            'version': 'v2',
            'certified': true,
            'pro': true,
            'has': {
                'CORS': undefined,
                'spot': true,
                'margin': undefined, // has but unimplemented
                'swap': undefined, // has but unimplemented
                'future': undefined, // has but unimplemented
                'option': undefined,
                'borrowMargin': true,
                'cancelAllOrders': true,
                'cancelOrder': true,
                'cancelOrders': false,
                'createOrder': true,
                'createPostOnlyOrder': true,
                'createStopLimitOrder': false,
                'createStopMarketOrder': false,
                'createStopOrder': false,
                'fetchBalance': true,
                'fetchBorrowRate': true,
                'fetchCanceledOrders': true,
                'fetchClosedOrders': true,
                'fetchCurrencies': true,
                'fetchDeposit': true,
                'fetchDepositAddress': true,
                'fetchDepositAddresses': false,
                'fetchDepositAddressesByNetwork': false,
                'fetchDeposits': true,
                'fetchFundingHistory': undefined,
                'fetchMarginMode': false,
                'fetchMarkets': true,
                'fetchMyTrades': true,
                'fetchOHLCV': true,
                'fetchOpenOrders': true,
                'fetchOrder': true,
                'fetchOrderBook': true,
                'fetchOrders': false,
                'fetchOrderTrades': true,
                'fetchPositionMode': false,
                'fetchStatus': true,
                'fetchTicker': true,
                'fetchTickers': true,
                'fetchTime': true,
                'fetchTrades': true,
                'fetchTradingFee': false,
                'fetchTradingFees': false,
                'fetchTransactionFee': true,
                'fetchTransactionFees': false,
                'fetchTransfer': false,
                'fetchTransfers': false,
                'fetchWithdrawAddressesByNetwork': false,
                'fetchWithdrawal': true,
                'fetchWithdrawals': true,
                'reduceMargin': false,
                'repayMargin': true,
                'setLeverage': false,
                'setMarginMode': false,
                'transfer': false,
                'withdraw': true,
            },
            'hostname': 'bitmart.com', // bitmart.info, bitmart.news for Hong Kong users
            'urls': {
                'logo': 'https://user-images.githubusercontent.com/1294454/129991357-8f47464b-d0f4-41d6-8a82-34122f0d1398.jpg',
                'api': {
                    'rest': 'https://api-cloud.{hostname}', // bitmart.info for Hong Kong users
                },
                'www': 'https://www.bitmart.com/',
                'doc': 'https://developer-pro.bitmart.com/',
                'referral': {
                    'url': 'http://www.bitmart.com/?r=rQCFLh',
                    'discount': 0.3,
                },
                'fees': 'https://www.bitmart.com/fee/en',
            },
            'requiredCredentials': {
                'apiKey': true,
                'secret': true,
                'uid': true,
            },
            'api': {
                'public': {
                    'get': {
                        'system/time': 3,
                        'system/service': 3,
                        // spot markets
                        'spot/v1/currencies': 7.5,
                        'spot/v1/symbols': 7.5,
                        'spot/v1/symbols/details': 5,
                        'spot/v1/ticker': 5,
                        'spot/v1/steps': 30,
                        'spot/v1/symbols/kline': 5,
                        'spot/v1/symbols/book': 5,
                        'spot/v1/symbols/trades': 5,
                        // contract markets
                        'contract/v1/tickers': 15,
                    },
                },
                'private': {
                    'get': {
                        // sub-account
                        'account/sub-account/v1/transfer-list': 7.5,
                        'account/sub-account/v1/transfer-history': 7.5,
                        'account/sub-account/main/v1/wallet': 5,
                        'account/sub-account/main/v1/subaccount-list': 7.5,
                        // account
                        'account/v1/wallet': 5,
                        'account/v1/currencies': 30,
                        'spot/v1/wallet': 5,
                        'account/v1/deposit/address': 30,
                        'account/v1/withdraw/charge': 32, // should be 30 but errors
                        'account/v2/deposit-withdraw/history': 7.5,
                        'account/v1/deposit-withdraw/detail': 7.5,
                        // order
                        'spot/v1/order_detail': 1,
                        'spot/v2/orders': 5,
                        'spot/v1/trades': 5,
                        // margin
                        'spot/v1/margin/isolated/borrow_record': 1,
                        'spot/v1/margin/isolated/repay_record': 1,
                        'spot/v1/margin/isolated/pairs': 1,
                        'spot/v1/margin/isolated/account': 6,
                    },
                    'post': {
                        // sub-account endpoints
                        'account/sub-account/main/v1/sub-to-main': 30,
                        'account/sub-account/sub/v1/sub-to-main': 30,
                        'account/sub-account/main/v1/main-to-sub': 30,
                        'account/sub-account/sub/v1/sub-to-sub': 30,
                        'account/sub-account/main/v1/sub-to-sub': 30,
                        // account
                        'account/v1/withdraw/apply': 7.5,
                        // transaction and trading
                        'spot/v1/submit_order': 1,
                        'spot/v1/batch_orders': 1,
                        'spot/v2/cancel_order': 1,
                        'spot/v1/cancel_orders': 15,
                        // margin
                        'spot/v1/margin/submit_order': 1,
                        'spot/v1/margin/isolated/borrow': 6,
                        'spot/v1/margin/isolated/repay': 6,
                        'spot/v1/margin/isolated/transfer': 6,
                    },
                },
            },
            'timeframes': {
                '1m': 1,
                '3m': 3,
                '5m': 5,
                '15m': 15,
                '30m': 30,
                '45m': 45,
                '1h': 60,
                '2h': 120,
                '3h': 180,
                '4h': 240,
                '1d': 1440,
                '1w': 10080,
                '1M': 43200,
            },
            'fees': {
                'trading': {
                    'tierBased': true,
                    'percentage': true,
                    'taker': this.parseNumber ('0.0025'),
                    'maker': this.parseNumber ('0.0025'),
                    'tiers': {
                        'taker': [
                            [ this.parseNumber ('0'), this.parseNumber ('0.0020') ],
                            [ this.parseNumber ('10'), this.parseNumber ('0.18') ],
                            [ this.parseNumber ('50'), this.parseNumber ('0.0016') ],
                            [ this.parseNumber ('250'), this.parseNumber ('0.0014') ],
                            [ this.parseNumber ('1000'), this.parseNumber ('0.0012') ],
                            [ this.parseNumber ('5000'), this.parseNumber ('0.0010') ],
                            [ this.parseNumber ('25000'), this.parseNumber ('0.0008') ],
                            [ this.parseNumber ('50000'), this.parseNumber ('0.0006') ],
                        ],
                        'maker': [
                            [ this.parseNumber ('0'), this.parseNumber ('0.001') ],
                            [ this.parseNumber ('10'), this.parseNumber ('0.0009') ],
                            [ this.parseNumber ('50'), this.parseNumber ('0.0008') ],
                            [ this.parseNumber ('250'), this.parseNumber ('0.0007') ],
                            [ this.parseNumber ('1000'), this.parseNumber ('0.0006') ],
                            [ this.parseNumber ('5000'), this.parseNumber ('0.0005') ],
                            [ this.parseNumber ('25000'), this.parseNumber ('0.0004') ],
                            [ this.parseNumber ('50000'), this.parseNumber ('0.0003') ],
                        ],
                    },
                },
            },
            'precisionMode': TICK_SIZE,
            'exceptions': {
                'exact': {
                    // general errors
                    '30000': ExchangeError, // 404, Not found
                    '30001': AuthenticationError, // 401, Header X-BM-KEY is empty
                    '30002': AuthenticationError, // 401, Header X-BM-KEY not found
                    '30003': AccountSuspended, // 401, Header X-BM-KEY has frozen
                    '30004': AuthenticationError, // 401, Header X-BM-SIGN is empty
                    '30005': AuthenticationError, // 401, Header X-BM-SIGN is wrong
                    '30006': AuthenticationError, // 401, Header X-BM-TIMESTAMP is empty
                    '30007': AuthenticationError, // 401, Header X-BM-TIMESTAMP range. Within a minute
                    '30008': AuthenticationError, // 401, Header X-BM-TIMESTAMP invalid format
                    '30010': PermissionDenied, // 403, IP is forbidden. We recommend enabling IP whitelist for API trading. After that reauth your account
                    '30011': AuthenticationError, // 403, Header X-BM-KEY over expire time
                    '30012': AuthenticationError, // 403, Header X-BM-KEY is forbidden to request it
                    '30013': RateLimitExceeded, // 429, Request too many requests
                    '30014': ExchangeNotAvailable, // 503, Service unavailable
                    // funding account errors
                    '60000': BadRequest, // 400, Invalid request (maybe the body is empty, or the int parameter passes string data)
                    '60001': BadRequest, // 400, Asset account type does not exist
                    '60002': BadRequest, // 400, currency does not exist
                    '60003': ExchangeError, // 400, Currency has been closed recharge channel, if there is any problem, please consult customer service
                    '60004': ExchangeError, // 400, Currency has been closed withdraw channel, if there is any problem, please consult customer service
                    '60005': ExchangeError, // 400, Minimum amount is %s
                    '60006': ExchangeError, // 400, Maximum withdraw precision is %d
                    '60007': InvalidAddress, // 400, Only withdrawals from added addresses are allowed
                    '60008': InsufficientFunds, // 400, Balance not enough
                    '60009': ExchangeError, // 400, Beyond the limit
                    '60010': ExchangeError, // 400, Withdraw id or deposit id not found
                    '60011': InvalidAddress, // 400, Address is not valid
                    '60012': ExchangeError, // 400, This action is not supported in this currency(If IOTA, HLX recharge and withdraw calls are prohibited)
                    '60020': PermissionDenied, // 403, Your account is not allowed to recharge
                    '60021': PermissionDenied, // 403, Your account is not allowed to withdraw
                    '60022': PermissionDenied, // 403, No withdrawals for 24 hours
                    '60030': BadRequest, // 405, Method Not Allowed
                    '60031': BadRequest, // 415, Unsupported Media Type
                    '60050': ExchangeError, // 500, User account not found
                    '60051': ExchangeError, // 500, Internal Server Error
                    // spot errors
                    '50000': BadRequest, // 400, Bad Request
                    '50001': BadSymbol, // 400, Symbol not found
                    '50002': BadRequest, // 400, From Or To format error
                    '50003': BadRequest, // 400, Step format error
                    '50004': BadRequest, // 400, Kline size over 500
                    '50005': OrderNotFound, // 400, Order Id not found
                    '50006': InvalidOrder, // 400, Minimum size is %s
                    '50007': InvalidOrder, // 400, Maximum size is %s
                    '50008': InvalidOrder, // 400, Minimum price is %s
                    '50009': InvalidOrder, // 400, Minimum count*price is %s
                    '50010': InvalidOrder, // 400, RequestParam size is required
                    '50011': InvalidOrder, // 400, RequestParam price is required
                    '50012': InvalidOrder, // 400, RequestParam notional is required
                    '50013': InvalidOrder, // 400, Maximum limit*offset is %d
                    '50014': BadRequest, // 400, RequestParam limit is required
                    '50015': BadRequest, // 400, Minimum limit is 1
                    '50016': BadRequest, // 400, Maximum limit is %d
                    '50017': BadRequest, // 400, RequestParam offset is required
                    '50018': BadRequest, // 400, Minimum offset is 1
                    '50019': BadRequest, // 400, Maximum price is %s
                    // '50019': ExchangeError, // 400, Invalid status. validate status is [1=Failed, 2=Success, 3=Frozen Failed, 4=Frozen Success, 5=Partially Filled, 6=Fully Fulled, 7=Canceling, 8=Canceled
                    '50020': InsufficientFunds, // 400, Balance not enough
                    '50021': BadRequest, // 400, Invalid %s
                    '50022': ExchangeNotAvailable, // 400, Service unavailable
                    '50023': BadSymbol, // 400, This Symbol can't place order by api
                    '50029': InvalidOrder, // {"message":"param not match : size * price >=1000","code":50029,"trace":"f931f030-b692-401b-a0c5-65edbeadc598","data":{}}
                    '50030': InvalidOrder, // {"message":"Order is already canceled","code":50030,"trace":"8d6f64ee-ad26-45a4-9efd-1080f9fca1fa","data":{}}
                    // below Error codes used interchangeably for both failed postOnly and IOC orders depending on market price and order side
                    '50035': InvalidOrder, // {"message":"The price is low and there is no matching depth","code":50035,"trace":"677f01c7-8b88-4346-b097-b4226c75c90e","data":{}}
                    '50034': InvalidOrder, // {"message":"The price is high and there is no matching depth","code":50034,"trace":"ebfae59a-ba69-4735-86b2-0ed7b9ca14ea","data":{}}
                    '53000': AccountSuspended, // 403, Your account is frozen due to security policies. Please contact customer service
                    '53001': AccountSuspended, // {"message":"Your kyc country is restricted. Please contact customer service.","code":53001,"trace":"8b445940-c123-4de9-86d7-73c5be2e7a24","data":{}}
                    '57001': BadRequest, // 405, Method Not Allowed
                    '58001': BadRequest, // 415, Unsupported Media Type
                    '59001': ExchangeError, // 500, User account not found
                    '59002': ExchangeError, // 500, Internal Server Error
                    // contract errors
                    '40001': ExchangeError, // 400, Cloud account not found
                    '40002': ExchangeError, // 400, out_trade_no not found
                    '40003': ExchangeError, // 400, out_trade_no already existed
                    '40004': ExchangeError, // 400, Cloud account count limit
                    '40005': ExchangeError, // 400, Transfer vol precision error
                    '40006': PermissionDenied, // 400, Invalid ip error
                    '40007': BadRequest, // 400, Parse parameter error
                    '40008': InvalidNonce, // 400, Check nonce error
                    '40009': BadRequest, // 400, Check ver error
                    '40010': BadRequest, // 400, Not found func error
                    '40011': BadRequest, // 400, Invalid request
                    '40012': ExchangeError, // 500, System error
                    '40013': ExchangeError, // 400, Access too often" CLIENT_TIME_INVALID, "Please check your system time.
                    '40014': BadSymbol, // 400, This contract is offline
                    '40015': BadSymbol, // 400, This contract's exchange has been paused
                    '40016': InvalidOrder, // 400, This order would trigger user position liquidate
                    '40017': InvalidOrder, // 400, It is not possible to open and close simultaneously in the same position
                    '40018': InvalidOrder, // 400, Your position is closed
                    '40019': ExchangeError, // 400, Your position is in liquidation delegating
                    '40020': InvalidOrder, // 400, Your position volume is not enough
                    '40021': ExchangeError, // 400, The position is not exsit
                    '40022': ExchangeError, // 400, The position is not isolated
                    '40023': ExchangeError, // 400, The position would liquidate when sub margin
                    '40024': ExchangeError, // 400, The position would be warnning of liquidation when sub margin
                    '40025': ExchangeError, // 400, The position’s margin shouldn’t be lower than the base limit
                    '40026': ExchangeError, // 400, You cross margin position is in liquidation delegating
                    '40027': InsufficientFunds, // 400, You contract account available balance not enough
                    '40028': PermissionDenied, // 400, Your plan order's count is more than system maximum limit.
                    '40029': InvalidOrder, // 400, The order's leverage is too large.
                    '40030': InvalidOrder, // 400, The order's leverage is too small.
                    '40031': InvalidOrder, // 400, The deviation between current price and trigger price is too large.
                    '40032': InvalidOrder, // 400, The plan order's life cycle is too long.
                    '40033': InvalidOrder, // 400, The plan order's life cycle is too short.
                    '40034': BadSymbol, // 400, This contract is not found
                    '53002': PermissionDenied, // 403, Your account has not yet completed the kyc advanced certification, please complete first
                },
                'broad': {},
            },
            'commonCurrencies': {
                '$GM': 'GOLDMINER',
                '$HERO': 'Step Hero',
                '$PAC': 'PAC',
                'AUR': 'Aurum',
                'BP': 'BEYOND',
                'COT': 'Community Coin',
                'CPC': 'CPCoin',
                'DMS': 'DimSum', // conflict with Dragon Mainland Shards
                'FOX': 'Fox Finance',
                'GDT': 'Gorilla Diamond',
                'GLD': 'Goldario',
                'MIM': 'MIM Swarm',
                'MVP': 'MVP Coin',
                'ONE': 'Menlo One',
                'PLA': 'Plair',
                'TCT': 'TacoCat Token',
                'TRU': 'Truebit', // conflict with TrueFi
                'ULT': 'Ultiledger',
            },
            'options': {
                'networks': {
                    'TRX': 'TRC20',
                    'ETH': 'ERC20',
                },
                'defaultNetworks': {
                    'USDT': 'ERC20',
                },
                'defaultType': 'spot', // 'spot', 'swap'
                'fetchBalance': {
                    'type': 'spot', // 'spot', 'swap', 'contract', 'account'
                },
                'createMarketBuyOrderRequiresPrice': true,
            },
        });
    }

    async fetchTime (params = {}) {
        /**
         * @method
         * @name bitmart#fetchTime
         * @description fetches the current integer timestamp in milliseconds from the exchange server
         * @param {object} params extra parameters specific to the bitmart api endpoint
         * @returns {int} the current integer timestamp in milliseconds from the exchange server
         */
        const response = await this.publicGetSystemTime (params);
        //
        //     {
        //         "message":"OK",
        //         "code":1000,
        //         "trace":"c4e5e5b7-fe9f-4191-89f7-53f6c5bf9030",
        //         "data":{
        //             "server_time":1599843709578
        //         }
        //     }
        //
        const data = this.safeValue (response, 'data', {});
        return this.safeInteger (data, 'server_time');
    }

    async fetchStatus (params = {}) {
        /**
         * @method
         * @name bitmart#fetchStatus
         * @description the latest known information on the availability of the exchange API
         * @param {object} params extra parameters specific to the bitmart api endpoint
         * @returns {object} a [status structure]{@link https://docs.ccxt.com/en/latest/manual.html#exchange-status-structure}
         */
        const options = this.safeValue (this.options, 'fetchStatus', {});
        const defaultType = this.safeString (this.options, 'defaultType');
        let type = this.safeString (options, 'type', defaultType);
        type = this.safeString (params, 'type', type);
        params = this.omit (params, 'type');
        const response = await this.publicGetSystemService (params);
        //
        //     {
        //         "message": "OK",
        //         "code": 1000,
        //         "trace": "1d3f28b0-763e-4f78-90c4-5e3ad19dc595",
        //         "data": {
        //           "service": [
        //             {
        //               "title": "Spot API Stop",
        //               "service_type": "spot",
        //               "status": 2,
        //               "start_time": 1648639069125,
        //               "end_time": 1648639069125
        //             },
        //             {
        //               "title": "Contract API Stop",
        //               "service_type": "contract",
        //               "status": 2,
        //               "start_time": 1648639069125,
        //               "end_time": 1648639069125
        //             }
        //           ]
        //         }
        //     }
        //
        const data = this.safeValue (response, 'data', {});
        const services = this.safeValue (data, 'service', []);
        const servicesByType = this.indexBy (services, 'service_type');
        if ((type === 'swap') || (type === 'future')) {
            type = 'contract';
        }
        const service = this.safeValue (servicesByType, type);
        let status = undefined;
        let eta = undefined;
        if (service !== undefined) {
            const statusCode = this.safeInteger (service, 'status');
            if (statusCode === 2) {
                status = 'ok';
            } else {
                status = 'maintenance';
                eta = this.safeInteger (service, 'end_time');
            }
        }
        return {
            'status': status,
            'updated': undefined,
            'eta': eta,
            'url': undefined,
            'info': response,
        };
    }

    async fetchSpotMarkets (params = {}) {
        const response = await this.publicGetSpotV1SymbolsDetails (params);
        //
        //     {
        //         "message":"OK",
        //         "code":1000,
        //         "trace":"a67c9146-086d-4d3f-9897-5636a9bb26e1",
        //         "data":{
        //             "symbols":[
        //               {
        //                  "symbol": "BTC_USDT",
        //                  "symbol_id": 53,
        //                  "base_currency": "BTC",
        //                  "quote_currency": "USDT",
        //                  "base_min_size": "0.000010000000000000000000000000",
        //                  "base_max_size": "100000000.000000000000000000000000000000",
        //                  "price_min_precision": -1,
        //                  "price_max_precision": 2,
        //                  "quote_increment": "0.00001", // Api docs says "The minimum order quantity is also the minimum order quantity increment", however I think they mistakenly use the term 'order quantity'
        //                  "expiration": "NA",
        //                  "min_buy_amount": "5.000000000000000000000000000000",
        //                  "min_sell_amount": "5.000000000000000000000000000000",
        //                  "trade_status": "trading"
        //               },
        //             ]
        //         }
        //     }
        //
        const data = this.safeValue (response, 'data', {});
        const symbols = this.safeValue (data, 'symbols', []);
        const result = [];
        for (let i = 0; i < symbols.length; i++) {
            const market = symbols[i];
            const id = this.safeString (market, 'symbol');
            const numericId = this.safeInteger (market, 'symbol_id');
            const baseId = this.safeString (market, 'base_currency');
            const quoteId = this.safeString (market, 'quote_currency');
            const base = this.safeCurrencyCode (baseId);
            const quote = this.safeCurrencyCode (quoteId);
            const symbol = base + '/' + quote;
            const minBuyCost = this.safeString (market, 'min_buy_amount');
            const minSellCost = this.safeString (market, 'min_sell_amount');
            const minCost = Precise.stringMax (minBuyCost, minSellCost);
            const baseMinSize = this.safeNumber (market, 'base_min_size');
            result.push ({
                'id': id,
                'numericId': numericId,
                'symbol': symbol,
                'base': base,
                'quote': quote,
                'settle': undefined,
                'baseId': baseId,
                'quoteId': quoteId,
                'settleId': undefined,
                'type': 'spot',
                'spot': true,
                'margin': false,
                'swap': false,
                'future': false,
                'option': false,
                'active': true,
                'contract': false,
                'linear': undefined,
                'inverse': undefined,
                'contractSize': undefined,
                'expiry': undefined,
                'expiryDatetime': undefined,
                'strike': undefined,
                'optionType': undefined,
                'precision': {
                    'amount': baseMinSize,
                    'price': this.parseNumber (this.parsePrecision (this.safeString (market, 'price_max_precision'))),
                },
                'limits': {
                    'leverage': {
                        'min': undefined,
                        'max': undefined,
                    },
                    'amount': {
                        'min': baseMinSize,
                        'max': this.safeNumber (market, 'base_max_size'),
                    },
                    'price': {
                        'min': undefined,
                        'max': undefined,
                    },
                    'cost': {
                        'min': this.parseNumber (minCost),
                        'max': undefined,
                    },
                },
                'info': market,
            });
        }
        return result;
    }

    async fetchContractMarkets (params = {}) {
        const response = await this.publicGetContractV1Tickers (params);
        //
        //    {
        //        "message": "OK",
        //        "code": 1000,
        //        "trace": "045d13a8-4bc7-4974-9748-97d0ea183ef0",
        //        "data": {
        //            "tickers": [
        //                {
        //                    "contract_symbol": "RAYUSDT",
        //                    "last_price": "3.893",
        //                    "index_price": "3.90248043",
        //                    "last_funding_rate": "-0.00054285",
        //                    "price_change_percent_24h": "-6.955",
        //                    "volume_24h": "10450969.34602996",
        //                    "url": "https://futures.bitmart.com/en?symbol=RAYUSDT",
        //                    "high_price": "4.299",
        //                    "low_price": "3.887",
        //                    "legal_coin_price": "3.893056"
        //                },
        //                ...
        //            ]
        //        }
        //    }
        //
        const data = this.safeValue (response, 'data', {});
        const tickers = this.safeValue (data, 'tickers', []);
        const result = [];
        for (let i = 0; i < tickers.length; i++) {
            const market = tickers[i];
            const id = this.safeString (market, 'contract_symbol');
            const baseId = id.slice (0, -4);
            const quoteId = id.slice (-4);
            const base = this.safeCurrencyCode (baseId);
            const quote = this.safeCurrencyCode (quoteId);
            const splitId = id.split ('_');
            const splitIdEnding = this.safeString (splitId, 1);
            let settle = 'USDT';
            let symbol = base + '/' + quote + ':' + settle;
            let type = 'swap';
            let swap = true;
            let future = false;
            let expiry = undefined;
            if (splitIdEnding !== undefined) {
                settle = 'BTC';
                symbol = base + '/' + quote + ':' + settle;
                if (splitIdEnding !== 'PERP') {
                    const date = this.iso8601 (this.milliseconds ());
                    const splitDate = date.split ('-');
                    const year = splitDate[0];
                    const shortYear = year.slice (0, 2);
                    const expiryMonth = splitIdEnding.slice (0, 2);
                    const expiryDay = splitIdEnding.slice (2, 4);
                    expiry = this.parse8601 (year + '-' + expiryMonth + '-' + expiryDay + 'T00:00:00Z');
                    symbol = symbol + '-' + shortYear + splitIdEnding;
                    type = 'future';
                    swap = false;
                    future = true;
                }
            }
            result.push ({
                'id': id,
                'numericId': undefined,
                'symbol': symbol,
                'base': base,
                'quote': quote,
                'settle': settle,
                'baseId': baseId,
                'quoteId': quoteId,
                'settleId': undefined,
                'type': type,
                'spot': false,
                'margin': false,
                'swap': swap,
                'future': future,
                'option': false,
                'active': true,
                'contract': true,
                'linear': true,
                'inverse': false,
                'contractSize': undefined,
                'expiry': expiry,
                'expiryDatetime': this.iso8601 (expiry),
                'strike': undefined,
                'optionType': undefined,
                'precision': {
                    'amount': undefined,
                    'price': undefined,
                },
                'limits': {
                    'leverage': {
                        'min': undefined,
                        'max': undefined,
                    },
                    'amount': {
                        'min': undefined,
                        'max': undefined,
                    },
                    'price': {
                        'min': undefined,
                        'max': undefined,
                    },
                    'cost': {
                        'min': undefined,
                        'max': undefined,
                    },
                },
                'info': market,
            });
        }
        return result;
    }

    async fetchMarkets (params = {}) {
        /**
         * @method
         * @name bitmart#fetchMarkets
         * @description retrieves data on all markets for bitmart
         * @param {object} params extra parameters specific to the exchange api endpoint
         * @returns {[object]} an array of objects representing market data
         */
        const spot = await this.fetchSpotMarkets (params);
        const contract = await this.fetchContractMarkets (params);
        return this.arrayConcat (spot, contract);
    }

    async fetchCurrencies (params = {}) {
        /**
         * @method
         * @name bitmart#fetchCurrencies
         * @description fetches all available currencies on an exchange
         * @param {dict} params extra parameters specific to the bitmart api endpoint
         * @returns {dict} an associative dictionary of currencies
         */
        const response = await this.publicGetSpotV1Currencies (params);
        //
        //     {
        //         "message":"OK",
        //         "code":1000,
        //         "trace":"8c768b3c-025f-413f-bec5-6d6411d46883",
        //         "data":{
        //             "currencies":[
        //                 {"currency":"MATIC","name":"Matic Network","withdraw_enabled":true,"deposit_enabled":true},
        //                 {"currency":"KTN","name":"Kasoutuuka News","withdraw_enabled":true,"deposit_enabled":false},
        //                 {"currency":"BRT","name":"Berith","withdraw_enabled":true,"deposit_enabled":true},
        //             ]
        //         }
        //     }
        //
        const data = this.safeValue (response, 'data', {});
        const currencies = this.safeValue (data, 'currencies', []);
        const result = {};
        for (let i = 0; i < currencies.length; i++) {
            const currency = currencies[i];
            const id = this.safeString (currency, 'id');
            const code = this.safeCurrencyCode (id);
            const name = this.safeString (currency, 'name');
            const withdrawEnabled = this.safeValue (currency, 'withdraw_enabled');
            const depositEnabled = this.safeValue (currency, 'deposit_enabled');
            const active = withdrawEnabled && depositEnabled;
            result[code] = {
                'id': id,
                'code': code,
                'name': name,
                'info': currency, // the original payload
                'active': active,
                'deposit': depositEnabled,
                'withdraw': withdrawEnabled,
                'fee': undefined,
                'precision': undefined,
                'limits': {
                    'amount': { 'min': undefined, 'max': undefined },
                    'withdraw': { 'min': undefined, 'max': undefined },
                },
            };
        }
        return result;
    }

    async fetchTransactionFee (code, params = {}) {
        /**
         * @method
         * @name bitmart#fetchTransactionFee
         * @description fetch the fee for a transaction
         * @param {string} code unified currency code
         * @param {object} params extra parameters specific to the bitmart api endpoint
         * @returns {object} a [fee structure]{@link https://docs.ccxt.com/en/latest/manual.html#fee-structure}
         */
        await this.loadMarkets ();
        const currency = this.currency (code);
        const request = {
            'currency': currency['id'],
        };
        const response = await this.privateGetAccountV1WithdrawCharge (this.extend (request, params));
        //
        //     {
        //         message: 'OK',
        //         code: '1000',
        //         trace: '3ecc0adf-91bd-4de7-aca1-886c1122f54f',
        //         data: {
        //             today_available_withdraw_BTC: '100.0000',
        //             min_withdraw: '0.005',
        //             withdraw_precision: '8',
        //             withdraw_fee: '0.000500000000000000000000000000'
        //         }
        //     }
        //
        const data = response['data'];
        const withdrawFees = {};
        withdrawFees[code] = this.safeNumber (data, 'withdraw_fee');
        return {
            'info': response,
            'withdraw': withdrawFees,
            'deposit': {},
        };
    }

    parseTicker (ticker, market = undefined) {
        //
        // spot
        //
        //      {
        //          "symbol":"DOGE_USDT",
        //          "last_price":"0.128300",
        //          "quote_volume_24h":"2296619.060420",
        //          "base_volume_24h":"17508866.000000000000000000000000000000",
        //          "high_24h":"0.133900",
        //          "low_24h":"0.127799",
        //          "open_24h":"0.133100",
        //          "close_24h":"0.128300",
        //          "best_ask":"0.128530",
        //          "best_ask_size":"15170",
        //          "best_bid":"0.128200",
        //          "best_bid_size":"21232",
        //          "fluctuation":"-0.0361",
        //          "s_t": 1610936002, // ws only
        //          "url":"https://www.bitmart.com/trade?symbol=DOGE_USDT"
        //      }
        //
        // contract
        //
        //      {
        //          "contract_symbol":"DOGEUSDT",
        //          "last_price":"0.130340",
        //          "index_price":"0.13048245",
        //          "last_funding_rate":"0.00002287",
        //          "price_change_percent_24h":"-2.074",
        //          "volume_24h":"113705028.59482228",
        //          "url":"https://futures.bitmart.com/en?symbol=DOGEUSDT",
        //          "high_price":"0.134520",
        //          "low_price":"0.128570",
        //          "legal_coin_price":"0.1302699"
        //      }
        //
        const timestamp = this.safeTimestamp2 (ticker, 'timestamp', 's_t', this.milliseconds ());
        const marketId = this.safeString2 (ticker, 'symbol', 'contract_symbol');
        market = this.safeMarket (marketId, market);
        const symbol = market['symbol'];
        const last = this.safeString2 (ticker, 'close_24h', 'last_price');
        let percentage = this.safeString (ticker, 'price_change_percent_24h');
        if (percentage === undefined) {
            const percentageRaw = this.safeString (ticker, 'fluctuation');
            if ((percentageRaw !== undefined) && (percentageRaw !== '0')) { // a few tickers show strictly '0' in fluctuation field
                const direction = percentageRaw[0];
                percentage = direction + Precise.stringMul (percentageRaw.replace (direction, ''), '100');
            } else if (percentageRaw === '0') {
                percentage = '0';
            }
        }
        const baseVolume = this.safeString (ticker, 'base_volume_24h');
        let quoteVolume = this.safeString (ticker, 'quote_volume_24h');
        quoteVolume = this.safeString (ticker, 'volume_24h', quoteVolume);
        const average = this.safeString2 (ticker, 'avg_price', 'index_price');
        const high = this.safeString2 (ticker, 'high_24h', 'high_price');
        const low = this.safeString2 (ticker, 'low_24h', 'low_price');
        return this.safeTicker ({
            'symbol': symbol,
            'timestamp': timestamp,
            'datetime': this.iso8601 (timestamp),
            'high': high,
            'low': low,
            'bid': this.safeString (ticker, 'best_bid'),
            'bidVolume': this.safeString (ticker, 'best_bid_size'),
            'ask': this.safeString (ticker, 'best_ask'),
            'askVolume': this.safeString (ticker, 'best_ask_size'),
            'vwap': undefined,
            'open': this.safeString (ticker, 'open_24h'),
            'close': last,
            'last': last,
            'previousClose': undefined,
            'change': undefined,
            'percentage': percentage,
            'average': average,
            'baseVolume': baseVolume,
            'quoteVolume': quoteVolume,
            'info': ticker,
        }, market);
    }

    async fetchTicker (symbol, params = {}) {
        /**
         * @method
         * @name bitmart#fetchTicker
         * @description fetches a price ticker, a statistical calculation with the information calculated over the past 24 hours for a specific market
         * @param {string} symbol unified symbol of the market to fetch the ticker for
         * @param {object} params extra parameters specific to the bitmart api endpoint
         * @returns {object} a [ticker structure]{@link https://docs.ccxt.com/en/latest/manual.html#ticker-structure}
         */
        await this.loadMarkets ();
        const market = this.market (symbol);
        const request = {};
        let method = undefined;
        if (market['swap'] || market['future']) {
            method = 'publicGetContractV1Tickers';
            request['contract_symbol'] = market['id'];
        } else if (market['spot']) {
            method = 'publicGetSpotV1Ticker';
            request['symbol'] = market['id'];
        }
        const response = await this[method] (this.extend (request, params));
        //
        // spot
        //
        //     {
        //         "message":"OK",
        //         "code":1000,
        //         "trace":"6aa5b923-2f57-46e3-876d-feca190e0b82",
        //         "data":{
        //             "tickers":[
        //                 {
        //                     "symbol":"ETH_BTC",
        //                     "last_price":"0.036037",
        //                     "quote_volume_24h":"4380.6660000000",
        //                     "base_volume_24h":"159.3582006712",
        //                     "high_24h":"0.036972",
        //                     "low_24h":"0.035524",
        //                     "open_24h":"0.036561",
        //                     "close_24h":"0.036037",
        //                     "best_ask":"0.036077",
        //                     "best_ask_size":"9.9500",
        //                     "best_bid":"0.035983",
        //                     "best_bid_size":"4.2792",
        //                     "fluctuation":"-0.0143",
        //                     "url":"https://www.bitmart.com/trade?symbol=ETH_BTC"
        //                 }
        //             ]
        //         }
        //     }
        //
        // contract
        //
        //      {
        //          "message":"OK",
        //          "code":1000,
        //          "trace":"4a0ebceb-d3f7-45a3-8feb-f61e230e24cd",
        //          "data":{
        //              "tickers":[
        //                  {
        //                      "contract_symbol":"DOGEUSDT",
        //                      "last_price":"0.130180",
        //                      "index_price":"0.13028635",
        //                      "last_funding_rate":"0.00002025",
        //                      "price_change_percent_24h":"-2.326",
        //                      "volume_24h":"116789313.01797258",
        //                      "url":"https://futures.bitmart.com/en?symbol=DOGEUSDT",
        //                      "high_price":"0.134520",
        //                      "low_price":"0.128570",
        //                      "legal_coin_price":"0.13017401"
        //                  }
        //              ]
        //          }
        //      }
        //
        const data = this.safeValue (response, 'data', {});
        const tickers = this.safeValue (data, 'tickers', []);
        // fails in naming for contract tickers 'contract_symbol'
        let tickersById = undefined;
        if (market['spot']) {
            tickersById = this.indexBy (tickers, 'symbol');
        } else if (market['swap'] || market['future']) {
            tickersById = this.indexBy (tickers, 'contract_symbol');
        }
        const ticker = this.safeValue (tickersById, market['id']);
        return this.parseTicker (ticker, market);
    }

    async fetchTickers (symbols = undefined, params = {}) {
        /**
         * @method
         * @name bitmart#fetchTickers
         * @description fetches price tickers for multiple markets, statistical calculations with the information calculated over the past 24 hours each market
         * @param {[string]|undefined} symbols unified symbols of the markets to fetch the ticker for, all market tickers are returned if not assigned
         * @param {object} params extra parameters specific to the bitmart api endpoint
         * @returns {object} an array of [ticker structures]{@link https://docs.ccxt.com/en/latest/manual.html#ticker-structure}
         */
        await this.loadMarkets ();
        const [ marketType, query ] = this.handleMarketTypeAndParams ('fetchTickers', undefined, params);
        const method = this.getSupportedMapping (marketType, {
            'spot': 'publicGetSpotV1Ticker',
            'swap': 'publicGetContractV1Tickers',
            'future': 'publicGetContractV1Tickers',
        });
        const response = await this[method] (query);
        const data = this.safeValue (response, 'data', {});
        const tickers = this.safeValue (data, 'tickers', []);
        const result = {};
        for (let i = 0; i < tickers.length; i++) {
            const ticker = this.parseTicker (tickers[i]);
            const symbol = ticker['symbol'];
            result[symbol] = ticker;
        }
        return this.filterByArray (result, 'symbol', symbols);
    }

<<<<<<< HEAD
    async fetchCurrencies (params = {}) {
        /**
         * @method
         * @name bitmart#fetchCurrencies
         * @description fetches all available currencies on an exchange
         * @param {object} params extra parameters specific to the bitmart api endpoint
         * @returns {object} an associative dictionary of currencies
         */
        const response = await this.publicAccountGetCurrencies (params);
        //
        //     {
        //         "message":"OK",
        //         "code":1000,
        //         "trace":"8c768b3c-025f-413f-bec5-6d6411d46883",
        //         "data":{
        //             "currencies":[
        //                 {"currency":"MATIC","name":"Matic Network","withdraw_enabled":true,"deposit_enabled":true},
        //                 {"currency":"KTN","name":"Kasoutuuka News","withdraw_enabled":true,"deposit_enabled":false},
        //                 {"currency":"BRT","name":"Berith","withdraw_enabled":true,"deposit_enabled":true},
        //             ]
        //         }
        //     }
        //
        const data = this.safeValue (response, 'data', {});
        const currencies = this.safeValue (data, 'currencies', []);
        const result = {};
        for (let i = 0; i < currencies.length; i++) {
            const currency = currencies[i];
            const id = this.safeString (currency, 'currency');
            const code = this.safeCurrencyCode (id);
            const name = this.safeString (currency, 'name');
            const withdrawEnabled = this.safeValue (currency, 'withdraw_enabled');
            const depositEnabled = this.safeValue (currency, 'deposit_enabled');
            const active = withdrawEnabled && depositEnabled;
            result[code] = {
                'id': id,
                'code': code,
                'name': name,
                'info': currency, // the original payload
                'active': active,
                'deposit': depositEnabled,
                'withdraw': withdrawEnabled,
                'fee': undefined,
                'precision': undefined,
                'limits': {
                    'amount': { 'min': undefined, 'max': undefined },
                    'withdraw': { 'min': undefined, 'max': undefined },
                },
            };
        }
        return result;
    }

=======
>>>>>>> 315e9aba
    async fetchOrderBook (symbol, limit = undefined, params = {}) {
        /**
         * @method
         * @name bitmart#fetchOrderBook
         * @description fetches information on open orders with bid (buy) and ask (sell) prices, volumes and other data
         * @param {string} symbol unified symbol of the market to fetch the order book for
         * @param {number|undefined} limit the maximum amount of order book entries to return
         * @param {object} params extra parameters specific to the bitmart api endpoint
         * @returns {object} A dictionary of [order book structures]{@link https://docs.ccxt.com/en/latest/manual.html#order-book-structure} indexed by market symbols
         */
        await this.loadMarkets ();
        const market = this.market (symbol);
        const request = {};
        if (market['spot']) {
            request['symbol'] = market['id'];
            if (limit !== undefined) {
                request['size'] = limit; // default 50, max 200
            }
            // request['precision'] = 4; // optional price precision / depth level whose range is defined in symbol details
        } else if (market['swap'] || market['future']) {
            throw new NotSupported (this.id + ' fetchOrderBook () does not accept swap or future markets, only spot markets are allowed');
        }
        const response = await this.publicGetSpotV1SymbolsBook (this.extend (request, params));
        //
        // spot
        //
        //     {
        //         "message":"OK",
        //         "code":1000,
        //         "trace":"8254f8fc-431d-404f-ad9a-e716339f66c7",
        //         "data":{
        //             "buys":[
        //                 {"amount":"4.7091","total":"4.71","price":"0.034047","count":"1"},
        //                 {"amount":"5.7439","total":"10.45","price":"0.034039","count":"1"},
        //                 {"amount":"2.5249","total":"12.98","price":"0.032937","count":"1"},
        //             ],
        //             "sells":[
        //                 {"amount":"41.4365","total":"41.44","price":"0.034174","count":"1"},
        //                 {"amount":"4.2317","total":"45.67","price":"0.034183","count":"1"},
        //                 {"amount":"0.3000","total":"45.97","price":"0.034240","count":"1"},
        //             ]
        //         }
        //     }
        //
        // contract
        //
        //     {
        //         "errno":"OK",
        //         "message":"OK",
        //         "code":1000,
        //         "trace":"c330dfca-ca5b-4f15-b350-9fef3f049b4f",
        //         "data":{
        //             "sells":[
        //                 {"price":"347.6","vol":"6678"},
        //                 {"price":"347.7","vol":"3452"},
        //                 {"price":"347.8","vol":"6331"},
        //             ],
        //             "buys":[
        //                 {"price":"347.5","vol":"6222"},
        //                 {"price":"347.4","vol":"20979"},
        //                 {"price":"347.3","vol":"15179"},
        //             ]
        //         }
        //     }
        //
        const data = this.safeValue (response, 'data', {});
        return this.parseOrderBook (data, symbol, undefined, 'buys', 'sells', 'price', 'amount');
    }

    parseTrade (trade, market = undefined) {
        //
        // public fetchTrades spot ( amount = count * price )
        //
        //     {
        //          "amount": "818.94",
        //          "order_time": "1637601839035",    // ETH/USDT
        //          "price": "4221.99",
        //          "count": "0.19397",
        //          "type": "buy"
        //      }
        //
        // public fetchTrades contract, private fetchMyTrades contract
        //
        //     {
        //         "order_id":109159616160,
        //         "trade_id":109159616197,
        //         "contract_id":2,
        //         "deal_price":"347.6",
        //         "deal_vol":"5623",
        //         "make_fee":"-5.8636644",
        //         "take_fee":"9.772774",
        //         "created_at":"2020-09-09T11:49:50.749170536Z",
        //         "way":1,
        //         "fluctuation":"0"
        //     }
        //
        // private fetchMyTrades spot
        //
        //     {
        //         "detail_id":256348632,
        //         "order_id":2147484350,
        //         "symbol":"BTC_USDT",
        //         "create_time":1590462303000,
        //         "side":"buy",
        //         "fees":"0.00001350",
        //         "fee_coin_name":"BTC",
        //         "notional":"88.00000000",
        //         "price_avg":"8800.00",
        //         "size":"0.01000",
        //         "exec_type":"M"
        //     }
        //
        const id = this.safeString2 (trade, 'trade_id', 'detail_id');
        let timestamp = this.safeInteger2 (trade, 'order_time', 'create_time');
        if (timestamp === undefined) {
            timestamp = this.safeTimestamp (trade, 's_t');
        }
        if (timestamp === undefined) {
            timestamp = this.parse8601 (this.safeString (trade, 'created_at'));
        }
        const type = undefined;
        const way = this.safeInteger (trade, 'way');
        let side = this.safeStringLower2 (trade, 'type', 'side');
        if ((side === undefined) && (way !== undefined)) {
            if (way < 5) {
                side = 'buy';
            } else {
                side = 'sell';
            }
        }
        let takerOrMaker = undefined;
        const execType = this.safeString (trade, 'exec_type');
        if (execType !== undefined) {
            takerOrMaker = (execType === 'M') ? 'maker' : 'taker';
        }
        let priceString = this.safeString2 (trade, 'price', 'deal_price');
        priceString = this.safeString (trade, 'price_avg', priceString);
        let amountString = this.safeString2 (trade, 'count', 'deal_vol');
        amountString = this.safeString (trade, 'size', amountString);
        const costString = this.safeString2 (trade, 'amount', 'notional');
        const orderId = this.safeString (trade, 'order_id');
        const marketId = this.safeString2 (trade, 'contract_id', 'symbol');
        market = this.safeMarket (marketId, market, '_');
        const feeCostString = this.safeString (trade, 'fees');
        let fee = undefined;
        if (feeCostString !== undefined) {
            const feeCurrencyId = this.safeString (trade, 'fee_coin_name');
            let feeCurrencyCode = this.safeCurrencyCode (feeCurrencyId);
            if (feeCurrencyCode === undefined) {
                feeCurrencyCode = (side === 'buy') ? market['base'] : market['quote'];
            }
            fee = {
                'cost': feeCostString,
                'currency': feeCurrencyCode,
            };
        }
        return this.safeTrade ({
            'info': trade,
            'id': id,
            'order': orderId,
            'timestamp': timestamp,
            'datetime': this.iso8601 (timestamp),
            'symbol': market['symbol'],
            'type': type,
            'side': side,
            'price': priceString,
            'amount': amountString,
            'cost': costString,
            'takerOrMaker': takerOrMaker,
            'fee': fee,
        }, market);
    }

    async fetchTrades (symbol, since = undefined, limit = undefined, params = {}) {
        /**
         * @method
         * @name bitmart#fetchTrades
         * @description get the list of most recent trades for a particular symbol
         * @param {string} symbol unified symbol of the market to fetch trades for
         * @param {number|undefined} since timestamp in ms of the earliest trade to fetch
         * @param {number|undefined} limit the maximum amount of trades to fetch
         * @param {object} params extra parameters specific to the bitmart api endpoint
         * @returns {[object]} a list of [trade structures]{@link https://docs.ccxt.com/en/latest/manual.html?#public-trades}
         */
        await this.loadMarkets ();
        const market = this.market (symbol);
        const request = {
            'symbol': market['id'],
        };
        if (market['spot']) {
            request['symbol'] = market['id'];
        } else if (market['swap'] || market['future']) {
            throw new NotSupported (this.id + ' fetchTrades () does not accept swap or future markets, only spot markets are allowed');
        }
        const response = await this.publicGetSpotV1SymbolsTrades (this.extend (request, params));
        //
        // spot
        //
        //     {
        //         "message":"OK",
        //         "code":1000,
        //         "trace":"222d74c0-8f6d-49d9-8e1b-98118c50eeba",
        //         "data":{
        //             "trades":[
        //                 {
        //                     "amount":"0.005703",
        //                     "order_time":1599652045394,
        //                     "price":"0.034029",
        //                     "count":"0.1676",
        //                     "type":"sell"
        //                 },
        //             ]
        //         }
        //     }
        //
        // contract
        //
        //     {
        //         "errno":"OK",
        //         "message":"OK",
        //         "code":1000,
        //         "trace":"782bc746-b86e-43bf-8d1a-c68b479c9bdd",
        //         "data":{
        //             "trades":[
        //                 {
        //                     "order_id":109159616160,
        //                     "trade_id":109159616197,
        //                     "contract_id":2,
        //                     "deal_price":"347.6",
        //                     "deal_vol":"5623",
        //                     "make_fee":"-5.8636644",
        //                     "take_fee":"9.772774",
        //                     "created_at":"2020-09-09T11:49:50.749170536Z",
        //                     "way":1,
        //                     "fluctuation":"0"
        //                 }
        //             ]
        //         }
        //     }
        //
        const data = this.safeValue (response, 'data', {});
        const trades = this.safeValue (data, 'trades', []);
        return this.parseTrades (trades, market, since, limit);
    }

    parseOHLCV (ohlcv, market = undefined) {
        //
        // spot
        //
        //     {
        //         "last_price":"0.034987",
        //         "timestamp":1598787420,
        //         "volume":"1.0198",
        //         "open":"0.035007",
        //         "close":"0.034987",
        //         "high":"0.035007",
        //         "low":"0.034986"
        //     }
        //
        // contract
        //
        //     {
        //         "low":"404.4",
        //         "high":"404.4",
        //         "open":"404.4",
        //         "close":"404.4",
        //         "last_price":"404.4",
        //         "avg_price":"404.4",
        //         "volume":"7670",
        //         "timestamp":1598758441,
        //         "rise_fall_rate":"0",
        //         "rise_fall_value":"0",
        //         "base_coin_volume":"76.7",
        //         "quote_coin_volume":"31017.48"
        //     }
        //
        // ws
        //
        //     [
        //         1631056350, // timestamp
        //         '46532.83', // oopen
        //         '46555.71', // high
        //         '46511.41', // low
        //         '46555.71', // close
        //         '0.25', // volume
        //     ]
        //
        if (Array.isArray (ohlcv)) {
            return [
                this.safeTimestamp (ohlcv, 0),
                this.safeNumber (ohlcv, 1),
                this.safeNumber (ohlcv, 2),
                this.safeNumber (ohlcv, 3),
                this.safeNumber (ohlcv, 4),
                this.safeNumber (ohlcv, 5),
            ];
        } else {
            return [
                this.safeTimestamp (ohlcv, 'timestamp'),
                this.safeNumber (ohlcv, 'open'),
                this.safeNumber (ohlcv, 'high'),
                this.safeNumber (ohlcv, 'low'),
                this.safeNumber (ohlcv, 'close'),
                this.safeNumber (ohlcv, 'volume'),
            ];
        }
    }

    async fetchOHLCV (symbol, timeframe = '1m', since = undefined, limit = undefined, params = {}) {
        /**
         * @method
         * @name bitmart#fetchOHLCV
         * @description fetches historical candlestick data containing the open, high, low, and close price, and the volume of a market
         * @param {string} symbol unified symbol of the market to fetch OHLCV data for
         * @param {string} timeframe the length of time each candle represents
         * @param {number|undefined} since timestamp in ms of the earliest candle to fetch
         * @param {number|undefined} limit the maximum amount of candles to fetch
         * @param {object} params extra parameters specific to the bitmart api endpoint
         * @returns {[[number]]} A list of candles ordered as timestamp, open, high, low, close, volume
         */
        await this.loadMarkets ();
        const market = this.market (symbol);
        const type = market['type'];
        const request = {};
        const duration = this.parseTimeframe (timeframe);
        if (type === 'spot') {
            request['symbol'] = market['id'];
            request['step'] = this.timeframes[timeframe];
            // the exchange will return an empty array if more than 500 candles is requested
            const maxLimit = 500;
            if (limit === undefined) {
                limit = maxLimit;
            }
            limit = Math.min (maxLimit, limit);
            if (since === undefined) {
                const end = parseInt (this.milliseconds () / 1000);
                const start = end - limit * duration;
                request['from'] = start;
                request['to'] = end;
            } else {
                const start = parseInt (since / 1000) - 1;
                const end = this.sum (start, limit * duration);
                request['from'] = start;
                request['to'] = end;
            }
        } else if ((type === 'swap') || (type === 'future')) {
            throw new NotSupported (this.id + ' fetchOHLCV () does not accept swap or future markets, only spot markets are allowed');
        }
        const response = await this.publicGetSpotV1SymbolsKline (this.extend (request, params));
        //
        // spot
        //
        //     {
        //         "message":"OK",
        //         "code":1000,
        //         "trace":"80d86378-ab4e-4c70-819e-b42146cf87ad",
        //         "data":{
        //             "klines":[
        //                 {"last_price":"0.034987","timestamp":1598787420,"volume":"1.0198","open":"0.035007","close":"0.034987","high":"0.035007","low":"0.034986"},
        //                 {"last_price":"0.034986","timestamp":1598787480,"volume":"0.3959","open":"0.034982","close":"0.034986","high":"0.034986","low":"0.034980"},
        //                 {"last_price":"0.034978","timestamp":1598787540,"volume":"0.3259","open":"0.034987","close":"0.034978","high":"0.034987","low":"0.034977"},
        //             ]
        //         }
        //     }
        //
        // swap
        //
        //     {
        //         "errno":"OK",
        //         "message":"OK",
        //         "code":1000,
        //         "trace":"32965074-5804-4655-b693-e953e36026a0",
        //         "data":[
        //             {"low":"404.4","high":"404.4","open":"404.4","close":"404.4","last_price":"404.4","avg_price":"404.4","volume":"7670","timestamp":1598758441,"rise_fall_rate":"0","rise_fall_value":"0","base_coin_volume":"76.7","quote_coin_volume":"31017.48"},
        //             {"low":"404.1","high":"404.4","open":"404.4","close":"404.1","last_price":"404.1","avg_price":"404.15881086","volume":"12076","timestamp":1598758501,"rise_fall_rate":"-0.000741839762611276","rise_fall_value":"-0.3","base_coin_volume":"120.76","quote_coin_volume":"48806.2179994536"},
        //             {"low":"404","high":"404.3","open":"404.1","close":"404","last_price":"404","avg_price":"404.08918918","volume":"740","timestamp":1598758561,"rise_fall_rate":"-0.000247463499133878","rise_fall_value":"-0.1","base_coin_volume":"7.4","quote_coin_volume":"2990.259999932"},
        //         ]
        //     }
        //
        const data = this.safeValue (response, 'data', {});
        const klines = this.safeValue (data, 'klines', []);
        return this.parseOHLCVs (klines, market, timeframe, since, limit);
    }

    async fetchMyTrades (symbol = undefined, since = undefined, limit = undefined, params = {}) {
        /**
         * @method
         * @name bitmart#fetchMyTrades
         * @description fetch all trades made by the user
         * @param {string} symbol unified market symbol
         * @param {number|undefined} since the earliest time in ms to fetch trades for
         * @param {number|undefined} limit the maximum number of trades structures to retrieve
         * @param {object} params extra parameters specific to the bitmart api endpoint
         * @returns {[object]} a list of [trade structures]{@link https://docs.ccxt.com/en/latest/manual.html#trade-structure}
         */
        if (symbol === undefined) {
            throw new ArgumentsRequired (this.id + ' fetchMyTrades () requires a symbol argument');
        }
        await this.loadMarkets ();
        const market = this.market (symbol);
        const [ marketType, query ] = this.handleMarketTypeAndParams ('fetchMyTrades', market, params);
        if ((marketType === 'swap') || (marketType === 'future')) {
            throw new NotSupported (this.id + ' fetchMyTrades () does not accept swap or future markets, only spot markets are allowed');
        }
        const request = {};
        if (market['spot']) {
            request['symbol'] = market['id'];
            request['offset'] = 1; // max offset * limit < 500
            if (limit === undefined) {
                limit = 100; // max 100
            }
            request['limit'] = limit;
        } else if (market['swap'] || market['future']) {
            throw new NotSupported (this.id + ' fetchMyTrades () does not accept swap or future markets, only spot markets are allowed');
        }
        const response = await this.privateGetSpotV1Trades (this.extend (request, query));
        //
        // spot
        //
        //     {
        //         "message":"OK",
        //         "code":1000,
        //         "trace":"a06a5c53-8e6f-42d6-8082-2ff4718d221c",
        //         "data":{
        //             "current_page":1,
        //             "trades":[
        //                 {
        //                     "detail_id":256348632,
        //                     "order_id":2147484350,
        //                     "symbol":"BTC_USDT",
        //                     "create_time":1590462303000,
        //                     "side":"buy",
        //                     "fees":"0.00001350",
        //                     "fee_coin_name":"BTC",
        //                     "notional":"88.00000000",
        //                     "price_avg":"8800.00",
        //                     "size":"0.01000",
        //                     "exec_type":"M"
        //                 },
        //             ]
        //         }
        //     }
        //
        // contract
        //
        //     {
        //         "code": 1000,
        //         "trace":"886fb6ae-456b-4654-b4e0-d681ac05cea1",
        //         "message": "OK",
        //         "data": {
        //             "trades": [
        //                 {
        //                     "order_id": 10116361,
        //                     "trade_id": 10116363,
        //                     "contract_id": 1,
        //                     "deal_price": "16",
        //                     "deal_vol": "10",
        //                     "make_fee": "0.04",
        //                     "take_fee": "0.12",
        //                     "created_at": null,
        //                     "way": 5,
        //                     "fluctuation": "0"
        //                 }
        //             ]
        //         }
        //     }
        //
        const data = this.safeValue (response, 'data', {});
        const trades = this.safeValue (data, 'trades', []);
        return this.parseTrades (trades, market, since, limit);
    }

    async fetchOrderTrades (id, symbol = undefined, since = undefined, limit = undefined, params = {}) {
        /**
         * @method
         * @name bitmart#fetchOrderTrades
         * @description fetch all the trades made from a single order
         * @param {string} id order id
         * @param {string} symbol unified market symbol
         * @param {number|undefined} since the earliest time in ms to fetch trades for
         * @param {number|undefined} limit the maximum number of trades to retrieve
         * @param {object} params extra parameters specific to the bitmart api endpoint
         * @returns {[object]} a list of [trade structures]{@link https://docs.ccxt.com/en/latest/manual.html#trade-structure}
         */
        if (symbol === undefined) {
            throw new ArgumentsRequired (this.id + ' fetchOrderTrades() requires a symbol argument');
        }
        await this.loadMarkets ();
        const market = this.market (symbol);
        const [ marketType, query ] = this.handleMarketTypeAndParams ('fetchOrderTrades', market, params);
        if ((marketType === 'swap') || (marketType === 'future')) {
            throw new NotSupported (this.id + ' fetchOrderTrades () does not accept swap or future orders, only spot orders are allowed');
        }
        const request = {};
        if (market['spot']) {
            request['symbol'] = market['id'];
            request['order_id'] = id;
        } else if (market['swap'] || market['future']) {
            throw new NotSupported (this.id + ' fetchOrderTrades () does not accept swap or future orders, only spot orders are allowed');
        }
        const response = await this.privateGetSpotV1Trades (this.extend (request, query));
        //
        // spot
        //
        //     {
        //         "message":"OK",
        //         "code":1000,
        //         "trace":"a06a5c53-8e6f-42d6-8082-2ff4718d221c",
        //         "data":{
        //             "current_page":1,
        //             "trades":[
        //                 {
        //                     "detail_id":256348632,
        //                     "order_id":2147484350,
        //                     "symbol":"BTC_USDT",
        //                     "create_time":1590462303000,
        //                     "side":"buy",
        //                     "fees":"0.00001350",
        //                     "fee_coin_name":"BTC",
        //                     "notional":"88.00000000",
        //                     "price_avg":"8800.00",
        //                     "size":"0.01000",
        //                     "exec_type":"M"
        //                 },
        //             ]
        //         }
        //     }
        //
        // contract
        //
        //     {
        //         "code": 1000,
        //         "trace":"886fb6ae-456b-4654-b4e0-d681ac05cea1",
        //         "message": "OK",
        //         "data": {
        //             "trades": [
        //                 {
        //                     "order_id": 10116361,
        //                     "trade_id": 10116363,
        //                     "contract_id": 1,
        //                     "deal_price": "16",
        //                     "deal_vol": "10",
        //                     "make_fee": "0.04",
        //                     "take_fee": "0.12",
        //                     "created_at": null,
        //                     "way": 5,
        //                     "fluctuation": "0"
        //                 }
        //             ]
        //         }
        //     }
        //
        const data = this.safeValue (response, 'data', {});
        const trades = this.safeValue (data, 'trades', []);
        return this.parseTrades (trades, market, since, limit);
    }

    parseBalance (response) {
        const data = this.safeValue (response, 'data', {});
        const wallet = this.safeValue2 (data, 'wallet', 'accounts', []);
        const result = { 'info': response };
        for (let i = 0; i < wallet.length; i++) {
            const balance = wallet[i];
            let currencyId = this.safeString2 (balance, 'id', 'currency');
            currencyId = this.safeString (balance, 'coin_code', currencyId);
            const code = this.safeCurrencyCode (currencyId);
            const account = this.account ();
            account['free'] = this.safeString2 (balance, 'available', 'available_vol');
            account['used'] = this.safeString2 (balance, 'frozen', 'freeze_vol');
            result[code] = account;
        }
        return this.safeBalance (result);
    }

    async fetchBalance (params = {}) {
        /**
         * @method
         * @name bitmart#fetchBalance
         * @description query for balance and get the amount of funds available for trading or funds locked in orders
         * @param {object} params extra parameters specific to the bitmart api endpoint
         * @returns {object} a [balance structure]{@link https://docs.ccxt.com/en/latest/manual.html?#balance-structure}
         */
        await this.loadMarkets ();
        const [ marketType, query ] = this.handleMarketTypeAndParams ('fetchBalance', undefined, params);
        if ((marketType === 'swap') || (marketType === 'future')) {
            throw new NotSupported (this.id + ' fetchBalance () does not accept swap or future balances, only spot and account balances are allowed');
        }
        const method = this.getSupportedMapping (marketType, {
            'spot': 'privateGetSpotV1Wallet',
            'account': 'privateGetAccountV1Wallet',
        });
        const response = await this[method] (query);
        //
        // spot
        //
        //     {
        //         "message":"OK",
        //         "code":1000,
        //         "trace":"39069916-72f9-44c7-acde-2ad5afd21cad",
        //         "data":{
        //             "wallet":[
        //                 {"id":"BTC","name":"Bitcoin","available":"0.00000062","frozen":"0.00000000"},
        //                 {"id":"ETH","name":"Ethereum","available":"0.00002277","frozen":"0.00000000"},
        //                 {"id":"BMX","name":"BitMart Token","available":"0.00000000","frozen":"0.00000000"}
        //             ]
        //         }
        //     }
        //
        // account
        //
        //     {
        //         "message":"OK",
        //         "code":1000,
        //         "trace":"5c3b7fc7-93b2-49ef-bb59-7fdc56915b59",
        //         "data":{
        //             "wallet":[
        //                 {"currency":"BTC","name":"Bitcoin","available":"0.00000062","frozen":"0.00000000"},
        //                 {"currency":"ETH","name":"Ethereum","available":"0.00002277","frozen":"0.00000000"}
        //             ]
        //         }
        //     }
        //
        // contract
        //
        //     {
        //         "code": 1000,
        //         "trace":"886fb6ae-456b-4654-b4e0-d681ac05cea1",
        //         "message": "OK",
        //         "data": {
        //             "accounts": [
        //                 {
        //                     "account_id": 10,
        //                     "coin_code": "USDT",
        //                     "freeze_vol": "1201.8",
        //                     "available_vol": "8397.65",
        //                     "cash_vol": "0",
        //                     "realised_vol": "-0.5",
        //                     "unrealised_vol": "-0.5",
        //                     "earnings_vol": "-0.5",
        //                     "created_at": "2018-07-13T16:48:49+08:00",
        //                     "updated_at": "2018-07-13T18:34:45.900387+08:00"
        //                 }
        //             ]
        //         }
        //     }
        //
        return this.parseBalance (response);
    }

    parseOrder (order, market = undefined) {
        //
        // createOrder
        //
        //     {
        //         "order_id": 2707217580
        //     }
        //
        // cancelOrder
        //
        //     '2707217580' // order id
        //
        // spot fetchOrder, fetchOrdersByStatus, fetchOpenOrders, fetchClosedOrders
        //
        //     {
        //         "order_id":1736871726781,
        //         "symbol":"BTC_USDT",
        //         "create_time":1591096004000,
        //         "side":"sell",
        //         "type":"market", // limit, market, limit_maker, ioc
        //         "price":"0.00",
        //         "price_avg":"0.00",
        //         "size":"0.02000",
        //         "notional":"0.00000000",
        //         "filled_notional":"0.00000000",
        //         "filled_size":"0.00000",
        //         "status":"8"
        //     }
        //
        // contract fetchOrder, fetchOrdersByStatus, fetchOpenOrders, fetchClosedOrders, fetchOrders
        //
        //     {
        //         "order_id": 10539098,
        //         "contract_id": 1,
        //         "position_id": 10539088,
        //         "account_id": 10,
        //         "price": "16",
        //         "vol": "1",
        //         "done_avg_price": "16",
        //         "done_vol": "1",
        //         "way": 3,
        //         "category": 1,
        //         "open_type": 2,
        //         "make_fee": "0.00025",
        //         "take_fee": "0.012",
        //         "origin": "",
        //         "created_at": "2018-07-23T11:55:56.715305Z",
        //         "finished_at": "2018-07-23T11:55:56.763941Z",
        //         "status": 4,
        //         "errno": 0
        //     }
        //
        let id = undefined;
        if (typeof order === 'string') {
            id = order;
            order = {};
        }
        id = this.safeString (order, 'order_id', id);
        let timestamp = this.parse8601 (this.safeString (order, 'created_at'));
        timestamp = this.safeInteger (order, 'create_time', timestamp);
        const marketId = this.safeString2 (order, 'symbol', 'contract_id');
        const symbol = this.safeSymbol (marketId, market, '_');
        let status = undefined;
        if (market !== undefined) {
            status = this.parseOrderStatusByType (market['type'], this.safeString (order, 'status'));
        }
        const amount = this.safeString2 (order, 'size', 'vol');
        const filled = this.safeString2 (order, 'filled_size', 'done_vol');
        const average = this.safeString2 (order, 'price_avg', 'done_avg_price');
        const price = this.safeString (order, 'price');
        const side = this.safeString2 (order, 'way', 'side');
        // 1 = Open long
        // 2 = Close short
        // 3 = Close long
        // 4 = Open short
        const category = this.safeInteger (order, 'category');
        let type = this.safeString (order, 'type');
        if (category === 1) {
            type = 'limit';
        } else if (category === 2) {
            type = 'market';
        }
        let timeInForce = undefined;
        let postOnly = undefined;
        if (type === 'limit_maker') {
            type = 'limit';
            postOnly = true;
            timeInForce = 'PO';
        }
        if (type === 'ioc') {
            type = 'limit';
            timeInForce = 'IOC';
        }
        return this.safeOrder ({
            'id': id,
            'clientOrderId': undefined,
            'info': order,
            'timestamp': timestamp,
            'datetime': this.iso8601 (timestamp),
            'lastTradeTimestamp': undefined,
            'symbol': symbol,
            'type': type,
            'timeInForce': timeInForce,
            'postOnly': postOnly,
            'side': side,
            'price': price,
            'stopPrice': undefined,
            'amount': amount,
            'cost': undefined,
            'average': average,
            'filled': filled,
            'remaining': undefined,
            'status': status,
            'fee': undefined,
            'trades': undefined,
        }, market);
    }

    parseOrderStatusByType (type, status) {
        const statusesByType = {
            'spot': {
                '1': 'failed', // Order failure
                '2': 'open', // Placing order
                '3': 'failed', // Order failure, Freeze failure
                '4': 'open', // Order success, Pending for fulfilment
                '5': 'open', // Partially filled
                '6': 'closed', // Fully filled
                '7': 'canceling', // Canceling
                '8': 'canceled', // Canceled
            },
            'swap': {
                '1': 'open', // Submitting
                '2': 'open', // Commissioned
                '4': 'closed', // Completed
            },
        };
        const statuses = this.safeValue (statusesByType, type, {});
        return this.safeString (statuses, status, status);
    }

    async createOrder (symbol, type, side, amount, price = undefined, params = {}) {
        /**
         * @method
         * @name bitmart#createOrder
         * @description create a trade order
         * @param {string} symbol unified symbol of the market to create an order in
         * @param {string} type 'market' or 'limit'
         * @param {string} side 'buy' or 'sell'
         * @param {number} amount how much of currency you want to trade in units of base currency
         * @param {number|undefined} price the price at which the order is to be fullfilled, in units of the quote currency, ignored in market orders
         * @param {object} params extra parameters specific to the bitmart api endpoint
         * @returns {object} an [order structure]{@link https://docs.ccxt.com/en/latest/manual.html#order-structure}
         */
        await this.loadMarkets ();
        const market = this.market (symbol);
        const request = {};
        const timeInForce = this.safeString (params, 'timeInForce');
        if (timeInForce === 'FOK') {
            throw new InvalidOrder (this.id + ' createOrder () only accepts timeInForce parameter values of IOC or PO');
        }
        const isMarketOrder = type === 'market';
        const postOnly = this.isPostOnly (isMarketOrder, type === 'limit_maker', params);
        params = this.omit (params, [ 'timeInForce', 'postOnly' ]);
        const ioc = ((timeInForce === 'IOC') || (type === 'ioc'));
        const isLimitOrder = (type === 'limit') || postOnly || ioc;
        let method = undefined;
        if (market['spot']) {
            request['symbol'] = market['id'];
            request['side'] = side;
            request['type'] = type;
            method = 'privatePostSpotV1SubmitOrder';
            if (isLimitOrder) {
                request['size'] = this.amountToPrecision (symbol, amount);
                request['price'] = this.priceToPrecision (symbol, price);
            } else if (isMarketOrder) {
                // for market buy it requires the amount of quote currency to spend
                if (side === 'buy') {
                    let notional = this.safeNumber (params, 'notional');
                    const createMarketBuyOrderRequiresPrice = this.safeValue (this.options, 'createMarketBuyOrderRequiresPrice', true);
                    if (createMarketBuyOrderRequiresPrice) {
                        if (price !== undefined) {
                            if (notional === undefined) {
                                notional = amount * price;
                            }
                        } else if (notional === undefined) {
                            throw new InvalidOrder (this.id + " createOrder () requires the price argument with market buy orders to calculate total order cost (amount to spend), where cost = amount * price. Supply a price argument to createOrder() call if you want the cost to be calculated for you from price and amount, or, alternatively, add .options['createMarketBuyOrderRequiresPrice'] = false and supply the total cost value in the 'amount' argument or in the 'notional' extra parameter (the exchange-specific behaviour)");
                        }
                    } else {
                        notional = (notional === undefined) ? amount : notional;
                    }
                    request['notional'] = this.decimalToPrecision (notional, TRUNCATE, market['precision']['price'], this.precisionMode);
                } else if (side === 'sell') {
                    request['size'] = this.amountToPrecision (symbol, amount);
                }
            }
        } else if (market['swap'] || market['future']) {
            throw new NotSupported (this.id + ' createOrder () does not accept swap or future orders, only spot orders are allowed');
        }
        if (postOnly) {
            request['type'] = 'limit_maker';
        }
        if (ioc) {
            request['type'] = 'ioc';
        }
        const response = await this[method] (this.extend (request, params));
        //
        // spot and contract
        //
        //     {
        //         "code": 1000,
        //         "trace":"886fb6ae-456b-4654-b4e0-d681ac05cea1",
        //         "message": "OK",
        //         "data": {
        //             "order_id": 2707217580
        //         }
        //     }
        //
        const data = this.safeValue (response, 'data', {});
        return this.parseOrder (data, market);
    }

    async cancelOrder (id, symbol = undefined, params = {}) {
        /**
         * @method
         * @name bitmart#cancelOrder
         * @description cancels an open order
         * @param {string} id order id
         * @param {string} symbol unified symbol of the market the order was made in
         * @param {object} params extra parameters specific to the bitmart api endpoint
         * @returns {object} An [order structure]{@link https://docs.ccxt.com/en/latest/manual.html#order-structure}
         */
        if (symbol === undefined) {
            throw new ArgumentsRequired (this.id + ' cancelOrder () requires a symbol argument');
        }
        await this.loadMarkets ();
        const market = this.market (symbol);
        const request = {};
        if (market['spot']) {
            request['order_id'] = parseInt (id);
            request['symbol'] = market['id'];
        } else if (market['swap'] || market['future']) {
            throw new NotSupported (this.id + ' cancelOrder () does not accept swap or future orders, only spot orders are allowed');
        }
        const response = await this.privatePostSpotV2CancelOrder (this.extend (request, params));
        //
        // spot
        //
        //     {
        //         "code": 1000,
        //         "trace":"886fb6ae-456b-4654-b4e0-d681ac05cea1",
        //         "message": "OK",
        //         "data": {
        //             "result": true
        //         }
        //     }
        //
        // spot alternative
        //
        //     {
        //         "code": 1000,
        //         "trace":"886fb6ae-456b-4654-b4e0-d681ac05cea1",
        //         "message": "OK",
        //         "data": true
        //     }
        //
        // contract
        //
        //     {
        //         "code": 1000,
        //         "trace":"886fb6ae-456b-4654-b4e0-d681ac05cea1",
        //         "message": "OK",
        //         "data": {
        //             "succeed": [
        //                 2707219612
        //             ],
        //             "failed": []
        //         }
        //     }
        //
        const data = this.safeValue (response, 'data');
        if (data === true) {
            return this.parseOrder (id, market);
        }
        const succeeded = this.safeValue (data, 'succeed');
        if (succeeded !== undefined) {
            id = this.safeString (succeeded, 0);
            if (id === undefined) {
                throw new InvalidOrder (this.id + ' cancelOrder() failed to cancel ' + symbol + ' order id ' + id);
            }
        } else {
            const result = this.safeValue (data, 'result');
            if (!result) {
                throw new InvalidOrder (this.id + ' cancelOrder() ' + symbol + ' order id ' + id + ' is filled or canceled');
            }
        }
        const order = this.parseOrder (id, market);
        return this.extend (order, { 'id': id });
    }

    async cancelAllOrders (symbol = undefined, params = {}) {
        /**
         * @method
         * @name bitmart#cancelAllOrders
         * @description cancel all open orders in a market
         * @param {string} symbol unified market symbol of the market to cancel orders in
         * @param {object} params extra parameters specific to the bitmart api endpoint
         * @returns {[object]} a list of [order structures]{@link https://docs.ccxt.com/en/latest/manual.html#order-structure}
         */
        if (symbol === undefined) {
            throw new ArgumentsRequired (this.id + ' cancelAllOrders() requires a symbol argument');
        }
        const side = this.safeString (params, 'side');
        if (side === undefined) {
            throw new ArgumentsRequired (this.id + " cancelAllOrders() requires a `side` parameter ('buy' or 'sell')");
        }
        await this.loadMarkets ();
        const market = this.market (symbol);
        if (!market['spot']) {
            throw new NotSupported (this.id + ' cancelAllOrders() does not support ' + market['type'] + ' orders, only spot orders are accepted');
        }
        const request = {
            'symbol': market['id'],
            'side': side, // 'buy' or 'sell'
        };
        const response = await this.privatePostSpotV1CancelOrders (this.extend (request, params));
        //
        //     {
        //         "code": 1000,
        //         "trace":"886fb6ae-456b-4654-b4e0-d681ac05cea1",
        //         "message": "OK",
        //         "data": {}
        //     }
        //
        return response;
    }

    async fetchOrdersByStatus (status, symbol = undefined, since = undefined, limit = undefined, params = {}) {
        if (symbol === undefined) {
            throw new ArgumentsRequired (this.id + ' fetchOrdersByStatus() requires a symbol argument');
        }
        await this.loadMarkets ();
        const market = this.market (symbol);
        const [ marketType, query ] = this.handleMarketTypeAndParams ('fetchOrdersByStatus', market, params);
        if ((marketType === 'swap') || (marketType === 'future')) {
            throw new NotSupported (this.id + ' fetchOrdersByStatus () does not support swap or futures orders, only spot orders are allowed');
        }
        const request = {};
        if (market['spot']) {
            request['symbol'] = market['id'];
            request['offset'] = 1; // max offset * limit < 500
            request['N'] = 100; // max limit is 100
            //  1 = Order failure
            //  2 = Placing order
            //  3 = Order failure, Freeze failure
            //  4 = Order success, Pending for fulfilment
            //  5 = Partially filled
            //  6 = Fully filled
            //  7 = Canceling
            //  8 = Canceled
            //  9 = Outstanding (4 and 5)
            // 10 = 6 and 8
            if (status === 'open') {
                request['status'] = 9;
            } else if (status === 'closed') {
                request['status'] = 6;
            } else if (status === 'canceled') {
                request['status'] = 8;
            } else {
                request['status'] = status;
            }
        } else if (market['swap'] || market['future']) {
            throw new NotSupported (this.id + ' fetchOrdersByStatus () does not support swap or futures orders, only spot orders are allowed');
        }
        const response = await this.privateGetSpotV2Orders (this.extend (request, query));
        //
        // spot
        //
        //     {
        //         "message":"OK",
        //         "code":1000,
        //         "trace":"70e7d427-7436-4fb8-8cdd-97e1f5eadbe9",
        //         "data":{
        //             "current_page":1,
        //             "orders":[
        //                 {
        //                     "order_id":2147601241,
        //                     "symbol":"BTC_USDT",
        //                     "create_time":1591099963000,
        //                     "side":"sell",
        //                     "type":"limit",
        //                     "price":"9000.00",
        //                     "price_avg":"0.00",
        //                     "size":"1.00000",
        //                     "notional":"9000.00000000",
        //                     "filled_notional":"0.00000000",
        //                     "filled_size":"0.00000",
        //                     "status":"4"
        //                 }
        //             ]
        //         }
        //     }
        //
        // contract
        //
        //     {
        //         "code": 1000,
        //         "trace":"886fb6ae-456b-4654-b4e0-d681ac05cea1",
        //         "message": "OK",
        //         "data": {
        //             "orders": [
        //                 {
        //                     "order_id": 10284160,
        //                     "contract_id": 1,
        //                     "price": "8",
        //                     "vol": "4",
        //                     "done_avg_price": "0",
        //                     "done_vol": "0",
        //                     "way": 1,
        //                     "category": 1,
        //                     "open_type": 2,
        //                     "make_fee": "0",
        //                     "take_fee": "0",
        //                     "origin": "",
        //                     "created_at": "2018-07-17T07:24:13.410507Z",
        //                     "finished_at": null,
        //                     "status": 2,
        //                     "errno": 0
        //                 }
        //             ]
        //         }
        //     }
        //
        const data = this.safeValue (response, 'data', {});
        const orders = this.safeValue (data, 'orders', []);
        return this.parseOrders (orders, market, since, limit);
    }

    async fetchOpenOrders (symbol = undefined, since = undefined, limit = undefined, params = {}) {
        /**
         * @method
         * @name bitmart#fetchOpenOrders
         * @description fetch all unfilled currently open orders
         * @param {string} symbol unified market symbol
         * @param {number|undefined} since the earliest time in ms to fetch open orders for
         * @param {number|undefined} limit the maximum number of  open orders structures to retrieve
         * @param {object} params extra parameters specific to the bitmart api endpoint
         * @returns {[object]} a list of [order structures]{@link https://docs.ccxt.com/en/latest/manual.html#order-structure}
         */
        return await this.fetchOrdersByStatus ('open', symbol, since, limit, params);
    }

    async fetchClosedOrders (symbol = undefined, since = undefined, limit = undefined, params = {}) {
        /**
         * @method
         * @name bitmart#fetchClosedOrders
         * @description fetches information on multiple closed orders made by the user
<<<<<<< HEAD
         * @param {string} symbol unified market symbol of the market orders were made in
         * @param {number|undefined} since the earliest time in ms to fetch orders for
         * @param {number|undefined} limit the maximum number of  orde structures to retrieve
         * @param {object} params extra parameters specific to the bitmart api endpoint
         * @returns {[object]} a list of [order structures]{@link https://docs.ccxt.com/en/latest/manual.html#order-structure
=======
         * @param {str} symbol unified market symbol of the market orders were made in
         * @param {int|undefined} since the earliest time in ms to fetch orders for
         * @param {int|undefined} limit the maximum number of  orde structures to retrieve
         * @param {dict} params extra parameters specific to the bitmart api endpoint
         * @returns {[dict]} a list of [order structures]{@link https://docs.ccxt.com/en/latest/manual.html#order-structure}
>>>>>>> 315e9aba
         */
        return await this.fetchOrdersByStatus ('closed', symbol, since, limit, params);
    }

    async fetchCanceledOrders (symbol = undefined, since = undefined, limit = undefined, params = {}) {
        /**
         * @method
         * @name bitmart#fetchCanceledOrders
         * @description fetches information on multiple canceled orders made by the user
         * @param {string} symbol unified market symbol of the market orders were made in
         * @param {number|undefined} since timestamp in ms of the earliest order, default is undefined
         * @param {number|undefined} limit max number of orders to return, default is undefined
         * @param {object} params extra parameters specific to the bitmart api endpoint
         * @returns {object} a list of [order structures]{@link https://docs.ccxt.com/en/latest/manual.html#order-structure}
         */
        return await this.fetchOrdersByStatus ('canceled', symbol, since, limit, params);
    }

    async fetchOrder (id, symbol = undefined, params = {}) {
        /**
         * @method
         * @name bitmart#fetchOrder
         * @description fetches information on an order made by the user
         * @param {string} symbol unified symbol of the market the order was made in
         * @param {object} params extra parameters specific to the bitmart api endpoint
         * @returns {object} An [order structure]{@link https://docs.ccxt.com/en/latest/manual.html#order-structure}
         */
        if (symbol === undefined) {
            throw new ArgumentsRequired (this.id + ' fetchOrder() requires a symbol argument');
        }
        await this.loadMarkets ();
        const request = {};
        const market = this.market (symbol);
        if (typeof id !== 'string') {
            id = id.toString ();
        }
        const [ marketType, query ] = this.handleMarketTypeAndParams ('fetchOrder', market, params);
        if ((marketType === 'swap') || (marketType === 'future')) {
            throw new NotSupported (this.id + ' fetchOrder () does not support swap or futures orders, only spot orders are allowed');
        }
        if (market['spot']) {
            request['symbol'] = market['id'];
            request['order_id'] = id;
        } else if (market['swap'] || market['future']) {
            throw new NotSupported (this.id + ' fetchOrder () does not support swap or futures orders, only spot orders are allowed');
        }
        const response = await this.privateGetSpotV1OrderDetail (this.extend (request, query));
        //
        // spot
        //
        //     {
        //         "message":"OK",
        //         "code":1000,
        //         "trace":"a27c2cb5-ead4-471d-8455-1cfeda054ea6",
        //         "data": {
        //             "order_id":1736871726781,
        //             "symbol":"BTC_USDT",
        //             "create_time":1591096004000,
        //             "side":"sell",
        //             "type":"market",
        //             "price":"0.00",
        //             "price_avg":"0.00",
        //             "size":"0.02000",
        //             "notional":"0.00000000",
        //             "filled_notional":"0.00000000",
        //             "filled_size":"0.00000",
        //             "status":"8"
        //         }
        //     }
        //
        // contract
        //
        //     {
        //         "code": 1000,
        //         "trace":"886fb6ae-456b-4654-b4e0-d681ac05cea1",
        //         "message": "OK",
        //         "data": {
        //             "orders": [
        //                 {
        //                     "order_id": 10539098,
        //                     "contract_id": 1,
        //                     "position_id": 10539088,
        //                     "account_id": 10,
        //                     "price": "16",
        //                     "vol": "1",
        //                     "done_avg_price": "16",
        //                     "done_vol": "1",
        //                     "way": 3,
        //                     "category": 1,
        //                     "make_fee": "0.00025",
        //                     "take_fee": "0.012",
        //                     "origin": "",
        //                     "created_at": "2018-07-23T11:55:56.715305Z",
        //                     "finished_at": "2018-07-23T11:55:56.763941Z",
        //                     "status": 4,
        //                     "errno": 0
        //                 }
        //             ]
        //         }
        //     }
        //
        const data = this.safeValue (response, 'data');
        if ('orders' in data) {
            const orders = this.safeValue (data, 'orders', []);
            const firstOrder = this.safeValue (orders, 0);
            if (firstOrder === undefined) {
                throw new OrderNotFound (this.id + ' fetchOrder() could not find ' + symbol + ' order id ' + id);
            }
            return this.parseOrder (firstOrder, market);
        } else {
            return this.parseOrder (data, market);
        }
    }

    async fetchDepositAddress (code, params = {}) {
        /**
         * @method
         * @name bitmart#fetchDepositAddress
         * @description fetch the deposit address for a currency associated with this account
         * @param {string} code unified currency code
         * @param {object} params extra parameters specific to the bitmart api endpoint
         * @returns {object} an [address structure]{@link https://docs.ccxt.com/en/latest/manual.html#address-structure}
         */
        await this.loadMarkets ();
        const currency = this.currency (code);
        const request = {
            'currency': currency['id'],
        };
        if (code === 'USDT') {
            const defaultNetworks = this.safeValue (this.options, 'defaultNetworks');
            const defaultNetwork = this.safeStringUpper (defaultNetworks, code);
            const networks = this.safeValue (this.options, 'networks', {});
            let network = this.safeStringUpper (params, 'network', defaultNetwork); // this line allows the user to specify either ERC20 or ETH
            network = this.safeString (networks, network, network); // handle ERC20>ETH alias
            if (network !== undefined) {
                request['currency'] += '-' + network; // when network the currency need to be changed to currency + '-' + network https://developer-pro.bitmart.com/en/account/withdraw_apply.html on the end of page
                params = this.omit (params, 'network');
            }
        }
        const response = await this.privateGetAccountV1DepositAddress (this.extend (request, params));
        //
        //     {
        //         "message":"OK",
        //         "code":1000,
        //         "trace":"0e6edd79-f77f-4251-abe5-83ba75d06c1a",
        //         "data":{
        //             "currency":"USDT-TRC20",
        //             "chain":"USDT-TRC20",
        //             "address":"TGR3ghy2b5VLbyAYrmiE15jasR6aPHTvC5",
        //             "address_memo":""
        //         }
        //     }
        //
        const data = this.safeValue (response, 'data', {});
        const address = this.safeString (data, 'address');
        const tag = this.safeString (data, 'address_memo');
        const chain = this.safeString (data, 'chain');
        let network = undefined;
        if (chain !== undefined) {
            const parts = chain.split ('-');
            const networkId = this.safeString (parts, 1);
            network = this.safeNetwork (networkId);
        }
        this.checkAddress (address);
        return {
            'currency': code,
            'address': address,
            'tag': tag,
            'network': network,
            'info': response,
        };
    }

    safeNetwork (networkId) {
        // TODO: parse
        return networkId;
    }

    async withdraw (code, amount, address, tag = undefined, params = {}) {
        /**
         * @method
         * @name bitmart#withdraw
         * @description make a withdrawal
         * @param {string} code unified currency code
         * @param {number} amount the amount to withdraw
         * @param {string} address the address to withdraw to
         * @param {string|undefined} tag
         * @param {object} params extra parameters specific to the bitmart api endpoint
         * @returns {object} a [transaction structure]{@link https://docs.ccxt.com/en/latest/manual.html#transaction-structure}
         */
        [ tag, params ] = this.handleWithdrawTagAndParams (tag, params);
        this.checkAddress (address);
        await this.loadMarkets ();
        const currency = this.currency (code);
        const request = {
            'currency': currency['id'],
            'amount': amount,
            'destination': 'To Digital Address', // To Digital Address, To Binance, To OKEX
            'address': address,
        };
        if (tag !== undefined) {
            request['address_memo'] = tag;
        }
        if (code === 'USDT') {
            const defaultNetworks = this.safeValue (this.options, 'defaultNetworks');
            const defaultNetwork = this.safeStringUpper (defaultNetworks, code);
            const networks = this.safeValue (this.options, 'networks', {});
            let network = this.safeStringUpper (params, 'network', defaultNetwork); // this line allows the user to specify either ERC20 or ETH
            network = this.safeString (networks, network, network); // handle ERC20>ETH alias
            if (network !== undefined) {
                request['currency'] += '-' + network; // when network the currency need to be changed to currency + '-' + network https://developer-pro.bitmart.com/en/account/withdraw_apply.html on the end of page
                params = this.omit (params, 'network');
            }
        }
        const response = await this.privatePostAccountV1WithdrawApply (this.extend (request, params));
        //
        //     {
        //         "code": 1000,
        //         "trace":"886fb6ae-456b-4654-b4e0-d681ac05cea1",
        //         "message": "OK",
        //         "data": {
        //             "withdraw_id": "121212"
        //         }
        //     }
        //
        const data = this.safeValue (response, 'data');
        const transaction = this.parseTransaction (data, currency);
        return this.extend (transaction, {
            'code': code,
            'address': address,
            'tag': tag,
        });
    }

    async fetchTransactionsByType (type, code = undefined, since = undefined, limit = undefined, params = {}) {
        await this.loadMarkets ();
        if (limit === undefined) {
            limit = 50; // max 50
        }
        const request = {
            'operation_type': type, // deposit or withdraw
            'offset': 1,
            'N': limit,
        };
        let currency = undefined;
        if (code !== undefined) {
            currency = this.currency (code);
            request['currency'] = currency['id'];
        }
        const response = await this.privateGetAccountV2DepositWithdrawHistory (this.extend (request, params));
        //
        //     {
        //         "message":"OK",
        //         "code":1000,
        //         "trace":"142bf92a-fc50-4689-92b6-590886f90b97",
        //         "data":{
        //             "records":[
        //                 {
        //                     "withdraw_id":"1679952",
        //                     "deposit_id":"",
        //                     "operation_type":"withdraw",
        //                     "currency":"BMX",
        //                     "apply_time":1588867374000,
        //                     "arrival_amount":"59.000000000000",
        //                     "fee":"1.000000000000",
        //                     "status":0,
        //                     "address":"0xe57b69a8776b37860407965B73cdFFBDFe668Bb5",
        //                     "address_memo":"",
        //                     "tx_id":""
        //                 },
        //             ]
        //         }
        //     }
        //
        const data = this.safeValue (response, 'data', {});
        const records = this.safeValue (data, 'records', []);
        return this.parseTransactions (records, currency, since, limit);
    }

    async fetchDeposit (id, code = undefined, params = {}) {
        /**
         * @method
         * @name bitmart#fetchDeposit
         * @description fetch information on a deposit
         * @param {string} id deposit id
         * @param {string|undefined} code not used by bitmart fetchDeposit ()
         * @param {object} params extra parameters specific to the bitmart api endpoint
         * @returns {object} a [transaction structure]{@link https://docs.ccxt.com/en/latest/manual.html#transaction-structure}
         */
        await this.loadMarkets ();
        const request = {
            'id': id,
        };
        const response = await this.privateGetAccountV1DepositWithdrawDetail (this.extend (request, params));
        //
        //     {
        //         "message":"OK",
        //         "code":1000,
        //         "trace":"f7f74924-14da-42a6-b7f2-d3799dd9a612",
        //         "data":{
        //             "record":{
        //                 "withdraw_id":"",
        //                 "deposit_id":"1679952",
        //                 "operation_type":"deposit",
        //                 "currency":"BMX",
        //                 "apply_time":1588867374000,
        //                 "arrival_amount":"59.000000000000",
        //                 "fee":"1.000000000000",
        //                 "status":0,
        //                 "address":"0xe57b69a8776b37860407965B73cdFFBDFe668Bb5",
        //                 "address_memo":"",
        //                 "tx_id":""
        //             }
        //         }
        //     }
        //
        const data = this.safeValue (response, 'data', {});
        const record = this.safeValue (data, 'record', {});
        return this.parseTransaction (record);
    }

    async fetchDeposits (code = undefined, since = undefined, limit = undefined, params = {}) {
        /**
         * @method
         * @name bitmart#fetchDeposits
         * @description fetch all deposits made to an account
         * @param {string|undefined} code unified currency code
         * @param {number|undefined} since the earliest time in ms to fetch deposits for
         * @param {number|undefined} limit the maximum number of deposits structures to retrieve
         * @param {object} params extra parameters specific to the bitmart api endpoint
         * @returns {[object]} a list of [transaction structures]{@link https://docs.ccxt.com/en/latest/manual.html#transaction-structure}
         */
        return await this.fetchTransactionsByType ('deposit', code, since, limit, params);
    }

    async fetchWithdrawal (id, code = undefined, params = {}) {
        /**
         * @method
         * @name bitmart#fetchWithdrawal
         * @description fetch data on a currency withdrawal via the withdrawal id
         * @param {string} id withdrawal id
         * @param {string|undefined} code not used by bitmart.fetchWithdrawal
         * @param {object} params extra parameters specific to the bitmart api endpoint
         * @returns {object} a [transaction structure]{@link https://docs.ccxt.com/en/latest/manual.html#transaction-structure}
         */
        await this.loadMarkets ();
        const request = {
            'id': id,
        };
        const response = await this.privateAccountGetDepositWithdrawDetail (this.extend (request, params));
        //
        //     {
        //         "message":"OK",
        //         "code":1000,
        //         "trace":"f7f74924-14da-42a6-b7f2-d3799dd9a612",
        //         "data":{
        //             "record":{
        //                 "withdraw_id":"1679952",
        //                 "deposit_id":"",
        //                 "operation_type":"withdraw",
        //                 "currency":"BMX",
        //                 "apply_time":1588867374000,
        //                 "arrival_amount":"59.000000000000",
        //                 "fee":"1.000000000000",
        //                 "status":0,
        //                 "address":"0xe57b69a8776b37860407965B73cdFFBDFe668Bb5",
        //                 "address_memo":"",
        //                 "tx_id":""
        //             }
        //         }
        //     }
        //
        const data = this.safeValue (response, 'data', {});
        const record = this.safeValue (data, 'record', {});
        return this.parseTransaction (record);
    }

    async fetchWithdrawals (code = undefined, since = undefined, limit = undefined, params = {}) {
        /**
         * @method
         * @name bitmart#fetchWithdrawals
         * @description fetch all withdrawals made from an account
         * @param {string|undefined} code unified currency code
         * @param {number|undefined} since the earliest time in ms to fetch withdrawals for
         * @param {number|undefined} limit the maximum number of withdrawals structures to retrieve
         * @param {object} params extra parameters specific to the bitmart api endpoint
         * @returns {[object]} a list of [transaction structures]{@link https://docs.ccxt.com/en/latest/manual.html#transaction-structure}
         */
        return await this.fetchTransactionsByType ('withdraw', code, since, limit, params);
    }

    parseTransactionStatus (status) {
        const statuses = {
            '0': 'pending', // Create
            '1': 'pending', // Submitted, waiting for withdrawal
            '2': 'pending', // Processing
            '3': 'ok', // Success
            '4': 'canceled', // Cancel
            '5': 'failed', // Fail
        };
        return this.safeString (statuses, status, status);
    }

    parseTransaction (transaction, currency = undefined) {
        //
        // withdraw
        //
        //     {
        //         "withdraw_id": "121212"
        //     }
        //
        // fetchDeposits, fetchWithdrawals, fetchWithdrawal
        //
        //     {
        //         "withdraw_id":"1679952",
        //         "deposit_id":"",
        //         "operation_type":"withdraw",
        //         "currency":"BMX",
        //         "apply_time":1588867374000,
        //         "arrival_amount":"59.000000000000",
        //         "fee":"1.000000000000",
        //         "status":0,
        //         "address":"0xe57b69a8776b37860407965B73cdFFBDFe668Bb5",
        //         "address_memo":"",
        //         "tx_id":""
        //     }
        //
        let id = undefined;
        const withdrawId = this.safeString (transaction, 'withdraw_id');
        const depositId = this.safeString (transaction, 'deposit_id');
        let type = undefined;
        if ((withdrawId !== undefined) && (withdrawId !== '')) {
            type = 'withdraw';
            id = withdrawId;
        } else if ((depositId !== undefined) && (depositId !== '')) {
            type = 'deposit';
            id = depositId;
        }
        const amount = this.safeNumber (transaction, 'arrival_amount');
        const timestamp = this.safeInteger (transaction, 'apply_time');
        const currencyId = this.safeString (transaction, 'currency');
        const code = this.safeCurrencyCode (currencyId, currency);
        const status = this.parseTransactionStatus (this.safeString (transaction, 'status'));
        const feeCost = this.safeNumber (transaction, 'fee');
        let fee = undefined;
        if (feeCost !== undefined) {
            fee = {
                'cost': feeCost,
                'currency': code,
            };
        }
        const txid = this.safeString (transaction, 'tx_id');
        const address = this.safeString (transaction, 'address');
        const tag = this.safeString (transaction, 'address_memo');
        return {
            'info': transaction,
            'id': id,
            'currency': code,
            'amount': amount,
            'network': undefined,
            'address': address,
            'addressFrom': undefined,
            'addressTo': undefined,
            'tag': tag,
            'tagFrom': undefined,
            'tagTo': undefined,
            'status': status,
            'type': type,
            'updated': undefined,
            'txid': txid,
            'timestamp': timestamp !== 0 ? timestamp : undefined,
            'datetime': timestamp !== 0 ? this.iso8601 (timestamp) : undefined,
            'fee': fee,
        };
    }

    async repayMargin (code, amount, symbol = undefined, params = {}) {
        /**
         * @method
         * @name bitmart#repayMargin
         * @description repay borrowed margin and interest
         * @see https://developer-pro.bitmart.com/en/spot/#margin-repay-isolated
         * @param {str} code unified currency code of the currency to repay
         * @param {str} amount the amount to repay
         * @param {str} symbol unified market symbol
         * @param {dict} params extra parameters specific to the bitmart api endpoint
         * @returns {dict} a [margin loan structure]{@link https://docs.ccxt.com/en/latest/manual.html#margin-loan-structure}
         */
        await this.loadMarkets ();
        if (symbol === undefined) {
            throw new ArgumentsRequired (this.id + ' repayMargin() requires a symbol argument');
        }
        const defaultMarginMode = this.safeString2 (this.options, 'defaultMarginMode', 'marginMode', 'isolated');
        const marginMode = this.safeString (params, 'marginMode', defaultMarginMode);
        if (marginMode !== 'isolated') {
            throw new BadRequest (this.id + ' repayMargin() is only available for isolated margin');
        }
        const market = this.market (symbol);
        const currency = this.currency (code);
        const request = {
            'symbol': market['id'],
            'currency': currency['id'],
            'amount': this.currencyToPrecision (code, amount),
        };
        params = this.omit (params, 'marginMode');
        const response = await this.privateSpotPostMarginIsolatedRepay (this.extend (request, params));
        //
        //     {
        //         "message": "OK",
        //         "code": 1000,
        //         "trace": "b0a60b4c-e986-4b54-a190-8f7c05ddf685",
        //         "data": {
        //             "repay_id": "2afcc16d99bd4707818c5a355dc89bed"
        //         }
        //     }
        //
        const data = this.safeValue (response, 'data', {});
        const transaction = this.parseMarginLoan (data, currency);
        return this.extend (transaction, {
            'amount': amount,
            'symbol': symbol,
        });
    }

    async borrowMargin (code, amount, symbol = undefined, params = {}) {
        /**
         * @method
         * @name bitmart#borrowMargin
         * @description create a loan to borrow margin
         * @see https://developer-pro.bitmart.com/en/spot/#margin-borrow-isolated
         * @param {str} code unified currency code of the currency to borrow
         * @param {str} amount the amount to borrow
         * @param {str} symbol unified market symbol
         * @param {dict} params extra parameters specific to the bitmart api endpoint
         * @returns {dict} a [margin loan structure]{@link https://docs.ccxt.com/en/latest/manual.html#margin-loan-structure}
         */
        await this.loadMarkets ();
        if (symbol === undefined) {
            throw new ArgumentsRequired (this.id + ' borrowMargin() requires a symbol argument');
        }
        const defaultMarginMode = this.safeString2 (this.options, 'defaultMarginMode', 'marginMode', 'isolated');
        const marginMode = this.safeString (params, 'marginMode', defaultMarginMode);
        if (marginMode !== 'isolated') {
            throw new BadRequest (this.id + ' borrowMargin() is only available for isolated margin');
        }
        const market = this.market (symbol);
        const currency = this.currency (code);
        const request = {
            'symbol': market['id'],
            'currency': currency['id'],
            'amount': this.currencyToPrecision (code, amount),
        };
        params = this.omit (params, 'marginMode');
        const response = await this.privateSpotPostMarginIsolatedBorrow (this.extend (request, params));
        //
        //     {
        //         "message": "OK",
        //         "code": 1000,
        //         "trace": "e6fda683-181e-4e78-ac9c-b27c4c8ba035",
        //         "data": {
        //             "borrow_id": "629a7177a4ed4cf09869c6a4343b788c"
        //         }
        //     }
        //
        const data = this.safeValue (response, 'data', {});
        const transaction = this.parseMarginLoan (data, currency);
        return this.extend (transaction, {
            'amount': amount,
            'symbol': symbol,
        });
    }

    parseMarginLoan (info, currency = undefined) {
        //
        // borrowMargin
        //
        //     {
        //         "borrow_id": "629a7177a4ed4cf09869c6a4343b788c",
        //     }
        //
        // repayMargin
        //
        //     {
        //         "repay_id": "2afcc16d99bd4707818c5a355dc89bed",
        //     }
        //
        const timestamp = this.milliseconds ();
        return {
            'id': this.safeString2 (info, 'borrow_id', 'repay_id'),
            'currency': this.safeCurrencyCode (undefined, currency),
            'amount': undefined,
            'symbol': undefined,
            'timestamp': timestamp,
            'datetime': this.iso8601 (timestamp),
            'info': info,
        };
    }

    async fetchBorrowRate (code, params = {}) {
        /**
         * @method
         * @name bitmart#fetchBorrowRate
         * @description fetch the rate of interest to borrow a currency for margin trading
         * @see https://developer-pro.bitmart.com/en/spot/#get-trading-pair-borrowing-rate-and-amount
         * @param {str} code unified currency code
         * @param {dict} params extra parameters specific to the bitmart api endpoint
         * @returns {dict} a [borrow rate structure]{@link https://docs.ccxt.com/en/latest/manual.html#borrow-rate-structure}
         */
        await this.loadMarkets ();
        let market = undefined;
        if (code in this.markets) {
            market = this.market (code);
        } else {
            const defaultSettle = this.safeString (this.options, 'defaultSettle', 'USDT');
            if (code === 'USDT') {
                market = this.market ('BTC' + '/' + defaultSettle);
            } else {
                market = this.market (code + '/' + defaultSettle);
            }
        }
        const request = {
            'symbol': market['id'],
        };
        const response = await this.privateSpotGetMarginIsolatedPairs (this.extend (request, params));
        //
        //     {
        //         "message": "OK",
        //         "code": 1000,
        //         "trace": "0985a130-a5ae-4fc1-863f-4704e214f585",
        //         "data": {
        //             "symbols": [
        //                 {
        //                     "symbol": "BTC_USDT",
        //                     "max_leverage": "5",
        //                     "symbol_enabled": true,
        //                     "base": {
        //                         "currency": "BTC",
        //                         "daily_interest": "0.00055000",
        //                         "hourly_interest": "0.00002291",
        //                         "max_borrow_amount": "2.00000000",
        //                         "min_borrow_amount": "0.00000001",
        //                         "borrowable_amount": "0.00670810"
        //                     },
        //                     "quote": {
        //                         "currency": "USDT",
        //                         "daily_interest": "0.00055000",
        //                         "hourly_interest": "0.00002291",
        //                         "max_borrow_amount": "50000.00000000",
        //                         "min_borrow_amount": "0.00000001",
        //                         "borrowable_amount": "135.12575038"
        //                     }
        //                 }
        //             ]
        //         }
        //     }
        //
        const data = this.safeValue (response, 'data', {});
        const symbols = this.safeValue (data, 'symbols', []);
        const currency = (code === 'USDT') ? market['quote'] : market['base'];
        return this.parseBorrowRate (symbols, currency);
    }

    parseBorrowRate (info, currency = undefined) {
        //
        //     {
        //         "symbol": "BTC_USDT",
        //         "max_leverage": "5",
        //         "symbol_enabled": true,
        //         "base": {
        //             "currency": "BTC",
        //             "daily_interest": "0.00055000",
        //             "hourly_interest": "0.00002291",
        //             "max_borrow_amount": "2.00000000",
        //             "min_borrow_amount": "0.00000001",
        //             "borrowable_amount": "0.00670810"
        //         },
        //         "quote": {
        //             "currency": "USDT",
        //             "daily_interest": "0.00055000",
        //             "hourly_interest": "0.00002291",
        //             "max_borrow_amount": "50000.00000000",
        //             "min_borrow_amount": "0.00000001",
        //             "borrowable_amount": "135.12575038"
        //         }
        //     }
        //
        const timestamp = this.milliseconds ();
        const currencyData = (currency === 'USDT') ? this.safeValue (info[0], 'quote', {}) : this.safeValue (info[0], 'base', {});
        return {
            'currency': this.safeCurrencyCode (currency),
            'rate': this.safeNumber (currencyData, 'hourly_interest'),
            'period': 3600000, // 1-Hour
            'timestamp': timestamp,
            'datetime': this.iso8601 (timestamp),
            'info': info,
        };
    }

    nonce () {
        return this.milliseconds ();
    }

    sign (path, api = 'public', method = 'GET', params = {}, headers = undefined, body = undefined) {
        const baseUrl = this.implodeHostname (this.urls['api']['rest']);
        let url = baseUrl + '/' + this.implodeParams (path, params);
        const query = this.omit (params, this.extractParams (path));
        let queryString = '';
        const getOrDelete = (method === 'GET') || (method === 'DELETE');
        if (getOrDelete) {
            if (Object.keys (query).length) {
                queryString = this.urlencode (query);
                url += '?' + queryString;
            }
        }
        if (api === 'private') {
            this.checkRequiredCredentials ();
            const timestamp = this.milliseconds ().toString ();
            headers = {
                'X-BM-KEY': this.apiKey,
                'X-BM-TIMESTAMP': timestamp,
                'Content-Type': 'application/json',
            };
            if (!getOrDelete) {
                body = this.json (query);
                queryString = body;
            }
            const auth = timestamp + '#' + this.uid + '#' + queryString;
            const signature = this.hmac (this.encode (auth), this.encode (this.secret));
            headers['X-BM-SIGN'] = signature;
        }
        return { 'url': url, 'method': method, 'body': body, 'headers': headers };
    }

    handleErrors (code, reason, url, method, headers, body, response, requestHeaders, requestBody) {
        if (response === undefined) {
            return;
        }
        //
        // spot
        //
        //     {"message":"Bad Request [to is empty]","code":50000,"trace":"f9d46e1b-4edb-4d07-a06e-4895fb2fc8fc","data":{}}
        //     {"message":"Bad Request [from is empty]","code":50000,"trace":"579986f7-c93a-4559-926b-06ba9fa79d76","data":{}}
        //     {"message":"Kline size over 500","code":50004,"trace":"d625caa8-e8ca-4bd2-b77c-958776965819","data":{}}
        //     {"message":"Balance not enough","code":50020,"trace":"7c709d6a-3292-462c-98c5-32362540aeef","data":{}}
        //
        // contract
        //
        //     {"errno":"OK","message":"INVALID_PARAMETER","code":49998,"trace":"eb5ebb54-23cd-4de2-9064-e090b6c3b2e3","data":null}
        //
        const message = this.safeString (response, 'message');
        const errorCode = this.safeString (response, 'code');
        if (((errorCode !== undefined) && (errorCode !== '1000')) || ((message !== undefined) && (message !== 'OK'))) {
            const feedback = this.id + ' ' + body;
            this.throwExactlyMatchedException (this.exceptions['exact'], errorCode, feedback);
            this.throwBroadlyMatchedException (this.exceptions['broad'], errorCode, feedback);
            this.throwExactlyMatchedException (this.exceptions['exact'], message, feedback);
            this.throwBroadlyMatchedException (this.exceptions['broad'], message, feedback);
            throw new ExchangeError (feedback); // unknown message
        }
    }
};<|MERGE_RESOLUTION|>--- conflicted
+++ resolved
@@ -961,62 +961,6 @@
         return this.filterByArray (result, 'symbol', symbols);
     }
 
-<<<<<<< HEAD
-    async fetchCurrencies (params = {}) {
-        /**
-         * @method
-         * @name bitmart#fetchCurrencies
-         * @description fetches all available currencies on an exchange
-         * @param {object} params extra parameters specific to the bitmart api endpoint
-         * @returns {object} an associative dictionary of currencies
-         */
-        const response = await this.publicAccountGetCurrencies (params);
-        //
-        //     {
-        //         "message":"OK",
-        //         "code":1000,
-        //         "trace":"8c768b3c-025f-413f-bec5-6d6411d46883",
-        //         "data":{
-        //             "currencies":[
-        //                 {"currency":"MATIC","name":"Matic Network","withdraw_enabled":true,"deposit_enabled":true},
-        //                 {"currency":"KTN","name":"Kasoutuuka News","withdraw_enabled":true,"deposit_enabled":false},
-        //                 {"currency":"BRT","name":"Berith","withdraw_enabled":true,"deposit_enabled":true},
-        //             ]
-        //         }
-        //     }
-        //
-        const data = this.safeValue (response, 'data', {});
-        const currencies = this.safeValue (data, 'currencies', []);
-        const result = {};
-        for (let i = 0; i < currencies.length; i++) {
-            const currency = currencies[i];
-            const id = this.safeString (currency, 'currency');
-            const code = this.safeCurrencyCode (id);
-            const name = this.safeString (currency, 'name');
-            const withdrawEnabled = this.safeValue (currency, 'withdraw_enabled');
-            const depositEnabled = this.safeValue (currency, 'deposit_enabled');
-            const active = withdrawEnabled && depositEnabled;
-            result[code] = {
-                'id': id,
-                'code': code,
-                'name': name,
-                'info': currency, // the original payload
-                'active': active,
-                'deposit': depositEnabled,
-                'withdraw': withdrawEnabled,
-                'fee': undefined,
-                'precision': undefined,
-                'limits': {
-                    'amount': { 'min': undefined, 'max': undefined },
-                    'withdraw': { 'min': undefined, 'max': undefined },
-                },
-            };
-        }
-        return result;
-    }
-
-=======
->>>>>>> 315e9aba
     async fetchOrderBook (symbol, limit = undefined, params = {}) {
         /**
          * @method
@@ -2118,24 +2062,24 @@
     }
 
     async fetchClosedOrders (symbol = undefined, since = undefined, limit = undefined, params = {}) {
-        /**
-         * @method
-         * @name bitmart#fetchClosedOrders
-         * @description fetches information on multiple closed orders made by the user
-<<<<<<< HEAD
-         * @param {string} symbol unified market symbol of the market orders were made in
-         * @param {number|undefined} since the earliest time in ms to fetch orders for
-         * @param {number|undefined} limit the maximum number of  orde structures to retrieve
-         * @param {object} params extra parameters specific to the bitmart api endpoint
-         * @returns {[object]} a list of [order structures]{@link https://docs.ccxt.com/en/latest/manual.html#order-structure
-=======
-         * @param {str} symbol unified market symbol of the market orders were made in
-         * @param {int|undefined} since the earliest time in ms to fetch orders for
-         * @param {int|undefined} limit the maximum number of  orde structures to retrieve
-         * @param {dict} params extra parameters specific to the bitmart api endpoint
-         * @returns {[dict]} a list of [order structures]{@link https://docs.ccxt.com/en/latest/manual.html#order-structure}
->>>>>>> 315e9aba
-         */
+        //
+        // @method
+        // @name bitmart#fetchClosedOrders
+        // @description fetches information on multiple closed orders made by the user
+        // <<<<<<< HEAD
+        // @param {string} symbol unified market symbol of the market orders were made in
+        // @param {number|undefined} since the earliest time in ms to fetch orders for
+        // @param {number|undefined} limit the maximum number of  orde structures to retrieve
+        // @param {object} params extra parameters specific to the bitmart api endpoint
+        // @returns {[object]} a list of [order structures]{@link https://docs.ccxt.com/en/latest/manual.html#order-structure
+        // =======
+        // @param {str} symbol unified market symbol of the market orders were made in
+        // @param {int|undefined} since the earliest time in ms to fetch orders for
+        // @param {int|undefined} limit the maximum number of  orde structures to retrieve
+        // @param {dict} params extra parameters specific to the bitmart api endpoint
+        // @returns {[dict]} a list of [order structures]{@link https://docs.ccxt.com/en/latest/manual.html#order-structure}
+        // >>>>>>> 315e9aba84a2acbeef9dbcb1b7afb5d9e42e72af
+        //
         return await this.fetchOrdersByStatus ('closed', symbol, since, limit, params);
     }
 
