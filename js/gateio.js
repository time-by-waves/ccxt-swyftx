--- conflicted
+++ resolved
@@ -2130,24 +2130,17 @@
         const price = this.safeString (order, 'price');
         const average = this.safeString (order, 'fill_price');
         const remaining = this.safeString (order, 'left');
-<<<<<<< HEAD
         const cost = this.safeString (order, 'filled_total'); // same as filled_price
         let rawStatus = undefined;
         let side = undefined;
-        if (market['contract']) {
+        const contract = this.safeValue (market, 'contract');
+        if (contract) {
             side = Precise.stringGt (amountRaw, '0') ? 'buy' : 'sell';
             rawStatus = this.safeString (order, 'finish_as', 'open');
         } else {
             // open, closed, cancelled - almost already ccxt unified!
             rawStatus = this.safeString (order, 'status');
             side = this.safeString (order, 'side');
-=======
-        const cost = this.safeString2 (order, 'filled_total'); // same as filled_price
-        let side = this.safeString (order, 'side');
-        const contract = this.safeValue (market, 'contract');
-        if (contract) {
-            side = Precise.stringGt (amount, '0') ? 'buy' : 'sell';
->>>>>>> 4a4665bd
         }
         const status = this.parseOrderStatus (rawStatus);
         const type = this.safeString (order, 'type');
