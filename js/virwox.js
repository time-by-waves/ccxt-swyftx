'use strict';

//  ---------------------------------------------------------------------------

const Exchange = require ('./base/Exchange');
const { ExchangeError } = require ('./base/errors');

//  ---------------------------------------------------------------------------

module.exports = class virwox extends Exchange {
    describe () {
        return this.deepExtend (super.describe (), {
            'id': 'virwox',
            'name': 'VirWoX',
            'countries': [ 'AT', 'EU' ],
            'rateLimit': 1000,
            'has': {
                'CORS': true,
            },
            'urls': {
                'logo': 'https://user-images.githubusercontent.com/1294454/27766894-6da9d360-5eea-11e7-90aa-41f2711b7405.jpg',
                'api': {
                    'public': 'http://api.virwox.com/api/json.php',
                    'private': 'https://www.virwox.com/api/trading.php',
                },
                'www': 'https://www.virwox.com',
                'doc': 'https://www.virwox.com/developers.php',
            },
            'requiredCredentials': {
                'apiKey': true,
                'secret': false,
                'login': true,
                'password': true,
            },
            'api': {
                'public': {
                    'get': [
                        'getInstruments',
                        'getBestPrices',
                        'getMarketDepth',
                        'estimateMarketOrder',
                        'getTradedPriceVolume',
                        'getRawTradeData',
                        'getStatistics',
                        'getTerminalList',
                        'getGridList',
                        'getGridStatistics',
                    ],
                    'post': [
                        'getInstruments',
                        'getBestPrices',
                        'getMarketDepth',
                        'estimateMarketOrder',
                        'getTradedPriceVolume',
                        'getRawTradeData',
                        'getStatistics',
                        'getTerminalList',
                        'getGridList',
                        'getGridStatistics',
                    ],
                },
                'private': {
                    'get': [
                        'cancelOrder',
                        'getBalances',
                        'getCommissionDiscount',
                        'getOrders',
                        'getTransactions',
                        'placeOrder',
                    ],
                    'post': [
                        'cancelOrder',
                        'getBalances',
                        'getCommissionDiscount',
                        'getOrders',
                        'getTransactions',
                        'placeOrder',
                    ],
                },
            },
            'orderbookKeys': {
                'response': ['result', 0],
                'price': 'price',
                'amount': 'volume',
            },
        });
    }

    async fetchMarkets () {
        let markets = await this.publicGetGetInstruments ();
        let keys = Object.keys (markets['result']);
        let result = [];
        for (let p = 0; p < keys.length; p++) {
            let market = markets['result'][keys[p]];
            let id = market['instrumentID'];
            let symbol = market['symbol'];
            let base = market['longCurrency'];
            let quote = market['shortCurrency'];
            result.push ({
                'id': id,
                'symbol': symbol,
                'base': base,
                'quote': quote,
                'info': market,
            });
        }
        return result;
    }

    async fetchBalance (params = {}) {
        await this.loadMarkets ();
        let response = await this.privatePostGetBalances ();
        let balances = response['result']['accountList'];
        let result = { 'info': balances };
        for (let b = 0; b < balances.length; b++) {
            let balance = balances[b];
            let currency = balance['currency'];
            let total = balance['balance'];
            let account = {
                'free': total,
                'used': 0.0,
                'total': total,
            };
            result[currency] = account;
        }
        return this.parseBalance (result);
    }

    async fetchMarketPrice (symbol, params = {}) {
        await this.loadMarkets ();
        let response = await this.publicPostGetBestPrices (this.extend ({
            'symbols': [ symbol ],
        }, params));
        let result = response['result'];
        return {
            'bid': this.safeFloat (result[0], 'bestBuyPrice'),
            'ask': this.safeFloat (result[0], 'bestSellPrice'),
        };
    }

<<<<<<< HEAD
    async performOrderBookRequest (symbol, limit = undefined, params = {}) {
        await this.loadMarkets ();
=======
    async performOrderBookRequest (market, limit = undefined, params = {}) {
>>>>>>> bc2d492e
        let request = {
            'symbols': [ market['symbol'] ],
        };
        if (typeof limit !== 'undefined') {
            request['buyDepth'] = limit; // 100
            request['sellDepth'] = limit; // 100
        }
        let response = await this.publicPostGetMarketDepth (this.extend (request, params));
<<<<<<< HEAD
        let orderbook = response['result'][0];
        return orderbook;
    }

    orderBookExchangeKeys () {
        return {
            'price': 'price',
            'amount': 'volume',
        };
=======
        return response;
>>>>>>> bc2d492e
    }

    async fetchTicker (symbol, params = {}) {
        await this.loadMarkets ();
        let end = this.milliseconds ();
        let start = end - 86400000;
        let response = await this.publicGetGetTradedPriceVolume (this.extend ({
            'instrument': symbol,
            'endDate': this.ymdhms (end),
            'startDate': this.ymdhms (start),
            'HLOC': 1,
        }, params));
        let tickers = response['result']['priceVolumeList'];
        let keys = Object.keys (tickers);
        let length = keys.length;
        let lastKey = keys[length - 1];
        let ticker = tickers[lastKey];
        let timestamp = this.milliseconds ();
        let close = parseFloat (ticker['close']);
        return {
            'symbol': symbol,
            'timestamp': timestamp,
            'datetime': this.iso8601 (timestamp),
            'high': parseFloat (ticker['high']),
            'low': parseFloat (ticker['low']),
            'bid': undefined,
            'ask': undefined,
            'vwap': undefined,
            'open': parseFloat (ticker['open']),
            'close': close,
            'last': close,
            'previousClose': undefined,
            'change': undefined,
            'percentage': undefined,
            'average': undefined,
            'baseVolume': parseFloat (ticker['longVolume']),
            'quoteVolume': parseFloat (ticker['shortVolume']),
            'info': ticker,
        };
    }

    parseTrade (trade, symbol = undefined) {
        let sec = this.safeInteger (trade, 'time');
        let timestamp = sec * 1000;
        return {
            'id': trade['tid'],
            'timestamp': timestamp,
            'datetime': this.iso8601 (timestamp),
            'order': undefined,
            'symbol': symbol,
            'type': undefined,
            'side': undefined,
            'price': this.safeFloat (trade, 'price'),
            'amount': this.safeFloat (trade, 'vol'),
            'fee': undefined,
            'info': trade,
        };
    }

    async fetchTrades (symbol, since = undefined, limit = undefined, params = {}) {
        await this.loadMarkets ();
        let market = this.market (symbol);
        let response = await this.publicGetGetRawTradeData (this.extend ({
            'instrument': symbol,
            'timespan': 3600,
        }, params));
        let result = response['result'];
        let trades = result['data'];
        return this.parseTrades (trades, market);
    }

    async createOrder (symbol, type, side, amount, price = undefined, params = {}) {
        await this.loadMarkets ();
        let market = this.market (symbol);
        let order = {
            'instrument': market['symbol'],
            'orderType': side.toUpperCase (),
            'amount': amount,
        };
        if (type === 'limit')
            order['price'] = price;
        let response = await this.privatePostPlaceOrder (this.extend (order, params));
        return {
            'info': response,
            'id': response['result']['orderID'].toString (),
        };
    }

    async cancelOrder (id, symbol = undefined, params = {}) {
        return await this.privatePostCancelOrder (this.extend ({
            'orderID': id,
        }, params));
    }

    sign (path, api = 'public', method = 'GET', params = {}, headers = undefined, body = undefined) {
        let url = this.urls['api'][api];
        let auth = {};
        if (api === 'private') {
            this.checkRequiredCredentials ();
            auth['key'] = this.apiKey;
            auth['user'] = this.login;
            auth['pass'] = this.password;
        }
        let nonce = this.nonce ();
        if (method === 'GET') {
            url += '?' + this.urlencode (this.extend ({
                'method': path,
                'id': nonce,
            }, auth, params));
        } else {
            headers = { 'Content-Type': 'application/json' };
            body = this.json ({
                'method': path,
                'params': this.extend (auth, params),
                'id': nonce,
            });
        }
        return { 'url': url, 'method': method, 'body': body, 'headers': headers };
    }

    handleErrors (code, reason, url, method, headers, body) {
        if (code === 200) {
            if ((body[0] === '{') || (body[0] === '[')) {
                let response = JSON.parse (body);
                if ('result' in response) {
                    let result = response['result'];
                    if ('errorCode' in result) {
                        let errorCode = result['errorCode'];
                        if (errorCode !== 'OK') {
                            throw new ExchangeError (this.id + ' error returned: ' + body);
                        }
                    }
                } else {
                    throw new ExchangeError (this.id + ' malformed response: no result in response: ' + body);
                }
            } else {
                // if not a JSON response
                throw new ExchangeError (this.id + ' returned a non-JSON reply: ' + body);
            }
        }
    }
};<|MERGE_RESOLUTION|>--- conflicted
+++ resolved
@@ -138,12 +138,7 @@
         };
     }
 
-<<<<<<< HEAD
-    async performOrderBookRequest (symbol, limit = undefined, params = {}) {
-        await this.loadMarkets ();
-=======
     async performOrderBookRequest (market, limit = undefined, params = {}) {
->>>>>>> bc2d492e
         let request = {
             'symbols': [ market['symbol'] ],
         };
@@ -152,19 +147,7 @@
             request['sellDepth'] = limit; // 100
         }
         let response = await this.publicPostGetMarketDepth (this.extend (request, params));
-<<<<<<< HEAD
-        let orderbook = response['result'][0];
-        return orderbook;
-    }
-
-    orderBookExchangeKeys () {
-        return {
-            'price': 'price',
-            'amount': 'volume',
-        };
-=======
         return response;
->>>>>>> bc2d492e
     }
 
     async fetchTicker (symbol, params = {}) {
