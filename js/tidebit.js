--- conflicted
+++ resolved
@@ -230,11 +230,7 @@
         market = this.safeMarket (undefined, market);
         const last = this.safeNumber (ticker, 'last');
         return this.safeTicker ({
-<<<<<<< HEAD
-            'symbol': symbol,
-=======
             'symbol': market['symbol'],
->>>>>>> c99587fe
             'timestamp': timestamp,
             'datetime': this.iso8601 (timestamp),
             'high': this.safeNumber (ticker, 'high'),
@@ -254,11 +250,7 @@
             'baseVolume': this.safeNumber (ticker, 'vol'),
             'quoteVolume': undefined,
             'info': ticker,
-<<<<<<< HEAD
-        });
-=======
         }, market);
->>>>>>> c99587fe
     }
 
     async fetchTickers (symbols = undefined, params = {}) {
