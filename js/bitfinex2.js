'use strict';

// ---------------------------------------------------------------------------

const bitfinex = require ('./bitfinex.js');
const { ExchangeError, InvalidAddress, ArgumentsRequired, InsufficientFunds, AuthenticationError, OrderNotFound, InvalidOrder, BadRequest, InvalidNonce, BadSymbol, OnMaintenance } = require ('./base/errors');

// ---------------------------------------------------------------------------

module.exports = class bitfinex2 extends bitfinex {
    describe () {
        return this.deepExtend (super.describe (), {
            'id': 'bitfinex2',
            'name': 'Bitfinex',
            'countries': [ 'VG' ],
            'version': 'v2',
            'certified': false,
            'pro': false,
            // new metainfo interface
            'has': {
                'CORS': false,
                'cancelAllOrders': true,
                'createDepositAddress': true,
                'createLimitOrder': true,
                'createMarketOrder': true,
                'createOrder': true,
                'cancelOrder': true,
                'deposit': false,
                'editOrder': false,
                'fetchDepositAddress': true,
                'fetchClosedOrders': false,
                'fetchFundingFees': false,
                'fetchMyTrades': true,
                'fetchOHLCV': true,
                'fetchOpenOrders': true,
                'fetchOrder': false,
                'fetchOpenOrder': true,
                'fetchClosedOrder': true,
                'fetchOrderTrades': true,
                'fetchStatus': true,
                'fetchTickers': true,
                'fetchTradingFee': false,
                'fetchTradingFees': false,
                'fetchTransactions': false,
                'withdraw': true,
            },
            'timeframes': {
                '1m': '1m',
                '5m': '5m',
                '15m': '15m',
                '30m': '30m',
                '1h': '1h',
                '3h': '3h',
                '6h': '6h',
                '12h': '12h',
                '1d': '1D',
                '1w': '7D',
                '2w': '14D',
                '1M': '1M',
            },
            'rateLimit': 1500,
            'urls': {
                'logo': 'https://user-images.githubusercontent.com/1294454/27766244-e328a50c-5ed2-11e7-947b-041416579bb3.jpg',
                'api': {
                    'v1': 'https://api.bitfinex.com',
                    'public': 'https://api-pub.bitfinex.com',
                    'private': 'https://api.bitfinex.com',
                },
                'www': 'https://www.bitfinex.com',
                'doc': [
                    'https://docs.bitfinex.com/v2/docs/',
                    'https://github.com/bitfinexcom/bitfinex-api-node',
                ],
                'fees': 'https://www.bitfinex.com/fees',
            },
            'api': {
                'v1': {
                    'get': [
                        'symbols',
                        'symbols_details',
                    ],
                },
                'public': {
                    'get': [
                        'conf/{config}',
                        'conf/pub:{action}:{object}',
                        'conf/pub:{action}:{object}:{detail}',
                        'conf/pub:map:{object}',
                        'conf/pub:map:{object}:{detail}',
                        'conf/pub:map:currency:{detail}',
                        'conf/pub:map:currency:sym', // maps symbols to their API symbols, BAB > BCH
                        'conf/pub:map:currency:label', // verbose friendly names, BNT > Bancor
                        'conf/pub:map:currency:unit', // maps symbols to unit of measure where applicable
                        'conf/pub:map:currency:undl', // maps derivatives symbols to their underlying currency
                        'conf/pub:map:currency:pool', // maps symbols to underlying network/protocol they operate on
                        'conf/pub:map:currency:explorer', // maps symbols to their recognised block explorer URLs
                        'conf/pub:map:tx:method',
                        'conf/pub:list:{object}',
                        'conf/pub:list:{object}:{detail}',
                        'conf/pub:list:currency',
                        'conf/pub:list:pair:exchange',
                        'conf/pub:list:pair:margin',
                        'conf/pub:list:competitions',
                        'conf/pub:info:{object}',
                        'conf/pub:info:{object}:{detail}',
                        'conf/pub:info:pair',
                        'conf/pub:info:tx:status', // [ deposit, withdrawal ] statuses 1 = active, 0 = maintenance
                        'conf/pub:fees',
                        'platform/status',
                        'tickers',
                        'ticker/{symbol}',
                        'trades/{symbol}/hist',
                        'book/{symbol}/{precision}',
                        'book/{symbol}/P0',
                        'book/{symbol}/P1',
                        'book/{symbol}/P2',
                        'book/{symbol}/P3',
                        'book/{symbol}/R0',
                        'stats1/{key}:{size}:{symbol}:{side}/{section}',
                        'stats1/{key}:{size}:{symbol}:{side}/last',
                        'stats1/{key}:{size}:{symbol}:{side}/hist',
                        'stats1/{key}:{size}:{symbol}/{section}',
                        'stats1/{key}:{size}:{symbol}/last',
                        'stats1/{key}:{size}:{symbol}/hist',
                        'stats1/{key}:{size}:{symbol}:long/last',
                        'stats1/{key}:{size}:{symbol}:long/hist',
                        'stats1/{key}:{size}:{symbol}:short/last',
                        'stats1/{key}:{size}:{symbol}:short/hist',
                        'candles/trade:{timeframe}:{symbol}/{section}',
                        'candles/trade:{timeframe}:{symbol}/last',
                        'candles/trade:{timeframe}:{symbol}/hist',
                        'status/{type}',
                        'status/deriv',
                        'liquidations/hist',
                        'rankings/{key}:{timeframe}:{symbol}/{section}',
                        'rankings/{key}:{timeframe}:{symbol}/hist',
                    ],
                    'post': [
                        'calc/trade/avg',
                        'calc/fx',
                    ],
                },
                'private': {
                    'post': [
                        // 'auth/r/orders/{symbol}/new', // outdated
                        // 'auth/r/stats/perf:{timeframe}/hist', // outdated
                        'auth/r/wallets',
                        'auth/r/wallets/hist',
                        'auth/r/orders',
                        'auth/r/orders/{symbol}',
                        'auth/w/order/submit',
                        'auth/w/order/update',
                        'auth/w/order/cancel',
                        'auth/w/order/multi',
                        'auth/w/order/cancel/multi',
                        'auth/r/orders/{symbol}/hist',
                        'auth/r/orders/hist',
                        'auth/r/order/{symbol}:{id}/trades',
                        'auth/r/trades/{symbol}/hist',
                        'auth/r/trades/hist',
                        'auth/r/ledgers/{currency}/hist',
                        'auth/r/ledgers/hist',
                        'auth/r/info/margin/{key}',
                        'auth/r/info/margin/base',
                        'auth/r/info/margin/sym_all',
                        'auth/r/positions',
                        'auth/w/position/claim',
                        'auth/r/positions/hist',
                        'auth/r/positions/audit',
                        'auth/w/deriv/collateral/set',
                        'auth/r/funding/offers',
                        'auth/r/funding/offers/{symbol}',
                        'auth/w/funding/offer/submit',
                        'auth/w/funding/offer/cancel',
                        'auth/w/funding/offer/cancel/all',
                        'auth/w/funding/close',
                        'auth/w/funding/auto',
                        'auth/w/funding/keep',
                        'auth/r/funding/offers/{symbol}/hist',
                        'auth/r/funding/offers/hist',
                        'auth/r/funding/loans',
                        'auth/r/funding/loans/hist',
                        'auth/r/funding/loans/{symbol}',
                        'auth/r/funding/loans/{symbol}/hist',
                        'auth/r/funding/credits',
                        'auth/r/funding/credits/hist',
                        'auth/r/funding/credits/{symbol}',
                        'auth/r/funding/credits/{symbol}/hist',
                        'auth/r/funding/trades/{symbol}/hist',
                        'auth/r/funding/trades/hist',
                        'auth/r/info/funding/{key}',
                        'auth/r/info/user',
                        'auth/r/logins/hist',
                        'auth/w/transfer',
                        'auth/w/deposit/address',
                        'auth/w/deposit/invoice',
                        'auth/w/withdraw',
                        'auth/r/movements/{currency}/hist',
                        'auth/r/movements/hist',
                        'auth/r/alerts',
                        'auth/w/alert/set',
                        'auth/w/alert/price:{symbol}:{price}/del',
                        'auth/w/alert/{type}:{symbol}:{price}/del',
                        'auth/calc/order/avail',
                        'auth/w/settings/set',
                        'auth/r/settings',
                        'auth/w/settings/del',
                    ],
                },
            },
            'fees': {
                'trading': {
                    'maker': 0.1 / 100,
                    'taker': 0.2 / 100,
                },
                'funding': {
                    'withdraw': {
                        'BTC': 0.0004,
                        'BCH': 0.0001,
                        'ETH': 0.00135,
                        'EOS': 0.0,
                        'LTC': 0.001,
                        'OMG': 0.15097,
                        'IOT': 0.0,
                        'NEO': 0.0,
                        'ETC': 0.01,
                        'XRP': 0.02,
                        'ETP': 0.01,
                        'ZEC': 0.001,
                        'BTG': 0.0,
                        'DASH': 0.01,
                        'XMR': 0.0001,
                        'QTM': 0.01,
                        'EDO': 0.23687,
                        'DAT': 9.8858,
                        'AVT': 1.1251,
                        'SAN': 0.35977,
                        'USDT': 5.0,
                        'SPK': 16.971,
                        'BAT': 1.1209,
                        'GNT': 2.8789,
                        'SNT': 9.0848,
                        'QASH': 1.726,
                        'YYW': 7.9464,
                    },
                },
            },
            'options': {
                'precision': 'R0', // P0, P1, P2, P3, P4, R0
                // convert 'EXCHANGE MARKET' to lowercase 'market'
                // convert 'EXCHANGE LIMIT' to lowercase 'limit'
                // everything else remains uppercase
                'exchangeTypes': {
                    // 'MARKET': undefined,
                    'EXCHANGE MARKET': 'market',
                    // 'LIMIT': undefined,
                    'EXCHANGE LIMIT': 'limit',
                    // 'STOP': undefined,
                    // 'EXCHANGE STOP': undefined,
                    // 'TRAILING STOP': undefined,
                    // 'EXCHANGE TRAILING STOP': undefined,
                    // 'FOK': undefined,
                    // 'EXCHANGE FOK': undefined,
                    // 'STOP LIMIT': undefined,
                    // 'EXCHANGE STOP LIMIT': undefined,
                    // 'IOC': undefined,
                    // 'EXCHANGE IOC': undefined,
                },
                // convert 'market' to 'EXCHANGE MARKET'
                // convert 'limit' 'EXCHANGE LIMIT'
                // everything else remains as is
                'orderTypes': {
                    'market': 'EXCHANGE MARKET',
                    'limit': 'EXCHANGE LIMIT',
                },
                'fiat': {
                    'USD': 'USD',
                    'EUR': 'EUR',
                    'JPY': 'JPY',
                    'GBP': 'GBP',
                },
            },
            'exceptions': {
                'exact': {
                    '10020': BadRequest,
                    '10100': AuthenticationError,
                    '10114': InvalidNonce,
                    '20060': OnMaintenance,
                },
                'broad': {
                    'address': InvalidAddress,
                    'available balance is only': InsufficientFunds,
                    'not enough exchange balance': InsufficientFunds,
                    'Order not found': OrderNotFound,
                    'symbol: invalid': BadSymbol,
                    'Invalid order': InvalidOrder,
                },
            },
        });
    }

    isFiat (code) {
        return (code in this.options['fiat']);
    }

    getCurrencyId (code) {
        return 'f' + code;
    }

    async fetchStatus (params = {}) {
        //
        //    [1] // operative
        //    [0] // maintenance
        //
        const response = await this.publicGetPlatformStatus (params);
        const status = this.safeValue (response, 0);
        const formattedStatus = (status === 1) ? 'ok' : 'maintenance';
        this.status = this.extend (this.status, {
            'status': formattedStatus,
            'updated': this.milliseconds (),
        });
        return this.status;
    }

    async fetchMarkets (params = {}) {
        const response = await this.v1GetSymbolsDetails (params);
        const result = [];
        for (let i = 0; i < response.length; i++) {
            const market = response[i];
            let id = this.safeStringUpper (market, 'pair');
            let baseId = undefined;
            let quoteId = undefined;
            if (id.indexOf (':') >= 0) {
                const parts = id.split (':');
                baseId = parts[0];
                quoteId = parts[1];
            } else {
                baseId = id.slice (0, 3);
                quoteId = id.slice (3, 6);
            }
            const base = this.safeCurrencyCode (baseId);
            const quote = this.safeCurrencyCode (quoteId);
            const symbol = base + '/' + quote;
            id = 't' + id;
            baseId = this.getCurrencyId (baseId);
            quoteId = this.getCurrencyId (quoteId);
            const precision = {
                'price': this.safeInteger (market, 'price_precision'),
                'amount': 8, // https://github.com/ccxt/ccxt/issues/7310
            };
            const limits = {
                'amount': {
                    'min': this.safeFloat (market, 'minimum_order_size'),
                    'max': this.safeFloat (market, 'maximum_order_size'),
                },
                'price': {
                    'min': Math.pow (10, -precision['price']),
                    'max': Math.pow (10, precision['price']),
                },
            };
            limits['cost'] = {
                'min': limits['amount']['min'] * limits['price']['min'],
                'max': undefined,
            };
            result.push ({
                'id': id,
                'symbol': symbol,
                'base': base,
                'quote': quote,
                'baseId': baseId,
                'quoteId': quoteId,
                'active': true,
                'precision': precision,
                'limits': limits,
                'info': market,
                'swap': false,
                'spot': false,
                'futures': false,
            });
        }
        return result;
    }

    async fetchBalance (params = {}) {
        // this api call does not return the 'used' amount - use the v1 version instead (which also returns zero balances)
        await this.loadMarkets ();
        const response = await this.privatePostAuthRWallets (params);
        const balanceType = this.safeString (params, 'type', 'exchange');
        const result = { 'info': response };
        for (let b = 0; b < response.length; b++) {
            const balance = response[b];
            const accountType = balance[0];
            let currency = balance[1];
            const total = balance[2];
            const available = balance[4];
            if (accountType === balanceType) {
                if (currency[0] === 't') {
                    currency = currency.slice (1);
                }
                const code = this.safeCurrencyCode (currency);
                const account = this.account ();
                // do not fill in zeroes and missing values in the parser
                // rewrite and unify the following to use the unified parseBalance
                account['total'] = total;
                if (!available) {
                    if (available === 0) {
                        account['free'] = 0;
                        account['used'] = total;
                    } else {
                        account['free'] = total;
                    }
                } else {
                    account['free'] = available;
                    account['used'] = account['total'] - account['free'];
                }
                result[code] = account;
            }
        }
        return this.parseBalance (result);
    }

    async fetchOrderBook (symbol, limit = undefined, params = {}) {
        await this.loadMarkets ();
        const precision = this.safeValue (this.options, 'precision', 'R0');
        const request = {
            'symbol': this.marketId (symbol),
            'precision': precision,
        };
        if (limit !== undefined) {
            request['len'] = limit; // 25 or 100
        }
        const fullRequest = this.extend (request, params);
        const orderbook = await this.publicGetBookSymbolPrecision (fullRequest);
        const timestamp = this.milliseconds ();
        const result = {
            'bids': [],
            'asks': [],
            'timestamp': timestamp,
            'datetime': this.iso8601 (timestamp),
            'nonce': undefined,
        };
        const priceIndex = (fullRequest['precision'] === 'R0') ? 1 : 0;
        for (let i = 0; i < orderbook.length; i++) {
            const order = orderbook[i];
            const price = order[priceIndex];
            const amount = Math.abs (order[2]);
            const side = (order[2] > 0) ? 'bids' : 'asks';
            result[side].push ([ price, amount ]);
        }
        result['bids'] = this.sortBy (result['bids'], 0, true);
        result['asks'] = this.sortBy (result['asks'], 0);
        return result;
    }

    parseTicker (ticker, market = undefined) {
        const timestamp = this.milliseconds ();
        let symbol = undefined;
        if (market !== undefined) {
            symbol = market['symbol'];
        }
        const length = ticker.length;
        const last = ticker[length - 4];
        return {
            'symbol': symbol,
            'timestamp': timestamp,
            'datetime': this.iso8601 (timestamp),
            'high': ticker[length - 2],
            'low': ticker[length - 1],
            'bid': ticker[length - 10],
            'bidVolume': undefined,
            'ask': ticker[length - 8],
            'askVolume': undefined,
            'vwap': undefined,
            'open': undefined,
            'close': last,
            'last': last,
            'previousClose': undefined,
            'change': ticker[length - 6],
            'percentage': ticker[length - 5] * 100,
            'average': undefined,
            'baseVolume': ticker[length - 3],
            'quoteVolume': undefined,
            'info': ticker,
        };
    }

    async fetchTickers (symbols = undefined, params = {}) {
        await this.loadMarkets ();
        const request = {};
        if (symbols !== undefined) {
            const ids = this.marketIds (symbols);
            request['symbols'] = ids.join (',');
        } else {
            request['symbols'] = 'ALL';
        }
        const tickers = await this.publicGetTickers (this.extend (request, params));
        const result = {};
        for (let i = 0; i < tickers.length; i++) {
            const ticker = tickers[i];
            const id = ticker[0];
            if (id in this.markets_by_id) {
                const market = this.markets_by_id[id];
                const symbol = market['symbol'];
                result[symbol] = this.parseTicker (ticker, market);
            }
        }
        return result;
    }

    async fetchTicker (symbol, params = {}) {
        await this.loadMarkets ();
        const market = this.market (symbol);
        const request = {
            'symbol': market['id'],
        };
        const ticker = await this.publicGetTickerSymbol (this.extend (request, params));
        return this.parseTicker (ticker, market);
    }

    parseSymbol (marketId) {
        if (marketId === undefined) {
            return marketId;
        }
        marketId = marketId.replace ('t', '');
        let baseId = undefined;
        let quoteId = undefined;
        if (marketId.indexOf (':') >= 0) {
            const parts = marketId.split (':');
            baseId = parts[0];
            quoteId = parts[1];
        } else {
            baseId = marketId.slice (0, 3);
            quoteId = marketId.slice (3, 6);
        }
        const base = this.safeCurrencyCode (baseId);
        const quote = this.safeCurrencyCode (quoteId);
        return base + '/' + quote;
    }

    parseTrade (trade, market = undefined) {
        //
        // fetchTrades (public)
        //
        //     [
        //         ID,
        //         MTS, // timestamp
        //         AMOUNT,
        //         PRICE
        //     ]
        //
        // fetchMyTrades (private)
        //
        //     [
        //         ID,
        //         PAIR,
        //         MTS_CREATE,
        //         ORDER_ID,
        //         EXEC_AMOUNT,
        //         EXEC_PRICE,
        //         ORDER_TYPE,
        //         ORDER_PRICE,
        //         MAKER,
        //         FEE,
        //         FEE_CURRENCY,
        //         ...
        //     ]
        //
        const tradeLength = trade.length;
        const isPrivate = (tradeLength > 5);
        const id = trade[0].toString ();
        const amountIndex = isPrivate ? 4 : 2;
        let amount = trade[amountIndex];
        let cost = undefined;
        const priceIndex = isPrivate ? 5 : 3;
        const price = trade[priceIndex];
        let side = undefined;
        let orderId = undefined;
        let takerOrMaker = undefined;
        let type = undefined;
        let fee = undefined;
        let symbol = undefined;
        const timestampIndex = isPrivate ? 2 : 1;
        const timestamp = trade[timestampIndex];
        if (isPrivate) {
            const marketId = trade[1];
            if (marketId in this.markets_by_id) {
                market = this.markets_by_id[marketId];
                symbol = market['symbol'];
            } else {
                symbol = this.parseSymbol (marketId);
            }
            orderId = trade[3].toString ();
            takerOrMaker = (trade[8] === 1) ? 'maker' : 'taker';
            let feeCost = trade[9];
            const feeCurrency = this.safeCurrencyCode (trade[10]);
            if (feeCost !== undefined) {
                feeCost = -feeCost;
                if (symbol in this.markets) {
                    feeCost = this.feeToPrecision (symbol, feeCost);
                } else {
                    const currencyId = 'f' + feeCurrency;
                    if (currencyId in this.currencies_by_id) {
                        const currency = this.currencies_by_id[currencyId];
                        feeCost = this.currencyToPrecision (currency['code'], feeCost);
                    }
                }
                fee = {
                    'cost': parseFloat (feeCost),
                    'currency': feeCurrency,
                };
            }
            const orderType = trade[6];
            type = this.safeString (this.options['exchangeTypes'], orderType);
        }
        if (symbol === undefined) {
            if (market !== undefined) {
                symbol = market['symbol'];
            }
        }
        if (amount !== undefined) {
            side = (amount < 0) ? 'sell' : 'buy';
            amount = Math.abs (amount);
            if (cost === undefined) {
                if (price !== undefined) {
                    cost = amount * price;
                }
            }
        }
        return {
            'id': id,
            'timestamp': timestamp,
            'datetime': this.iso8601 (timestamp),
            'symbol': symbol,
            'order': orderId,
            'side': side,
            'type': type,
            'takerOrMaker': takerOrMaker,
            'price': price,
            'amount': amount,
            'cost': cost,
            'fee': fee,
            'info': trade,
        };
    }

    async fetchTrades (symbol, since = undefined, limit = undefined, params = {}) {
        await this.loadMarkets ();
        const market = this.market (symbol);
        let sort = '-1';
        const request = {
            'symbol': market['id'],
        };
        if (since !== undefined) {
            request['start'] = since;
            sort = '1';
        }
        if (limit !== undefined) {
            request['limit'] = limit; // default 120, max 5000
        }
        request['sort'] = sort;
        const response = await this.publicGetTradesSymbolHist (this.extend (request, params));
        //
        //     [
        //         [
        //             ID,
        //             MTS, // timestamp
        //             AMOUNT,
        //             PRICE
        //         ]
        //     ]
        //
        const trades = this.sortBy (response, 1);
        return this.parseTrades (trades, market, undefined, limit);
    }

    async fetchOHLCV (symbol, timeframe = '1m', since = undefined, limit = 100, params = {}) {
        await this.loadMarkets ();
        const market = this.market (symbol);
        if (limit === undefined) {
            limit = 100; // default 100, max 5000
        }
        if (since === undefined) {
            since = this.milliseconds () - this.parseTimeframe (timeframe) * limit * 1000;
        }
        const request = {
            'symbol': market['id'],
            'timeframe': this.timeframes[timeframe],
            'sort': 1,
            'start': since,
            'limit': limit,
        };
        const response = await this.publicGetCandlesTradeTimeframeSymbolHist (this.extend (request, params));
        //
        //     [
        //         [1591503840000,0.025069,0.025068,0.025069,0.025068,1.97828998],
        //         [1591504500000,0.025065,0.025065,0.025065,0.025065,1.0164],
        //         [1591504620000,0.025062,0.025062,0.025062,0.025062,0.5],
        //     ]
        //
<<<<<<< HEAD
        return this.parseOHLCVs (response, market);
=======
        return this.parseOHLCVs (response, market, timeframe, since, limit);
>>>>>>> e73c37f7
    }

    parseOrderStatus (status) {
        if (status === undefined) {
            return status;
        }
        const parts = status.split (' ');
        const state = this.safeString (parts, 0);
        const statuses = {
            'ACTIVE': 'open',
            'PARTIALLY': 'open',
            'EXECUTED': 'closed',
            'CANCELED': 'canceled',
            'INSUFFICIENT': 'canceled',
            'RSN_DUST': 'rejected',
            'RSN_PAUSE': 'rejected',
        };
        return this.safeString (statuses, state, status);
    }

    parseOrder (order, market = undefined) {
        const id = this.safeString (order, 0);
        let symbol = undefined;
        const marketId = this.safeString (order, 3);
        if (marketId in this.markets_by_id) {
            market = this.markets_by_id[marketId];
        } else {
            symbol = this.parseSymbol (marketId);
        }
        if ((symbol === undefined) && (market !== undefined)) {
            symbol = market['symbol'];
        }
        // https://github.com/ccxt/ccxt/issues/6686
        // const timestamp = this.safeTimestamp (order, 5);
        const timestamp = this.safeInteger (order, 5);
        const remaining = Math.abs (this.safeFloat (order, 6));
        const amount = Math.abs (this.safeFloat (order, 7));
        const filled = amount - remaining;
        const side = (order[7] < 0) ? 'sell' : 'buy';
        const orderType = this.safeString (order, 8);
        const type = this.safeString (this.safeValue (this.options, 'exchangeTypes'), orderType);
        let status = undefined;
        const statusString = this.safeString (order, 13);
        if (statusString !== undefined) {
            const parts = statusString.split (' @ ');
            status = this.parseOrderStatus (this.safeString (parts, 0));
        }
        const price = this.safeFloat (order, 16);
        const average = this.safeFloat (order, 17);
        const cost = price * filled;
        const clientOrderId = this.safeString (order, 2);
        return {
            'info': order,
            'id': id,
            'clientOrderId': clientOrderId,
            'timestamp': timestamp,
            'datetime': this.iso8601 (timestamp),
            'lastTradeTimestamp': undefined,
            'symbol': symbol,
            'type': type,
            'side': side,
            'price': price,
            'amount': amount,
            'cost': cost,
            'average': average,
            'filled': filled,
            'remaining': remaining,
            'status': status,
            'fee': undefined,
            'trades': undefined,
        };
    }

    async createOrder (symbol, type, side, amount, price = undefined, params = {}) {
        await this.loadMarkets ();
        const market = this.market (symbol);
        const orderTypes = this.safeValue (this.options, 'orderTypes', {});
        const orderType = this.safeString (orderTypes, type, type);
        amount = (side === 'sell') ? -amount : amount;
        const request = {
            'symbol': market['id'],
            'type': orderType,
            'amount': this.numberToString (amount),
        };
        if (type !== 'market') {
            request['price'] = this.numberToString (price);
        }
        const clientOrderId = this.safeValue2 (params, 'cid', 'clientOrderId');
        if (clientOrderId !== undefined) {
            request['cid'] = clientOrderId;
            params = this.omit (params, [ 'cid', 'clientOrderId' ]);
        }
        const response = await this.privatePostAuthWOrderSubmit (this.extend (request, params));
        //
        //     [
        //         1578784364.748,    // Millisecond Time Stamp of the update
        //         "on-req",          // Purpose of notification ('on-req', 'oc-req', 'uca', 'fon-req', 'foc-req')
        //         null,              // Unique ID of the message
        //         null,              // Ignore
        //         [
        //             [
        //                 37271830598,           // Order ID
        //                 null,                  // Group ID
        //                 1578784364748,         // Client Order ID
        //                 "tBTCUST",             // Pair
        //                 1578784364748,         // Millisecond timestamp of creation
        //                 1578784364748,         // Millisecond timestamp of update
        //                 -0.005,                // Positive means buy, negative means sell
        //                 -0.005,                // Original amount
        //                 "EXCHANGE LIMIT",      // Order type (LIMIT, MARKET, STOP, TRAILING STOP, EXCHANGE MARKET, EXCHANGE LIMIT, EXCHANGE STOP, EXCHANGE TRAILING STOP, FOK, EXCHANGE FOK, IOC, EXCHANGE IOC)
        //                 null,                  // Previous order type
        //                 null,                  // Millisecond timestamp of Time-In-Force: automatic order cancellation
        //                 null,                  // Ignore
        //                 0,                     // Flags (see https://docs.bitfinex.com/docs/flag-values)
        //                 "ACTIVE",              // Order Status
        //                 null,                  // Ignore
        //                 null,                  // Ignore
        //                 20000,                 // Price
        //                 0,                     // Average price
        //                 0,                     // The trailing price
        //                 0,                     // Auxiliary Limit price (for STOP LIMIT)
        //                 null,                  // Ignore
        //                 null,                  // Ignore
        //                 null,                  // Ignore
        //                 0,                     // 1 - hidden order
        //                 null,                  // If another order caused this order to be placed (OCO) this will be that other order's ID
        //                 null,                  // Ignore
        //                 null,                  // Ignore
        //                 null,                  // Ignore
        //                 "API>BFX",             // Origin of action: BFX, ETHFX, API>BFX, API>ETHFX
        //                 null,                  // Ignore
        //                 null,                  // Ignore
        //                 null                   // Meta
        //             ]
        //         ],
        //         null,                  // Error code
        //         "SUCCESS",             // Status (SUCCESS, ERROR, FAILURE, ...)
        //         "Submitting 1 orders." // Text of the notification
        //     ]
        //
        const status = this.safeString (response, 6);
        if (status !== 'SUCCESS') {
            const errorCode = response[5];
            const errorText = response[7];
            throw new ExchangeError (this.id + ' ' + response[6] + ': ' + errorText + ' (#' + errorCode + ')');
        }
        const orders = this.safeValue (response, 4, []);
        const order = this.safeValue (orders, 0);
        return this.parseOrder (order, market);
    }

    async cancelAllOrders (symbol = undefined, params = {}) {
        const request = {
            'all': 1,
        };
        const response = await this.privatePostAuthWOrderCancelMulti (this.extend (request, params));
        const orders = this.safeValue (response, 4, []);
        return this.parseOrders (orders);
    }

    async cancelOrder (id, symbol = undefined, params = {}) {
        const cid = this.safeValue2 (params, 'cid', 'clientOrderId'); // client order id
        let request = undefined;
        if (cid !== undefined) {
            const cidDate = this.safeValue (params, 'cidDate'); // client order id date
            if (cidDate === undefined) {
                throw new InvalidOrder (this.id + " canceling an order by clientOrderId ('cid') requires both 'cid' and 'cid_date' ('YYYY-MM-DD')");
            }
            request = {
                'cid': cid,
                'cid_date': cidDate,
            };
            params = this.omit (params, [ 'cid', 'clientOrderId' ]);
        } else {
            request = {
                'id': parseInt (id),
            };
        }
        const response = await this.privatePostAuthWOrderCancel (this.extend (request, params));
        const order = this.safeValue (response, 4);
        return this.parseOrder (order);
    }

    async fetchOpenOrder (id, symbol = undefined, params = {}) {
        const request = {
            'id': [ parseInt (id) ],
        };
        const orders = await this.fetchOpenOrders (symbol, undefined, undefined, this.extend (request, params));
        const order = this.safeValue (orders, 0);
        if (order === undefined) {
            throw new OrderNotFound (this.id + ' order ' + id + ' not found');
        }
        return order;
    }

    async fetchClosedOrder (id, symbol = undefined, params = {}) {
        const request = {
            'id': [ parseInt (id) ],
        };
        const orders = await this.fetchClosedOrders (symbol, undefined, undefined, this.extend (request, params));
        const order = this.safeValue (orders, 0);
        if (order === undefined) {
            throw new OrderNotFound (this.id + ' order ' + id + ' not found');
        }
        return order;
    }

    async fetchOpenOrders (symbol = undefined, since = undefined, limit = undefined, params = {}) {
        await this.loadMarkets ();
        const request = {};
        let market = undefined;
        let response = undefined;
        if (symbol === undefined) {
            response = await this.privatePostAuthROrders (this.extend (request, params));
        } else {
            market = this.market (symbol);
            request['symbol'] = market['id'];
            response = await this.privatePostAuthROrdersSymbol (this.extend (request, params));
        }
        return this.parseOrders (response, market, since, limit);
    }

    async fetchClosedOrders (symbol = undefined, since = undefined, limit = undefined, params = {}) {
        // returns the most recent closed or canceled orders up to circa two weeks ago
        await this.loadMarkets ();
        const request = {};
        let market = undefined;
        let response = undefined;
        if (symbol === undefined) {
            response = await this.privatePostAuthROrdersHist (this.extend (request, params));
        } else {
            market = this.market (symbol);
            request['symbol'] = market['id'];
            response = await this.privatePostAuthROrdersSymbolHist (this.extend (request, params));
        }
        if (since !== undefined) {
            request['start'] = since;
        }
        if (limit !== undefined) {
            request['limit'] = limit; // default 25, max 2500
        }
        return this.parseOrders (response, market, since, limit);
    }

    async fetchOrderTrades (id, symbol = undefined, since = undefined, limit = undefined, params = {}) {
        if (symbol === undefined) {
            throw new ArgumentsRequired (this.id + ' fetchOrderTrades() requires a symbol argument');
        }
        await this.loadMarkets ();
        const market = this.market (symbol);
        const orderId = parseInt (id);
        const request = {
            'id': orderId,
            'symbol': market['id'],
        };
        // valid for trades upto 10 days old
        const response = await this.privatePostAuthROrderSymbolIdTrades (this.extend (request, params));
        return this.parseTrades (response, market, since, limit);
    }

    async fetchMyTrades (symbol = undefined, since = undefined, limit = undefined, params = {}) {
        await this.loadMarkets ();
        let market = undefined;
        const request = {
            'end': this.milliseconds (),
        };
        if (since !== undefined) {
            request['start'] = since;
        }
        if (limit !== undefined) {
            request['limit'] = limit; // default 25, max 1000
        }
        let method = 'privatePostAuthRTradesHist';
        if (symbol !== undefined) {
            market = this.market (symbol);
            request['symbol'] = market['id'];
            method = 'privatePostAuthRTradesSymbolHist';
        }
        const response = await this[method] (this.extend (request, params));
        return this.parseTrades (response, market, since, limit);
    }

    async createDepositAddress (code, params = {}) {
        await this.loadMarkets ();
        const request = {
            'op_renew': 1,
        };
        const response = await this.fetchDepositAddress (code, this.extend (request, params));
        return response;
    }

    async fetchDepositAddress (code, params = {}) {
        await this.loadMarkets ();
        // todo rewrite for https://api-pub.bitfinex.com//v2/conf/pub:map:tx:method
        const name = this.getCurrencyName (code);
        const request = {
            'method': name,
            'wallet': 'exchange', // 'exchange', 'margin', 'funding' and also old labels 'exchange', 'trading', 'deposit', respectively
            'op_renew': 0, // a value of 1 will generate a new address
        };
        const response = await this.privatePostAuthWDepositAddress (this.extend (request, params));
        //
        //     [
        //         1582269616687, // MTS Millisecond Time Stamp of the update
        //         'acc_dep', // TYPE Purpose of notification 'acc_dep' for account deposit
        //         null, // MESSAGE_ID unique ID of the message
        //         null, // not documented
        //         [
        //             null, // PLACEHOLDER
        //             'BITCOIN', // METHOD Method of deposit
        //             'BTC', // CURRENCY_CODE Currency code of new address
        //             null, // PLACEHOLDER
        //             '1BC9PZqpUmjyEB54uggn8TFKj49zSDYzqG', // ADDRESS
        //             null, // POOL_ADDRESS
        //         ],
        //         null, // CODE null or integer work in progress
        //         'SUCCESS', // STATUS Status of the notification, SUCCESS, ERROR, FAILURE
        //         'success', // TEXT Text of the notification
        //     ]
        //
        const result = this.safeValue (response, 4, []);
        const poolAddress = this.safeString (result, 5);
        const address = (poolAddress === undefined) ? this.safeString (result, 4) : poolAddress;
        const tag = (poolAddress === undefined) ? undefined : this.safeString (result, 4);
        this.checkAddress (address);
        return {
            'currency': code,
            'address': address,
            'tag': tag,
            'info': response,
        };
    }

    parseTransaction (transaction, currency = undefined) {
        //
        // withdraw
        //
        //     [
        //         1582271520931, // MTS Millisecond Time Stamp of the update
        //         "acc_wd-req", // TYPE Purpose of notification 'acc_wd-req' account withdrawal request
        //         null, // MESSAGE_ID unique ID of the message
        //         null, // not documented
        //         [
        //             0, // WITHDRAWAL_ID Unique Withdrawal ID
        //             null, // PLACEHOLDER
        //             "bitcoin", // METHOD Method of withdrawal
        //             null, // PAYMENT_ID Payment ID if relevant
        //             "exchange", // WALLET Sending wallet
        //             1, // AMOUNT Amount of Withdrawal less fee
        //             null, // PLACEHOLDER
        //             null, // PLACEHOLDER
        //             0.0004, // WITHDRAWAL_FEE Fee on withdrawal
        //         ],
        //         null, // CODE null or integer Work in progress
        //         "SUCCESS", // STATUS Status of the notification, it may vary over time SUCCESS, ERROR, FAILURE
        //         "Invalid bitcoin address (abcdef)", // TEXT Text of the notification
        //     ]
        //
        // todo add support for all movements, deposits and withdrawals
        //
        const data = this.safeValue (transaction, 4, []);
        const timestamp = this.safeInteger (transaction, 0);
        let code = undefined;
        if (currency !== undefined) {
            code = currency['code'];
        }
        let feeCost = this.safeFloat (data, 8);
        if (feeCost !== undefined) {
            feeCost = Math.abs (feeCost);
        }
        const amount = this.safeFloat (data, 5);
        let id = this.safeValue (data, 0);
        let status = 'ok';
        if (id === 0) {
            id = undefined;
            status = 'failed';
        }
        const tag = this.safeString (data, 3);
        return {
            'info': transaction,
            'id': id,
            'txid': undefined,
            'timestamp': timestamp,
            'datetime': this.iso8601 (timestamp),
            'addressFrom': undefined,
            'address': undefined, // this is actually the tag for XRP transfers (the address is missing)
            'addressTo': undefined,
            'tagFrom': undefined,
            'tag': tag, // refix it properly for the tag from description
            'tagTo': tag,
            'type': 'withdrawal',
            'amount': amount,
            'currency': code,
            'status': status,
            'updated': undefined,
            'fee': {
                'currency': code,
                'cost': feeCost,
                'rate': undefined,
            },
        };
    }

    async withdraw (code, amount, address, tag = undefined, params = {}) {
        this.checkAddress (address);
        await this.loadMarkets ();
        const currency = this.currency (code);
        // todo rewrite for https://api-pub.bitfinex.com//v2/conf/pub:map:tx:method
        const name = this.getCurrencyName (code);
        const request = {
            'method': name,
            'wallet': 'exchange', // 'exchange', 'margin', 'funding' and also old labels 'exchange', 'trading', 'deposit', respectively
            'amount': this.numberToString (amount),
            'address': address,
        };
        if (tag !== undefined) {
            request['payment_id'] = tag;
        }
        const response = await this.privatePostAuthWWithdraw (this.extend (request, params));
        //
        //     [
        //         1582271520931, // MTS Millisecond Time Stamp of the update
        //         "acc_wd-req", // TYPE Purpose of notification 'acc_wd-req' account withdrawal request
        //         null, // MESSAGE_ID unique ID of the message
        //         null, // not documented
        //         [
        //             0, // WITHDRAWAL_ID Unique Withdrawal ID
        //             null, // PLACEHOLDER
        //             "bitcoin", // METHOD Method of withdrawal
        //             null, // PAYMENT_ID Payment ID if relevant
        //             "exchange", // WALLET Sending wallet
        //             1, // AMOUNT Amount of Withdrawal less fee
        //             null, // PLACEHOLDER
        //             null, // PLACEHOLDER
        //             0.0004, // WITHDRAWAL_FEE Fee on withdrawal
        //         ],
        //         null, // CODE null or integer Work in progress
        //         "SUCCESS", // STATUS Status of the notification, it may vary over time SUCCESS, ERROR, FAILURE
        //         "Invalid bitcoin address (abcdef)", // TEXT Text of the notification
        //     ]
        //
        const text = this.safeString (response, 7);
        if (text !== 'success') {
            this.throwBroadlyMatchedException (this.exceptions['broad'], text, text);
        }
        const transaction = this.parseTransaction (response, currency);
        return this.extend (transaction, {
            'address': address,
        });
    }

    nonce () {
        return this.milliseconds ();
    }

    sign (path, api = 'public', method = 'GET', params = {}, headers = undefined, body = undefined) {
        let request = '/' + this.implodeParams (path, params);
        const query = this.omit (params, this.extractParams (path));
        if (api === 'v1') {
            request = api + request;
        } else {
            request = this.version + request;
        }
        let url = this.urls['api'][api] + '/' + request;
        if (api === 'public') {
            if (Object.keys (query).length) {
                url += '?' + this.urlencode (query);
            }
        }
        if (api === 'private') {
            this.checkRequiredCredentials ();
            const nonce = this.nonce ().toString ();
            body = this.json (query);
            const auth = '/api/' + request + nonce + body;
            const signature = this.hmac (this.encode (auth), this.encode (this.secret), 'sha384');
            headers = {
                'bfx-nonce': nonce,
                'bfx-apikey': this.apiKey,
                'bfx-signature': signature,
                'Content-Type': 'application/json',
            };
        }
        return { 'url': url, 'method': method, 'body': body, 'headers': headers };
    }

    async request (path, api = 'public', method = 'GET', params = {}, headers = undefined, body = undefined) {
        const response = await this.fetch2 (path, api, method, params, headers, body);
        if (response) {
            if ('message' in response) {
                if (response['message'].indexOf ('not enough exchange balance') >= 0) {
                    throw new InsufficientFunds (this.id + ' ' + this.json (response));
                }
                throw new ExchangeError (this.id + ' ' + this.json (response));
            }
            return response;
        } else if (response === '') {
            throw new ExchangeError (this.id + ' returned empty response');
        }
        return response;
    }

    handleErrors (statusCode, statusText, url, method, responseHeaders, responseBody, response, requestHeaders, requestBody) {
        if (statusCode === 500) {
            // See https://docs.bitfinex.com/docs/abbreviations-glossary#section-errorinfo-codes
            const errorCode = this.numberToString (response[1]);
            const errorText = response[2];
            const feedback = this.id + ' ' + errorText;
            this.throwExactlyMatchedException (this.exceptions['exact'], errorCode, feedback);
            this.throwExactlyMatchedException (this.exceptions['exact'], errorText, feedback);
            this.throwBroadlyMatchedException (this.exceptions['broad'], errorText, feedback);
            throw new ExchangeError (this.id + ' ' + errorText + ' (#' + errorCode + ')');
        }
    }
};<|MERGE_RESOLUTION|>--- conflicted
+++ resolved
@@ -697,11 +697,7 @@
         //         [1591504620000,0.025062,0.025062,0.025062,0.025062,0.5],
         //     ]
         //
-<<<<<<< HEAD
-        return this.parseOHLCVs (response, market);
-=======
         return this.parseOHLCVs (response, market, timeframe, since, limit);
->>>>>>> e73c37f7
     }
 
     parseOrderStatus (status) {
