'use strict';

//  ---------------------------------------------------------------------------
const Exchange = require ('./base/Exchange');
const { ExchangeError, AccountSuspended, ArgumentsRequired, AuthenticationError, DDoSProtection, ExchangeNotAvailable, InvalidOrder, OrderNotFound, PermissionDenied, InsufficientFunds, BadSymbol, RateLimitExceeded, BadRequest } = require ('./base/errors');
const { TICK_SIZE } = require ('./base/functions/number');
const Precise = require ('./base/Precise');

//  ---------------------------------------------------------------------------

module.exports = class bibox extends Exchange {
    describe () {
        return this.deepExtend (super.describe (), {
            'id': 'bibox',
            'name': 'Bibox',
            'countries': [ 'CN', 'US', 'KR' ],
            'rateLimit': 166.667,
            'version': 'v3.1',
            'hostname': 'bibox.com',
            'has': {
                'CORS': undefined,
                'spot': true,
                'margin': undefined, // has but unimplemented
                'swap': undefined, // has but unimplemented
                'future': undefined,
                'option': undefined,
                'cancelOrder': true,
                'createMarketOrder': undefined, // or they will return https://github.com/ccxt/ccxt/issues/2338
                'createOrder': true,
                'createStopLimitOrder': false, // true for contract
                'createStopMarketOrder': false, // true for contract
                'createStopOrder': false, // true for contract
                'fetchBalance': true,
                'fetchBorrowRate': false,
                'fetchBorrowRates': false,
                'fetchClosedOrders': true,
                'fetchCurrencies': true,
                'fetchDepositAddress': true,
                'fetchDeposits': true,
                'fetchMarginMode': false,
                'fetchMarkets': true,
                'fetchMyTrades': true,
                'fetchOHLCV': true,
                'fetchOpenOrders': true,
                'fetchOrder': true,
                'fetchOrderBook': true,
                'fetchPositionMode': false,
                'fetchTicker': true,
                'fetchTickers': true,
                'fetchTrades': true,
                'fetchTradingFee': false,
                'fetchTradingFees': false,
                'fetchTransactionFees': true,
                'fetchWithdrawals': true,
                'transfer': undefined,
                'withdraw': true,
            },
            'timeframes': {
                '1m': '1min',
                '5m': '5min',
                '15m': '15min',
                '30m': '30min',
                '1h': '1hour',
                '2h': '2hour',
                '4h': '4hour',
                '6h': '6hour',
                '12h': '12hour',
                '1d': 'day',
                '1w': 'week',
            },
            'urls': {
                'logo': 'https://user-images.githubusercontent.com/51840849/77257418-3262b000-6c85-11ea-8fb8-20bdf20b3592.jpg',
                'api': 'https://api.{hostname}',
                'www': 'https://www.bibox365.com',
                'doc': [
                    'https://biboxcom.github.io/en/',
                    'https://biboxcom.github.io/v3/spot/en/',
                ],
                'fees': 'https://bibox.zendesk.com/hc/en-us/articles/360002336133',
                'referral': 'https://w2.bibox365.com/login/register?invite_code=05Kj3I',
            },
            'api': {
                'v1': {
                    'public': {
                        'get': {
                            'cquery': 1,
                            'mdata': 1,
                            'cdata': 1,
                            'orderpending': 1,
                        },
                        'post': {
                            'mdata': 1,
                        },
                    },
                    'private': {
                        'post': {
                            'credit': 1,
                            'cquery': 1,
                            'ctrade': 1,
                            'user': 1,
                            'orderpending': 1,
                            'transfer': 1,
                        },
                    },
                },
                'v1.1': {
                    'public': {
                        'get': [
                            'cquery',
                        ],
                    },
                    'private': {
                        'post': [
                            'cquery',
                            'ctrade',
                        ],
                    },
                },
                'v2': {
                    'public': {
                        'get': [
                            'mdata/kline',
                            'mdata/depth',
                        ],
                    },
                    'private': {
                        'post': [
                            'assets/transfer/spot',
                        ],
                    },
                },
                'v3': {
                    'public': {
                        'get': [
                            'mdata/ping',
                            'mdata/pairList',
                            'mdata/kline',
                            'mdata/marketAll',
                            'mdata/market',
                            'mdata/depth',
                            'mdata/deals',
                            'mdata/ticker',
                            'cbc/timestamp',
                            'cbu/timestamp',
                        ],
                    },
                    'private': {
                        'post': [
                            'assets/transfer/spot',
                            'assets/transfer/cbc',
                            'cbc/order/open',
                            'cbc/order/close',
                            'cbc/order/closeBatch',
                            'cbc/order/closeAll',
                            'cbc/changeMargin',
                            'cbc/changeMode',
                            'cbc/assets',
                            'cbc/position',
                            'cbc/order/list',
                            'cbc/order/detail',
                            'cbc/order/listBatch',
                            'cbc/order/listBatchByClientOid',
                            'cbuassets/transfer',
                            'cbu/order/open',
                            'cbu/order/close',
                            'cbu/order/closeBatch',
                            'cbu/order/closeAll',
                            'cbu/order/planOpen',
                            'cbu/order/planOrderList',
                            'cbu/order/planClose',
                            'cbu/order/planCloseAll',
                            'cbu/changeMargin',
                            'cbu/changeMode',
                            'cbu/assets',
                            'cbu/position',
                            'cbu/order/list',
                            'bu/order/detail',
                            'cbu/order/listBatch',
                            'cbu/order/listBatchByClientOid',
                        ],
                    },
                },
                'v3.1': {
                    'public': {
                        'get': [
                            'mdata/ping',
                            'cquery/buFundRate',
                            'cquery/buTagPrice',
                            'cquery/buValue',
                            'cquery/buUnit',
                            'cquery/bcFundRate',
                            'cquery/bcTagPrice',
                            'cquery/bcValue',
                            'cquery/bcUnit',
                        ],
                    },
                    'private': {
                        'get': [
                            'orderpending/tradeLimit',
                        ],
                        'post': [
                            'transfer/mainAssets',
                            'spot/account/assets',
                            'transfer/transferIn',
                            'transfer/transferOut',
                            'transfer/transferInList',
                            'transfer/transferOutList',
                            'transfer/coinConfig',
                            'transfer/withdrawInfo',
                            'orderpending/trade',
                            'orderpending/cancelTrade',
                            'orderpending/orderPendingList',
                            'orderpending/pendingHistoryList',
                            'orderpending/orderDetail',
                            'orderpending/order',
                            'orderpending/orderHistoryList',
                            'orderpending/orderDetailsLast',
                            'credit/transferAssets/base2credit',
                            'credit/transferAssets/credit2base',
                            'credit/lendOrder/get',
                            'credit/borrowOrder/get',
                            'credit/lendOrderbook/get',
                            'credit/transferAssets/lendAssets',
                            'credit/transferAssets/borrowAssets',
                            'credit/borrowOrder/autobook',
                            'credit/borrowOrder/refund',
                            'credit/lendOrderbook/publish',
                            'credit/lendOrderbook/cancel',
                            'credit/trade/trade',
                            'credit/trade/cancel',
                            'cquery/base_u/dealLog',
                            'cquery/base_u/orderDetail',
                            'cquery/base_u/orderHistory',
                            'cquery/base_u/orderById',
                            'cquery/base_coin/dealLog',
                            'cquery/base_coin/orderDetail',
                            'cquery/base_coin/orderHistory',
                            'cquery/base_coin/orderById',
                        ],
                    },
                },
                'v4': {
                    'public': {
                        'get': [
                            'marketdata/pairs',
                            'marketdata/order_book',
                            'marketdata/candles',
                            'marketdata/trades',
                            'marketdata/tickers',
                        ],
                    },
                    'private': {
                        'get': [
                            'userdata/accounts',
                            'userdata/ledger',
                            'userdata/order',
                            'userdata/orders',
                        ],
                        'post': [
                            'userdata/order',
                        ],
                        'delete': [
                            'userdata/order',
                            'userdata/orders',
                            'userdata/fills',
                        ],
                    },
                },
            },
            'fees': {
                'trading': {
                    'tierBased': false,
                    'percentage': true,
                    'taker': this.parseNumber ('0.002'),
                    'maker': this.parseNumber ('0.001'),
                },
                'funding': {
                    'tierBased': false,
                    'percentage': false,
                    'withdraw': {},
                    'deposit': {},
                },
            },
            'precisionMode': TICK_SIZE,
            'exceptions': {
                '2011': AccountSuspended, // Account is locked
                '2015': AuthenticationError, // Google authenticator is wrong
                '2021': InsufficientFunds, // Insufficient balance available for withdrawal
                '2027': InsufficientFunds, // Insufficient balance available (for trade)
                '2033': OrderNotFound, // operation failed! Orders have been completed or revoked
                '2065': InvalidOrder, // Precatory price is exorbitant, please reset
                '2066': InvalidOrder, // Precatory price is low, please reset
                '2067': InvalidOrder, // Does not support market orders
                '2068': InvalidOrder, // The number of orders can not be less than
                '2078': InvalidOrder, // unvalid order price
                '2085': InvalidOrder, // Order quantity is too small
                '2091': RateLimitExceeded, // request is too frequency, please try again later
                '2092': InvalidOrder, // Minimum amount not met
                '2131': InvalidOrder, // The order quantity cannot be greater than
                '3000': BadRequest, // Requested parameter incorrect
                '3002': BadRequest, // Parameter cannot be null
                '3012': AuthenticationError, // invalid apiKey
                '3016': BadSymbol, // Trading pair error
                '3024': PermissionDenied, // wrong apikey permissions
                '3025': AuthenticationError, // signature failed
                '4000': ExchangeNotAvailable, // current network is unstable
                '4003': DDoSProtection, // server busy please try again later
            },
            'commonCurrencies': {
                'APENFT(NFT)': 'NFT',
                'BOX': 'DefiBox',
                'BPT': 'BlockPool Token',
                'GMT': 'GMT Token',
                'KEY': 'Bihu',
                'MTC': 'MTC Mesh Network', // conflict with MTC Docademic doc.com Token https://github.com/ccxt/ccxt/issues/6081 https://github.com/ccxt/ccxt/issues/3025
                'NFT': 'NFT Protocol',
                'PAI': 'PCHAIN',
                'REVO': 'Revo Network',
                'STAR': 'Starbase',
                'TERN': 'Ternio-ERC20',
            },
        });
    }

    async fetchMarkets (params = {}) {
        /**
         * @method
         * @name bibox#fetchMarkets
         * @description retrieves data on all markets for bibox
         * @param {dict} params extra parameters specific to the exchange api endpoint
         * @returns {[dict]} an array of objects representing market data
         */
        const request = {
            'cmd': 'pairList',
        };
        const response = await this.v1PublicGetMdata (this.extend (request, params));
        //
        //     {
        //         "result": [
        //             {
        //                 "id":1,
        //                 "pair":"BIX_BTC",
        //                 "pair_type":0,
        //                 "area_id":7,
        //                 "is_hide":0,
        //                 "decimal":8,
        //                 "amount_scale":4
        //             }
        //         ],
        //         "cmd":"pairList",
        //         "ver":"1.1"
        //     }
        //
        const markets = this.safeValue (response, 'result', []);
        const request2 = {
            'cmd': 'tradeLimit',
        };
        const response2 = await this.v1PublicGetOrderpending (this.extend (request2, params));
        //
        //    {
        //         result: {
        //             min_trade_price: { default: '0.00000001', USDT: '0.0001', DAI: '0.0001' },
        //             min_trade_amount: { default: '0.0001' },
        //             min_trade_money: {
        //                 USDT: '1',
        //                 USDC: '1',
        //                 DAI: '1',
        //                 GUSD: '1',
        //                 BIX: '3',
        //                 BTC: '0.0002',
        //                 ETH: '0.005'
        //             }
        //         },
        //         cmd: 'tradeLimit'
        //     }
        //
        const result2 = this.safeValue (response2, 'result', {});
        const minCosts = this.safeValue (result2, 'min_trade_money', {});
        const result = [];
        for (let i = 0; i < markets.length; i++) {
            const market = markets[i];
            const numericId = this.safeInteger (market, 'id');
            const id = this.safeString (market, 'pair');
            let baseId = undefined;
            let quoteId = undefined;
            if (id !== undefined) {
                const parts = id.split ('_');
                baseId = this.safeString (parts, 0);
                quoteId = this.safeString (parts, 1);
            }
            const base = this.safeCurrencyCode (baseId);
            const quote = this.safeCurrencyCode (quoteId);
            const symbol = base + '/' + quote;
            const type = 'spot';
            const spot = true;
            const areaId = this.safeInteger (market, 'area_id');
            if (areaId === 16) {
                // TODO: update to v3 api
                continue;
            }
            result.push ({
                'id': id,
                'numericId': numericId,
                'symbol': symbol,
                'base': base,
                'quote': quote,
                'settle': undefined,
                'baseId': baseId,
                'quoteId': quoteId,
                'settleId': undefined,
                'type': type,
                'spot': spot,
                'margin': false,
                'swap': false,
                'future': false,
                'option': false,
                'active': undefined,
                'contract': false,
                'linear': undefined,
                'inverse': undefined,
                'contractSize': undefined,
                'expiry': undefined,
                'expiryDatetime': undefined,
                'strike': undefined,
                'optionType': undefined,
                'precision': {
                    'amount': this.parseNumber (this.parsePrecision (this.safeString (market, 'amount_scale'))),
                    'price': this.parseNumber (this.parsePrecision (this.safeString (market, 'decimal'))),
                },
                'limits': {
                    'leverage': {
                        'min': undefined,
                        'max': undefined,
                    },
                    'amount': {
                        'min': undefined,
                        'max': undefined,
                    },
                    'price': {
                        'min': undefined,
                        'max': undefined,
                    },
                    'cost': {
                        'min': this.safeNumber (minCosts, quoteId),
                        'max': undefined,
                    },
                },
                'info': market,
            });
        }
        return result;
    }

    parseTicker (ticker, market = undefined) {
        // we don't set values that are not defined by the exchange
        const timestamp = this.safeInteger (ticker, 'timestamp');
        let marketId = undefined;
        const baseId = this.safeString (ticker, 'coin_symbol');
        const quoteId = this.safeString (ticker, 'currency_symbol');
        if ((baseId !== undefined) && (quoteId !== undefined)) {
            marketId = baseId + '_' + quoteId;
        }
        market = this.safeMarket (marketId, market);
        const last = this.safeString (ticker, 'last');
        const change = this.safeString (ticker, 'change');
        const baseVolume = this.safeString2 (ticker, 'vol', 'vol24H');
        let percentage = this.safeString (ticker, 'percent');
        if (percentage !== undefined) {
            percentage = percentage.replace ('%', '');
        }
        return this.safeTicker ({
            'symbol': market['symbol'],
            'timestamp': timestamp,
            'datetime': this.iso8601 (timestamp),
            'high': this.safeString (ticker, 'high'),
            'low': this.safeString (ticker, 'low'),
            'bid': this.safeString (ticker, 'buy'),
            'bidVolume': this.safeString (ticker, 'buy_amount'),
            'ask': this.safeString (ticker, 'sell'),
            'askVolume': this.safeString (ticker, 'sell_amount'),
            'vwap': undefined,
            'open': undefined,
            'close': last,
            'last': last,
            'previousClose': undefined,
            'change': change,
            'percentage': percentage,
            'average': undefined,
            'baseVolume': baseVolume,
            'quoteVolume': this.safeString (ticker, 'amount'),
            'info': ticker,
        }, market);
    }

    async fetchTicker (symbol, params = {}) {
        /**
         * @method
         * @name bibox#fetchTicker
         * @description fetches a price ticker, a statistical calculation with the information calculated over the past 24 hours for a specific market
         * @param {str} symbol unified symbol of the market to fetch the ticker for
         * @param {dict} params extra parameters specific to the bibox api endpoint
         * @returns {dict} a [ticker structure]{@link https://docs.ccxt.com/en/latest/manual.html#ticker-structure}
         */
        await this.loadMarkets ();
        const market = this.market (symbol);
        const request = {
            'cmd': 'ticker',
            'pair': market['id'],
        };
        const response = await this.v1PublicGetMdata (this.extend (request, params));
        return this.parseTicker (response['result'], market);
    }

    async fetchTickers (symbols = undefined, params = {}) {
        await this.loadMarkets ();
        /**
         * @method
         * @name bibox#fetchTickers
         * @description fetches price tickers for multiple markets, statistical calculations with the information calculated over the past 24 hours each market
         * @param {[str]|undefined} symbols unified symbols of the markets to fetch the ticker for, all market tickers are returned if not assigned
         * @param {dict} params extra parameters specific to the bibox api endpoint
         * @returns {dict} an array of [ticker structures]{@link https://docs.ccxt.com/en/latest/manual.html#ticker-structure}
         */
        const request = {
            'cmd': 'marketAll',
        };
        const response = await this.v1PublicGetMdata (this.extend (request, params));
        const tickers = this.parseTickers (response['result'], symbols);
        const result = this.indexBy (tickers, 'symbol');
        return this.filterByArray (result, 'symbol', symbols);
    }

    parseTrade (trade, market = undefined) {
        const timestamp = this.safeInteger2 (trade, 'time', 'createdAt');
        let side = this.safeInteger2 (trade, 'side', 'order_side');
        side = (side === 1) ? 'buy' : 'sell';
        let marketId = this.safeString (trade, 'pair');
        if (marketId === undefined) {
            const baseId = this.safeString (trade, 'coin_symbol');
            const quoteId = this.safeString (trade, 'currency_symbol');
            if ((baseId !== undefined) && (quoteId !== undefined)) {
                marketId = baseId + '_' + quoteId;
            }
        }
        market = this.safeMarket (marketId, market);
        const priceString = this.safeString (trade, 'price');
        const amountString = this.safeString (trade, 'amount');
        let fee = undefined;
        const feeCostString = this.safeString (trade, 'fee');
        if (feeCostString !== undefined) {
            const feeCurrencyId = this.safeString (trade, 'fee_symbol');
            const feeCurrencyCode = this.safeCurrencyCode (feeCurrencyId);
            fee = {
                'cost': Precise.stringNeg (feeCostString),
                'currency': feeCurrencyCode,
            };
        }
        const id = this.safeString (trade, 'id');
        return this.safeTrade ({
            'info': trade,
            'id': id,
            'order': undefined, // Bibox does not have it (documented) yet
            'timestamp': timestamp,
            'datetime': this.iso8601 (timestamp),
            'symbol': market['symbol'],
            'type': 'limit',
            'takerOrMaker': undefined,
            'side': side,
            'price': priceString,
            'amount': amountString,
            'cost': undefined,
            'fee': fee,
        }, market);
    }

    async fetchTrades (symbol, since = undefined, limit = undefined, params = {}) {
        /**
         * @method
         * @name bibox#fetchTrades
         * @description get the list of most recent trades for a particular symbol
         * @param {str} symbol unified symbol of the market to fetch trades for
         * @param {int|undefined} since timestamp in ms of the earliest trade to fetch
         * @param {int|undefined} limit the maximum amount of trades to fetch
         * @param {dict} params extra parameters specific to the bibox api endpoint
         * @returns {[dict]} a list of [trade structures]{@link https://docs.ccxt.com/en/latest/manual.html?#public-trades}
         */
        await this.loadMarkets ();
        const market = this.market (symbol);
        const request = {
            'cmd': 'deals',
            'pair': market['id'],
        };
        if (limit !== undefined) {
            request['size'] = limit; // default = 200
        }
        const response = await this.v1PublicGetMdata (this.extend (request, params));
        return this.parseTrades (response['result'], market, since, limit);
    }

    async fetchOrderBook (symbol, limit = undefined, params = {}) {
        /**
         * @method
         * @name bibox#fetchOrderBook
         * @description fetches information on open orders with bid (buy) and ask (sell) prices, volumes and other data
         * @param {str} symbol unified symbol of the market to fetch the order book for
         * @param {int|undefined} limit the maximum amount of order book entries to return
         * @param {dict} params extra parameters specific to the bibox api endpoint
         * @returns {dict} A dictionary of [order book structures]{@link https://docs.ccxt.com/en/latest/manual.html#order-book-structure} indexed by market symbols
         */
        await this.loadMarkets ();
        const market = this.market (symbol);
        const request = {
            'cmd': 'depth',
            'pair': market['id'],
        };
        if (limit !== undefined) {
            request['size'] = limit; // default = 200
        }
<<<<<<< HEAD
        const response = await this.publicGetMdata (this.extend (request, params));
        return this.parseOrderBook (response['result'], market['symbol'], this.safeNumber (response['result'], 'update_time'), 'bids', 'asks', 'price', 'volume');
=======
        const response = await this.v1PublicGetMdata (this.extend (request, params));
        return this.parseOrderBook (response['result'], symbol, this.safeNumber (response['result'], 'update_time'), 'bids', 'asks', 'price', 'volume');
>>>>>>> d8506738
    }

    parseOHLCV (ohlcv, market = undefined) {
        //
        //     {
        //         "time":1591448220000,
        //         "open":"0.02507029",
        //         "high":"0.02507029",
        //         "low":"0.02506349",
        //         "close":"0.02506349",
        //         "vol":"5.92000000"
        //     }
        //
        return [
            this.safeInteger (ohlcv, 'time'),
            this.safeNumber (ohlcv, 'open'),
            this.safeNumber (ohlcv, 'high'),
            this.safeNumber (ohlcv, 'low'),
            this.safeNumber (ohlcv, 'close'),
            this.safeNumber (ohlcv, 'vol'),
        ];
    }

    async fetchOHLCV (symbol, timeframe = '1m', since = undefined, limit = 1000, params = {}) {
        /**
         * @method
         * @name bibox#fetchOHLCV
         * @description fetches historical candlestick data containing the open, high, low, and close price, and the volume of a market
         * @param {str} symbol unified symbol of the market to fetch OHLCV data for
         * @param {str} timeframe the length of time each candle represents
         * @param {int|undefined} since timestamp in ms of the earliest candle to fetch
         * @param {int|undefined} limit the maximum amount of candles to fetch
         * @param {dict} params extra parameters specific to the bibox api endpoint
         * @returns {[[int]]} A list of candles ordered as timestamp, open, high, low, close, volume
         */
        await this.loadMarkets ();
        const market = this.market (symbol);
        const request = {
            'cmd': 'kline',
            'pair': market['id'],
            'period': this.timeframes[timeframe],
            'size': limit,
        };
        const response = await this.v1PublicGetMdata (this.extend (request, params));
        //
        //     {
        //         "result":[
        //             {"time":1591448220000,"open":"0.02507029","high":"0.02507029","low":"0.02506349","close":"0.02506349","vol":"5.92000000"},
        //             {"time":1591448280000,"open":"0.02506449","high":"0.02506975","low":"0.02506108","close":"0.02506843","vol":"5.72000000"},
        //             {"time":1591448340000,"open":"0.02506698","high":"0.02506698","low":"0.02506452","close":"0.02506519","vol":"4.86000000"},
        //         ],
        //         "cmd":"kline",
        //         "ver":"1.1"
        //     }
        //
        const result = this.safeValue (response, 'result', []);
        return this.parseOHLCVs (result, market, timeframe, since, limit);
    }

    async fetchCurrencies (params = {}) {
        /**
         * @method
         * @name bibox#fetchCurrencies
         * @description fetches all available currencies on an exchange
         * @param {dict} params extra parameters specific to the bibox api endpoint
         * @returns {dict} an associative dictionary of currencies
         */
        if (this.checkRequiredCredentials (false)) {
            return await this.fetchCurrenciesPrivate (params);
        } else {
            return await this.fetchCurrenciesPublic (params);
        }
    }

    async fetchCurrenciesPublic (params = {}) {
        const request = {
            'cmd': 'currencies',
        };
        const response = await this.v1PublicGetCdata (this.extend (request, params));
        //
        // v1PublicGetCdata
        //
        //     {
        //         "result":[
        //             {
        //                 "symbol":"BTC",
        //                 "name":"BTC",
        //                 "valid_decimals":8,
        //                 "original_decimals":8,
        //                 "is_erc20":0,
        //                 "enable_withdraw":1,
        //                 "enable_deposit":1,
        //                 "withdraw_min":0.005,
        //                 "describe_summary":"[{\"lang\":\"zh-cn\",\"text\":\"Bitcoin 比特币的概念最初由中本聪在2009年提出，是点对点的基于 SHA-256 算法的一种P2P形式的数字货币，点对点的传输意味着一个去中心化的支付系统。\"},{\"lang\":\"en-ww\",\"text\":\"Bitcoin is a digital asset and a payment system invented by Satoshi Nakamoto who published a related paper in 2008 and released it as open-source software in 2009. The system featured as peer-to-peer; users can transact directly without an intermediary.\"}]"
        //             }
        //         ],
        //         "cmd":"currencies"
        //     }
        //
        const currencies = this.safeValue (response, 'result', []);
        const result = {};
        for (let i = 0; i < currencies.length; i++) {
            const currency = currencies[i];
            const id = this.safeString (currency, 'symbol');
            const name = this.safeString (currency, 'name'); // contains hieroglyphs causing python ASCII bug
            const code = this.safeCurrencyCode (id);
            const precision = this.parseNumber (this.parsePrecision (this.safeString (currency, 'valid_decimals')));
            const deposit = this.safeValue (currency, 'enable_deposit');
            const withdraw = this.safeValue (currency, 'enable_withdraw');
            const active = (deposit && withdraw);
            result[code] = {
                'id': id,
                'code': code,
                'info': currency,
                'name': name,
                'active': active,
                'deposit': deposit,
                'withdraw': withdraw,
                'fee': undefined,
                'precision': precision,
                'limits': {
                    'amount': {
                        'min': precision,
                        'max': undefined,
                    },
                    'withdraw': {
                        'min': this.safeNumber (currency, 'withdraw_min'),
                        'max': undefined,
                    },
                },
            };
        }
        return result;
    }

    async fetchCurrenciesPrivate (params = {}) {
        if (!this.checkRequiredCredentials (false)) {
            throw new AuthenticationError (this.id + " fetchCurrencies is an authenticated endpoint, therefore it requires 'apiKey' and 'secret' credentials. If you don't need currency details, set exchange.has['fetchCurrencies'] = false before calling its methods.");
        }
        const request = {
            'cmd': 'transfer/coinList',
            'body': {},
        };
        const response = await this.v1PrivatePostTransfer (this.extend (request, params));
        //
        //     {
        //         "result":[
        //             {
        //                 "result":[
        //                     {
        //                         "totalBalance":"14.60987476",
        //                         "balance":"14.60987476",
        //                         "freeze":"0.00000000",
        //                         "id":60,
        //                         "symbol":"USDT",
        //                         "icon_url":"/appimg/USDT_icon.png",
        //                         "describe_url":"[{\"lang\":\"zh-cn\",\"link\":\"https://bibox.zendesk.com/hc/zh-cn/articles/115004798234\"},{\"lang\":\"en-ww\",\"link\":\"https://bibox.zendesk.com/hc/en-us/articles/115004798234\"}]",
        //                         "name":"USDT",
        //                         "enable_withdraw":1,
        //                         "enable_deposit":1,
        //                         "enable_transfer":1,
        //                         "confirm_count":2,
        //                         "is_erc20":1,
        //                         "forbid_info":null,
        //                         "describe_summary":"[{\"lang\":\"zh-cn\",\"text\":\"USDT 是 Tether 公司推出的基于稳定价值货币美元（USD）的代币 Tether USD（简称USDT），1USDT=1美元，用户可以随时使用 USDT 与 USD 进行1:1的兑换。\"},{\"lang\":\"en-ww\",\"text\":\"USDT is a cryptocurrency asset issued on the Bitcoin blockchain via the Omni Layer Protocol. Each USDT unit is backed by a U.S Dollar held in the reserves of the Tether Limited and can be redeemed through the Tether Platform.\"}]",
        //                         "total_amount":4776930644,
        //                         "supply_amount":4642367414,
        //                         "price":"--",
        //                         "contract_father":"OMNI",
        //                         "supply_time":"--",
        //                         "comment":null,
        //                         "chain_type":"OMNI",
        //                         "general_name":"USDT",
        //                         "contract":"31",
        //                         "original_decimals":8,
        //                         "deposit_type":0,
        //                         "hasCobo":0,
        //                         "BTCValue":"0.00027116",
        //                         "CNYValue":"90.36087919",
        //                         "USDValue":"14.61090236",
        //                         "children":[
        //                             {"type":"ERC20","symbol":"eUSDT","enable_deposit":1,"enable_withdraw":1,"confirm_count":13},
        //                             {"type":"TRC20","symbol":"tUSDT","enable_deposit":1,"enable_withdraw":1,"confirm_count":20},
        //                             {"type":"OMNI","symbol":"USDT","enable_deposit":1,"enable_withdraw":1,"confirm_count":2},
        //                             {"type":"HECO","symbol":"hUSDT","enable_deposit":1,"enable_withdraw":1,"confirm_count":12},
        //                             {"type":"BSC(BEP20)","symbol":"bUSDT","enable_deposit":1,"enable_withdraw":1,"confirm_count":5},
        //                             {"type":"HPB","symbol":"pUSDT","enable_deposit":1,"enable_withdraw":1,"confirm_count":20}
        //                         ]
        //                     }
        //                 ],
        //                 "cmd":"transfer/coinList"
        //             }
        //         ]
        //     }
        //
        const outerResults = this.safeValue (response, 'result');
        const firstResult = this.safeValue (outerResults, 0, {});
        const currencies = this.safeValue (firstResult, 'result', []);
        const result = {};
        for (let i = 0; i < currencies.length; i++) {
            const currency = currencies[i];
            const id = this.safeString (currency, 'symbol');
            const name = currency['name']; // contains hieroglyphs causing python ASCII bug
            const code = this.safeCurrencyCode (id);
            const precision = this.parseNumber ('0.00000001');
            const deposit = this.safeValue (currency, 'enable_deposit');
            const withdraw = this.safeValue (currency, 'enable_withdraw');
            const active = (deposit && withdraw);
            result[code] = {
                'id': id,
                'code': code,
                'info': currency,
                'name': name,
                'active': active,
                'fee': undefined,
                'precision': precision,
                'limits': {
                    'amount': {
                        'min': precision,
                        'max': undefined,
                    },
                    'withdraw': {
                        'min': undefined,
                        'max': undefined,
                    },
                },
            };
        }
        return result;
    }

    parseBalance (response) {
        const outerResult = this.safeValue (response, 'result');
        const firstResult = this.safeValue (outerResult, 0, {});
        const innerResult = this.safeValue (firstResult, 'result');
        const result = { 'info': response };
        const assetsList = this.safeValue (innerResult, 'assets_list', []);
        for (let i = 0; i < assetsList.length; i++) {
            const balance = assetsList[i];
            const currencyId = this.safeString (balance, 'coin_symbol');
            const code = this.safeCurrencyCode (currencyId);
            const account = this.account ();
            account['free'] = this.safeString (balance, 'balance');
            account['used'] = this.safeString (balance, 'freeze');
            result[code] = account;
        }
        return this.safeBalance (result);
    }

    async fetchBalance (params = {}) {
        /**
         * @method
         * @name bibox#fetchBalance
         * @description query for balance and get the amount of funds available for trading or funds locked in orders
         * @param {dict} params extra parameters specific to the bibox api endpoint
         * @returns {dict} a [balance structure]{@link https://docs.ccxt.com/en/latest/manual.html?#balance-structure}
         */
        await this.loadMarkets ();
        const type = this.safeString (params, 'type', 'assets');
        params = this.omit (params, 'type');
        const request = {
            'cmd': 'transfer/' + type, // assets, mainAssets
            'body': this.extend ({
                'select': 1, // return full info
            }, params),
        };
        const response = await this.v1PrivatePostTransfer (request);
        //
        //     {
        //         "result":[
        //             {
        //                 "result":{
        //                     "total_btc":"0.00000298",
        //                     "total_cny":"0.99",
        //                     "total_usd":"0.16",
        //                     "assets_list":[
        //                         {"coin_symbol":"BTC","BTCValue":"0.00000252","CNYValue":"0.84","USDValue":"0.14","balance":"0.00000252","freeze":"0.00000000"},
        //                         {"coin_symbol":"LTC","BTCValue":"0.00000023","CNYValue":"0.07","USDValue":"0.01","balance":"0.00006765","freeze":"0.00000000"},
        //                         {"coin_symbol":"USDT","BTCValue":"0.00000023","CNYValue":"0.08","USDValue":"0.01","balance":"0.01252100","freeze":"0.00000000"}
        //                     ]
        //                 },
        //                 "cmd":"transfer/assets"
        //             }
        //         ]
        //     }
        //
        return this.parseBalance (response);
    }

    async fetchDeposits (code = undefined, since = undefined, limit = undefined, params = {}) {
        /**
         * @method
         * @name bibox#fetchDeposits
         * @description fetch all deposits made to an account
         * @param {str|undefined} code unified currency code
         * @param {int|undefined} since the earliest time in ms to fetch deposits for
         * @param {int|undefined} limit the maximum number of deposits structures to retrieve
         * @param {dict} params extra parameters specific to the bibox api endpoint
         * @returns {[dict]} a list of [transaction structures]{@link https://docs.ccxt.com/en/latest/manual.html#transaction-structure}
         */
        await this.loadMarkets ();
        if (limit === undefined) {
            limit = 100;
        }
        const request = {
            'page': 1,
            'size': limit,
        };
        let currency = undefined;
        if (code !== undefined) {
            currency = this.currency (code);
            request['symbol'] = currency['id'];
        }
        const response = await this.v1PrivatePostTransfer ({
            'cmd': 'transfer/transferInList',
            'body': this.extend (request, params),
        });
        //
        //     {
        //         "result":[
        //             {
        //                 "result":{
        //                     "count":2,
        //                     "page":1,
        //                     "items":[
        //                         {
        //                             "coin_symbol":"ETH",                        // token
        //                             "to_address":"xxxxxxxxxxxxxxxxxxxxxxxxxx",  // address
        //                             "amount":"1.00000000",                      // amount
        //                             "confirmCount":"15",                        // the acknowledgment number
        //                             "createdAt":1540641511000,
        //                             "status":2                                 // status,  1-deposit is in process，2-deposit finished，3-deposit failed
        //                         },
        //                         {
        //                             "coin_symbol":"BIX",
        //                             "to_address":"xxxxxxxxxxxxxxxxxxxxxxxxxx",
        //                             "amount":"1.00000000",
        //                             "confirmCount":"15",
        //                             "createdAt":1540622460000,
        //                             "status":2
        //                         }
        //                     ]
        //                 },
        //                 "cmd":"transfer/transferInList"
        //             }
        //         ]
        //     }
        //
        const outerResults = this.safeValue (response, 'result');
        const firstResult = this.safeValue (outerResults, 0, {});
        const innerResult = this.safeValue (firstResult, 'result', {});
        const deposits = this.safeValue (innerResult, 'items', []);
        for (let i = 0; i < deposits.length; i++) {
            deposits[i]['type'] = 'deposit';
        }
        return this.parseTransactions (deposits, currency, since, limit);
    }

    async fetchWithdrawals (code = undefined, since = undefined, limit = undefined, params = {}) {
        /**
         * @method
         * @name bibox#fetchWithdrawals
         * @description fetch all withdrawals made from an account
         * @param {str|undefined} code unified currency code
         * @param {int|undefined} since the earliest time in ms to fetch withdrawals for
         * @param {int|undefined} limit the maximum number of withdrawals structures to retrieve
         * @param {dict} params extra parameters specific to the bibox api endpoint
         * @returns {[dict]} a list of [transaction structures]{@link https://docs.ccxt.com/en/latest/manual.html#transaction-structure}
         */
        await this.loadMarkets ();
        if (limit === undefined) {
            limit = 100;
        }
        const request = {
            'page': 1,
            'size': limit,
        };
        let currency = undefined;
        if (code !== undefined) {
            currency = this.currency (code);
            request['symbol'] = currency['id'];
        }
        const response = await this.v1PrivatePostTransfer ({
            'cmd': 'transfer/transferOutList',
            'body': this.extend (request, params),
        });
        //
        //     {
        //         "result":[
        //             {
        //                 "result":{
        //                     "count":1,
        //                     "page":1,
        //                     "items":[
        //                         {
        //                             "id":612867,
        //                             "coin_symbol":"ETH",
        //                             "chain_type":"ETH",
        //                             "to_address":"0xd41de7a88ab5fc59edc6669f54873576be95bff1",
        //                             "tx_id":"0xc60950596227af3f27c3a1b5911ea1c79bae53bdce67274e48a0ce87a5ef2df8",
        //                             "addr_remark":"binance",
        //                             "amount":"2.34550946",
        //                             "fee":"0.00600000",
        //                             "createdAt":1561339330000,
        //                             "memo":"",
        //                             "status":3
        //                         }
        //                     ]
        //                 },
        //                 "cmd":"transfer/transferOutList"
        //             }
        //         ]
        //     }
        //
        const outerResults = this.safeValue (response, 'result');
        const firstResult = this.safeValue (outerResults, 0, {});
        const innerResult = this.safeValue (firstResult, 'result', {});
        const withdrawals = this.safeValue (innerResult, 'items', []);
        for (let i = 0; i < withdrawals.length; i++) {
            withdrawals[i]['type'] = 'withdrawal';
        }
        return this.parseTransactions (withdrawals, currency, since, limit);
    }

    parseTransaction (transaction, currency = undefined) {
        //
        // fetchDeposits
        //
        //     {
        //         'id': 1023291,
        //         'coin_symbol': 'ETH',
        //         'to_address': '0x7263....',
        //         'amount': '0.49170000',
        //         'confirmCount': '16',
        //         'createdAt': 1553123867000,
        //         'status': 2
        //     }
        //
        // fetchWithdrawals
        //
        //     {
        //         'id': 521844,
        //         'coin_symbol': 'ETH',
        //         'to_address': '0xfd4e....',
        //         'addr_remark': '',
        //         'amount': '0.39452750',
        //         'fee': '0.00600000',
        //         'createdAt': 1553226906000,
        //         'memo': '',
        //         'status': 3
        //     }
        //
        // withdraw
        //
        //     {
        //         "result": 228, // withdrawal id
        //         "cmd":"transfer/transferOut"
        //     }
        //
        const id = this.safeString2 (transaction, 'id', 'result');
        const address = this.safeString (transaction, 'to_address');
        const currencyId = this.safeString (transaction, 'coin_symbol');
        const code = this.safeCurrencyCode (currencyId, currency);
        const timestamp = this.safeInteger (transaction, 'createdAt');
        let tag = this.safeString (transaction, 'addr_remark');
        const type = this.safeString (transaction, 'type');
        const status = this.parseTransactionStatusByType (this.safeString (transaction, 'status'), type);
        const amount = this.safeNumber (transaction, 'amount');
        let feeCost = this.safeNumber (transaction, 'fee');
        if (type === 'deposit') {
            feeCost = 0;
            tag = undefined;
        }
        const fee = {
            'cost': feeCost,
            'currency': code,
        };
        return {
            'info': transaction,
            'id': id,
            'txid': undefined,
            'timestamp': timestamp,
            'datetime': this.iso8601 (timestamp),
            'network': undefined,
            'address': address,
            'addressTo': undefined,
            'addressFrom': undefined,
            'tag': tag,
            'tagTo': undefined,
            'tagFrom': undefined,
            'type': type,
            'amount': amount,
            'currency': code,
            'status': status,
            'updated': undefined,
            'fee': fee,
        };
    }

    parseTransactionStatusByType (status, type = undefined) {
        const statuses = {
            'deposit': {
                '1': 'pending',
                '2': 'ok',
            },
            'withdrawal': {
                '0': 'pending',
                '3': 'ok',
            },
        };
        return this.safeString (this.safeValue (statuses, type, {}), status, status);
    }

    async createOrder (symbol, type, side, amount, price = undefined, params = {}) {
        /**
         * @method
         * @name bibox#createOrder
         * @description create a trade order
         * @param {str} symbol unified symbol of the market to create an order in
         * @param {str} type 'market' or 'limit'
         * @param {str} side 'buy' or 'sell'
         * @param {float} amount how much of currency you want to trade in units of base currency
         * @param {float|undefined} price the price at which the order is to be fullfilled, in units of the quote currency, ignored in market orders
         * @param {dict} params extra parameters specific to the bibox api endpoint
         * @returns {dict} an [order structure]{@link https://docs.ccxt.com/en/latest/manual.html#order-structure}
         */
        await this.loadMarkets ();
        const market = this.market (symbol);
        const orderType = (type === 'limit') ? 2 : 1;
        const orderSide = (side === 'buy') ? 1 : 2;
        const request = {
            'cmd': 'orderpending/trade',
            'body': this.extend ({
                'pair': market['id'],
                'account_type': 0,
                'order_type': orderType,
                'order_side': orderSide,
                'pay_bix': 0,
                'amount': amount,
                'price': price,
            }, params),
        };
        const response = await this.v1PrivatePostOrderpending (request);
        //
        //     {
        //         "result":[
        //             {
        //                 "result": "100055558128036", // order id
        //                 "index": 12345, // random index, specific one in a batch
        //                 "cmd":"orderpending/trade"
        //             }
        //         ]
        //     }
        //
        const outerResults = this.safeValue (response, 'result');
        const firstResult = this.safeValue (outerResults, 0, {});
        const id = this.safeValue (firstResult, 'result');
        return {
            'info': response,
            'id': id,
        };
    }

    async cancelOrder (id, symbol = undefined, params = {}) {
        /**
         * @method
         * @name bibox#cancelOrder
         * @description cancels an open order
         * @param {str} id order id
         * @param {str|undefined} symbol not used by bibox cancelOrder ()
         * @param {dict} params extra parameters specific to the bibox api endpoint
         * @returns {dict} An [order structure]{@link https://docs.ccxt.com/en/latest/manual.html#order-structure}
         */
        const request = {
            'cmd': 'orderpending/cancelTrade',
            'body': this.extend ({
                'orders_id': id,
            }, params),
        };
        const response = await this.v1PrivatePostOrderpending (request);
        //
        //     {
        //         "result":[
        //             {
        //                 "result":"OK", // only indicates if the server received the cancelling request, and the cancelling result can be obtained from the order record
        //                 "index": 12345, // random index, specific one in a batch
        //                 "cmd":"orderpending/cancelTrade"
        //             }
        //         ]
        //     }
        //
        const outerResults = this.safeValue (response, 'result');
        const firstResult = this.safeValue (outerResults, 0, {});
        return firstResult;
    }

    async fetchOrder (id, symbol = undefined, params = {}) {
        /**
         * @method
         * @name bibox#fetchOrder
         * @description fetches information on an order made by the user
         * @param {str|undefined} symbol not used by bibox fetchOrder
         * @param {dict} params extra parameters specific to the bibox api endpoint
         * @returns {dict} An [order structure]{@link https://docs.ccxt.com/en/latest/manual.html#order-structure}
         */
        await this.loadMarkets ();
        const request = {
            'cmd': 'orderpending/order',
            'body': this.extend ({
                'id': id.toString (),
                'account_type': 0, // 0 = spot account
            }, params),
        };
        const response = await this.v1PrivatePostOrderpending (request);
        //
        //     {
        //         "result":[
        //             {
        //                 "result":{
        //                     "id":"100055558128036",
        //                     "createdAt": 1512756997000,
        //                     "account_type":0,
        //                     "coin_symbol":"LTC",        // Trading Token
        //                     "currency_symbol":"BTC",    // Pricing Token
        //                     "order_side":2,             // Trading side 1-Buy, 2-Sell
        //                     "order_type":2,             // 2-limit order
        //                     "price":"0.00900000",       // order price
        //                     "amount":"1.00000000",      // order amount
        //                     "money":"0.00900000",       // currency amount (price * amount)
        //                     "deal_amount":"0.00000000", // deal amount
        //                     "deal_percent":"0.00%",     // deal percentage
        //                     "unexecuted":"0.00000000",  // unexecuted amount
        //                     "status":3                  // Status, -1-fail, 0,1-to be dealt, 2-dealt partly, 3-dealt totally, 4- cancelled partly, 5-cancelled totally, 6-to be cancelled
        //                 },
        //                 "cmd":"orderpending/order"
        //             }
        //         ]
        //     }
        //
        const outerResults = this.safeValue (response, 'result');
        const firstResult = this.safeValue (outerResults, 0, {});
        const order = this.safeValue (firstResult, 'result');
        if (this.isEmpty (order)) {
            throw new OrderNotFound (this.id + ' order ' + id + ' not found');
        }
        return this.parseOrder (order);
    }

    parseOrder (order, market = undefined) {
        let marketId = undefined;
        const baseId = this.safeString (order, 'coin_symbol');
        const quoteId = this.safeString (order, 'currency_symbol');
        if ((baseId !== undefined) && (quoteId !== undefined)) {
            marketId = baseId + '_' + quoteId;
        }
        market = this.safeMarket (marketId, market);
        const rawType = this.safeString (order, 'order_type');
        const type = (rawType === '1') ? 'market' : 'limit';
        const timestamp = this.safeInteger (order, 'createdAt');
        const price = this.safeString (order, 'price');
        const average = this.safeString (order, 'deal_price');
        const filled = this.safeString (order, 'deal_amount');
        const amount = this.safeString (order, 'amount');
        const cost = this.safeString2 (order, 'deal_money', 'money');
        const rawSide = this.safeString (order, 'order_side');
        const side = (rawSide === '1') ? 'buy' : 'sell';
        const status = this.parseOrderStatus (this.safeString (order, 'status'));
        const id = this.safeString (order, 'id');
        const feeCost = this.safeString (order, 'fee');
        let fee = undefined;
        if (feeCost !== undefined) {
            fee = {
                'cost': feeCost,
                'currency': undefined,
            };
        }
        return this.safeOrder ({
            'info': order,
            'id': id,
            'clientOrderId': undefined,
            'timestamp': timestamp,
            'datetime': this.iso8601 (timestamp),
            'lastTradeTimestamp': undefined,
            'symbol': market['symbol'],
            'type': type,
            'timeInForce': undefined,
            'postOnly': undefined,
            'side': side,
            'price': price,
            'stopPrice': undefined,
            'amount': amount,
            'cost': cost,
            'average': average,
            'filled': filled,
            'remaining': undefined,
            'status': status,
            'fee': fee,
            'trades': undefined,
        }, market);
    }

    parseOrderStatus (status) {
        const statuses = {
            // original comments from bibox:
            '1': 'open', // pending
            '2': 'open', // part completed
            '3': 'closed', // completed
            '4': 'canceled', // part canceled
            '5': 'canceled', // canceled
            '6': 'canceled', // canceling
        };
        return this.safeString (statuses, status, status);
    }

    async fetchOpenOrders (symbol = undefined, since = undefined, limit = undefined, params = {}) {
        /**
         * @method
         * @name bibox#fetchOpenOrders
         * @description fetch all unfilled currently open orders
         * @param {str|undefined} symbol unified market symbol
         * @param {int|undefined} since the earliest time in ms to fetch open orders for
         * @param {int|undefined} limit the maximum number of  open orders structures to retrieve
         * @param {dict} params extra parameters specific to the bibox api endpoint
         * @returns {[dict]} a list of [order structures]{@link https://docs.ccxt.com/en/latest/manual.html#order-structure}
         */
        await this.loadMarkets ();
        let market = undefined;
        let pair = undefined;
        if (symbol !== undefined) {
            market = this.market (symbol);
            pair = market['id'];
        }
        const size = limit ? limit : 200;
        const request = {
            'cmd': 'orderpending/orderPendingList',
            'body': this.extend ({
                'pair': pair,
                'account_type': 0, // 0 - regular, 1 - margin
                'page': 1,
                'size': size,
            }, params),
        };
        const response = await this.v1PrivatePostOrderpending (request);
        //
        //     {
        //         "result":[
        //             {
        //                 "result":{
        //                     "count":1,
        //                     "page":1,
        //                     "items":[
        //                         {
        //                             "id":"100055558128036",
        //                             "createdAt": 1512756997000,
        //                             "account_type":0,
        //                             "coin_symbol":"LTC",        // Trading Token
        //                             "currency_symbol":"BTC",    // Pricing Token
        //                             "order_side":2,             // Trading side 1-Buy, 2-Sell
        //                             "order_type":2,             // 2-limit order
        //                             "price":"0.00900000",       // order price
        //                             "amount":"1.00000000",      // order amount
        //                             "money":"0.00900000",       // currency amount (price * amount)
        //                             "deal_amount":"0.00000000", // deal amount
        //                             "deal_percent":"0.00%",     // deal percentage
        //                             "unexecuted":"0.00000000",  // unexecuted amount
        //                             "status":1                  // Status,-1-fail, 0,1-to be dealt, 2-dealt partly, 3-dealt totally, 4- cancelled partly, 5-cancelled totally, 6-to be cancelled
        //                         }
        //                     ]
        //                 },
        //                 "cmd":"orderpending/orderPendingList"
        //             }
        //         ]
        //     }
        //
        const outerResults = this.safeValue (response, 'result');
        const firstResult = this.safeValue (outerResults, 0, {});
        const innerResult = this.safeValue (firstResult, 'result', {});
        const orders = this.safeValue (innerResult, 'items', []);
        return this.parseOrders (orders, market, since, limit);
    }

    async fetchClosedOrders (symbol = undefined, since = undefined, limit = 200, params = {}) {
        /**
         * @method
         * @name bibox#fetchClosedOrders
         * @description fetches information on multiple closed orders made by the user
         * @param {str} symbol unified market symbol of the market orders were made in
         * @param {int|undefined} since the earliest time in ms to fetch orders for
         * @param {int|undefined} limit the maximum number of  orde structures to retrieve
         * @param {dict} params extra parameters specific to the bibox api endpoint
         * @returns {[dict]} a list of [order structures]{@link https://docs.ccxt.com/en/latest/manual.html#order-structure
         */
        if (symbol === undefined) {
            throw new ArgumentsRequired (this.id + ' fetchClosedOrders() requires a `symbol` argument');
        }
        await this.loadMarkets ();
        const market = this.market (symbol);
        const request = {
            'cmd': 'orderpending/pendingHistoryList',
            'body': this.extend ({
                'pair': market['id'],
                'account_type': 0, // 0 - regular, 1 - margin
                'page': 1,
                'size': limit,
            }, params),
        };
        const response = await this.v1PrivatePostOrderpending (request);
        //
        //     {
        //         "result":[
        //             {
        //                 "result":{
        //                     "count":1,
        //                     "page":1,
        //                     "items":[
        //                         {
        //                             "id":"100055558128036",
        //                             "createdAt": 1512756997000,
        //                             "account_type":0,
        //                             "coin_symbol":"LTC",        // Trading Token
        //                             "currency_symbol":"BTC",    // Pricing Token
        //                             "order_side":2,             // Trading side 1-Buy, 2-Sell
        //                             "order_type":2,             // 2-limit order
        //                             "price":"0.00900000",       // order price
        //                             "amount":"1.00000000",      // order amount
        //                             "money":"0.00900000",       // currency amount (price * amount)
        //                             "deal_amount":"0.00000000", // deal amount
        //                             "deal_percent":"0.00%",     // deal percentage
        //                             "unexecuted":"0.00000000",  // unexecuted amount
        //                             "status":3                  // Status,-1-fail, 0,1-to be dealt, 2-dealt partly, 3-dealt totally, 4- cancelled partly, 5-cancelled totally, 6-to be cancelled
        //                         }
        //                     ]
        //                 },
        //                 "cmd":"orderpending/pendingHistoryList"
        //             }
        //         ]
        //     }
        //
        const outerResults = this.safeValue (response, 'result');
        const firstResult = this.safeValue (outerResults, 0, {});
        const innerResult = this.safeValue (firstResult, 'result', {});
        const orders = this.safeValue (innerResult, 'items', []);
        return this.parseOrders (orders, market, since, limit);
    }

    async fetchMyTrades (symbol = undefined, since = undefined, limit = undefined, params = {}) {
        /**
         * @method
         * @name bibox#fetchMyTrades
         * @description fetch all trades made by the user
         * @param {str} symbol unified market symbol
         * @param {int|undefined} since the earliest time in ms to fetch trades for
         * @param {int|undefined} limit the maximum number of trades structures to retrieve
         * @param {dict} params extra parameters specific to the bibox api endpoint
         * @returns {[dict]} a list of [trade structures]{@link https://docs.ccxt.com/en/latest/manual.html#trade-structure}
         */
        if (symbol === undefined) {
            throw new ArgumentsRequired (this.id + ' fetchMyTrades() requires a `symbol` argument');
        }
        await this.loadMarkets ();
        const market = this.market (symbol);
        const size = limit ? limit : 200;
        const request = {
            'cmd': 'orderpending/orderHistoryList',
            'body': this.extend ({
                'pair': market['id'],
                'account_type': 0, // 0 - regular, 1 - margin
                'page': 1,
                'size': size,
                'coin_symbol': market['baseId'],
                'currency_symbol': market['quoteId'],
            }, params),
        };
        const response = await this.v1PrivatePostOrderpending (request);
        //
        //     {
        //         "result":[
        //             {
        //                 "result":{
        //                     "count":1,
        //                     "page":1,
        //                     "items":[
        //                         {
        //                             "id":"100055558128033",
        //                             "createdAt": 1512756997000,
        //                             "account_type":0,
        //                             "coin_symbol":"LTC",
        //                             "currency_symbol":"BTC",
        //                             "order_side":2,
        //                             "order_type":2,
        //                             "price":"0.00886500",
        //                             "amount":"1.00000000",
        //                             "money":"0.00886500",
        //                             "fee":0
        //                         }
        //                     ]
        //                 },
        //                 "cmd":"orderpending/orderHistoryList"
        //             }
        //         ]
        //     }
        //
        const outerResults = this.safeValue (response, 'result');
        const firstResult = this.safeValue (outerResults, 0, {});
        const innerResult = this.safeValue (firstResult, 'result', {});
        const trades = this.safeValue (innerResult, 'items', []);
        return this.parseTrades (trades, market, since, limit);
    }

    async fetchDepositAddress (code, params = {}) {
        /**
         * @method
         * @name bibox#fetchDepositAddress
         * @description fetch the deposit address for a currency associated with this account
         * @param {str} code unified currency code
         * @param {dict} params extra parameters specific to the bibox api endpoint
         * @returns {dict} an [address structure]{@link https://docs.ccxt.com/en/latest/manual.html#address-structure}
         */
        await this.loadMarkets ();
        const currency = this.currency (code);
        const request = {
            'cmd': 'transfer/transferIn',
            'body': this.extend ({
                'coin_symbol': currency['id'],
            }, params),
        };
        const response = await this.v1PrivatePostTransfer (request);
        //
        //     {
        //         "result":[
        //             {
        //                 "result":"3Jx6RZ9TNMsAoy9NUzBwZf68QBppDruSKW",
        //                 "cmd":"transfer/transferIn"
        //             }
        //         ]
        //     }
        //
        //     {
        //         "result":[
        //             {
        //                 "result":"{\"account\":\"PERSONALLY OMITTED\",\"memo\":\"PERSONALLY OMITTED\"}",
        //                 "cmd":"transfer/transferIn"
        //             }
        //         ]
        //     }
        //
        const outerResults = this.safeValue (response, 'result');
        const firstResult = this.safeValue (outerResults, 0, {});
        const innerResult = this.safeValue (firstResult, 'result');
        let address = innerResult;
        let tag = undefined;
        if (this.isJsonEncodedObject (innerResult)) {
            const parsed = JSON.parse (innerResult);
            address = this.safeString (parsed, 'account');
            tag = this.safeString (parsed, 'memo');
        }
        return {
            'currency': code,
            'address': address,
            'tag': tag,
            'network': undefined,
            'info': response,
        };
    }

    async withdraw (code, amount, address, tag = undefined, params = {}) {
        /**
         * @method
         * @name bibox#withdraw
         * @description make a withdrawal
         * @param {str} code unified currency code
         * @param {float} amount the amount to withdraw
         * @param {str} address the address to withdraw to
         * @param {str|undefined} tag
         * @param {dict} params extra parameters specific to the bibox api endpoint
         * @returns {dict} a [transaction structure]{@link https://docs.ccxt.com/en/latest/manual.html#transaction-structure}
         */
        [ tag, params ] = this.handleWithdrawTagAndParams (tag, params);
        this.checkAddress (address);
        await this.loadMarkets ();
        const currency = this.currency (code);
        if (this.password === undefined) {
            if (!('trade_pwd' in params)) {
                throw new ExchangeError (this.id + ' withdraw() requires this.password set on the exchange instance or a trade_pwd parameter');
            }
        }
        if (!('totp_code' in params)) {
            throw new ExchangeError (this.id + ' withdraw() requires a totp_code parameter for 2FA authentication');
        }
        const request = {
            'trade_pwd': this.password,
            'coin_symbol': currency['id'],
            'amount': amount,
            'addr': address,
        };
        if (tag !== undefined) {
            request['address_remark'] = tag;
        }
        const response = await this.v1PrivatePostTransfer ({
            'cmd': 'transfer/transferOut',
            'body': this.extend (request, params),
        });
        //
        //     {
        //         "result":[
        //             {
        //                 "result": 228, // withdrawal id
        //                 "cmd":"transfer/transferOut"
        //             }
        //         ]
        //     }
        //
        const outerResults = this.safeValue (response, 'result');
        const firstResult = this.safeValue (outerResults, 0, {});
        return this.parseTransaction (firstResult, currency);
    }

    async fetchTransactionFees (codes = undefined, params = {}) {
        /**
         * @method
         * @name bibox#fetchTransactionFees
         * @description fetch transaction fees
         * @param {[str]|undefined} codes list of unified currency codes
         * @param {dict} params extra parameters specific to the bibox api endpoint
         * @returns {[dict]} a list of [fee structures]{@link https://docs.ccxt.com/en/latest/manual.html#fee-structure}
         */
        // by default it will try load withdrawal fees of all currencies (with separate requests)
        // however if you define codes = [ 'ETH', 'BTC' ] in args it will only load those
        await this.loadMarkets ();
        const withdrawFees = {};
        const info = {};
        if (codes === undefined) {
            codes = Object.keys (this.currencies);
        }
        for (let i = 0; i < codes.length; i++) {
            const code = codes[i];
            const currency = this.currency (code);
            const request = {
                'cmd': 'transfer/coinConfig',
                'body': this.extend ({
                    'coin_symbol': currency['id'],
                }, params),
            };
            const response = await this.v1PrivatePostTransfer (request);
            //     {
            //         "result":[
            //             {
            //                 "result":[
            //                     {
            //                         "coin_symbol":"ETH",
            //                         "is_active":1,
            //                         "original_decimals":18,
            //                         "enable_deposit":1,
            //                         "enable_withdraw":1,
            //                         "withdraw_fee":0.008,
            //                         "withdraw_min":0.05,
            //                         "deposit_avg_spent":173700,
            //                         "withdraw_avg_spent":322600
            //                     }
            //                 ],
            //                 "cmd":"transfer/coinConfig"
            //             }
            //         ]
            //     }
            //
            const outerResults = this.safeValue (response, 'result', []);
            const firstOuterResult = this.safeValue (outerResults, 0, {});
            const innerResults = this.safeValue (firstOuterResult, 'result', []);
            const firstInnerResult = this.safeValue (innerResults, 0, {});
            info[code] = firstInnerResult;
            withdrawFees[code] = this.safeNumber (firstInnerResult, 'withdraw_fee');
        }
        return {
            'info': info,
            'withdraw': withdrawFees,
            'deposit': {},
        };
    }

    sign (path, api = 'v1Public', method = 'GET', params = {}, headers = undefined, body = undefined) {
        const [ version, access ] = api;
        let url = this.implodeHostname (this.urls['api']) + '/' + version + '/' + path;
        const v1 = (version === 'v1');
        const json_params = v1 ? this.json ([ params ]) : this.json (params);
        headers = { 'content-type': 'application/json' };
        if (access === 'public') {
            if (method !== 'GET') {
                if (v1) {
                    body = { 'cmds': json_params };
                } else {
                    body = { 'body': json_params };
                }
            } else if (Object.keys (params).length) {
                url += '?' + this.urlencode (params);
            }
        } else {
            this.checkRequiredCredentials ();
            if (version === 'v3' || version === 'v3.1' || version === 'v4') {
                const timestamp = this.numberToString (this.milliseconds ());
                let strToSign = timestamp;
                if (json_params !== '{}') {
                    strToSign += json_params;
                }
                const sign = this.hmac (this.encode (strToSign), this.encode (this.secret), 'md5');
                headers['bibox-api-key'] = this.apiKey;
                headers['bibox-api-sign'] = sign;
                headers['bibox-timestamp'] = timestamp;
                if (method === 'GET') {
                    url += '?' + this.urlencode (params);
                } else {
                    if (json_params !== '{}') {
                        body = params;
                    }
                }
            } else {
                const sign = this.hmac (this.encode (json_params), this.encode (this.secret), 'md5');
                body = {
                    'apikey': this.apiKey,
                    'sign': sign,
                };
                if (v1) {
                    body['cmds'] = json_params;
                } else {
                    body['body'] = json_params;
                }
            }
        }
        if (body !== undefined) {
            body = this.json (body, { 'convertArraysToObjects': true });
        }
        return { 'url': url, 'method': method, 'body': body, 'headers': headers };
    }

    handleErrors (code, reason, url, method, headers, body, response, requestHeaders, requestBody) {
        if (response === undefined) {
            return;
        }
        if ('state' in response) {
            if (this.safeNumber (response, 'state') === 0) {
                return;
            }
            throw new ExchangeError (this.id + ' ' + body);
        }
        if ('error' in response) {
            if ('code' in response['error']) {
                const code = this.safeString (response['error'], 'code');
                const feedback = this.id + ' ' + body;
                this.throwExactlyMatchedException (this.exceptions, code, feedback);
                throw new ExchangeError (feedback);
            }
            throw new ExchangeError (this.id + ' ' + body);
        }
        if (!('result' in response)) {
            throw new ExchangeError (this.id + ' ' + body);
        }
    }
};<|MERGE_RESOLUTION|>--- conflicted
+++ resolved
@@ -616,13 +616,8 @@
         if (limit !== undefined) {
             request['size'] = limit; // default = 200
         }
-<<<<<<< HEAD
         const response = await this.publicGetMdata (this.extend (request, params));
         return this.parseOrderBook (response['result'], market['symbol'], this.safeNumber (response['result'], 'update_time'), 'bids', 'asks', 'price', 'volume');
-=======
-        const response = await this.v1PublicGetMdata (this.extend (request, params));
-        return this.parseOrderBook (response['result'], symbol, this.safeNumber (response['result'], 'update_time'), 'bids', 'asks', 'price', 'volume');
->>>>>>> d8506738
     }
 
     parseOHLCV (ohlcv, market = undefined) {
