'use strict';

//  ---------------------------------------------------------------------------
const Exchange = require ('./base/Exchange');
const { ExchangeError, AccountSuspended, ArgumentsRequired, AuthenticationError, DDoSProtection, ExchangeNotAvailable, InvalidOrder, OrderNotFound, PermissionDenied, InsufficientFunds, BadSymbol, RateLimitExceeded, BadRequest } = require ('./base/errors');
const { TICK_SIZE } = require ('./base/functions/number');
const Precise = require ('./base/Precise');

//  ---------------------------------------------------------------------------

module.exports = class bibox extends Exchange {
    describe () {
        return this.deepExtend (super.describe (), {
            'id': 'bibox',
            'name': 'Bibox',
            'countries': [ 'CN', 'US', 'KR' ],
            'rateLimit': 166.667,
            'version': 'v3.1',
            'hostname': 'bibox.com',
            'has': {
                'CORS': undefined,
                'spot': true,
                'margin': undefined, // has but unimplemented
                'swap': undefined, // has but unimplemented
                'future': undefined,
                'option': undefined,
                'cancelOrder': true,
                'createMarketOrder': undefined, // or they will return https://github.com/ccxt/ccxt/issues/2338
                'createOrder': true,
                'createStopLimitOrder': false, // true for contract
                'createStopMarketOrder': false, // true for contract
                'createStopOrder': false, // true for contract
                'fetchBalance': true,
                'fetchBorrowRate': false,
                'fetchBorrowRates': false,
                'fetchClosedOrders': true,
                'fetchCurrencies': true,
                'fetchDepositAddress': true,
                'fetchDeposits': true,
                'fetchLedger': true,
                'fetchMarginMode': false,
                'fetchMarkets': true,
                'fetchMyTrades': true,
                'fetchOHLCV': true,
                'fetchOpenOrders': true,
                'fetchOrder': true,
                'fetchOrderBook': true,
                'fetchPositionMode': false,
                'fetchTicker': true,
                'fetchTickers': true,
                'fetchTrades': true,
                'fetchTradingFee': false,
                'fetchTradingFees': false,
                'fetchTransactionFees': true,
                'fetchWithdrawals': true,
                'transfer': true,
                'withdraw': true,
            },
            'timeframes': {
                '1m': '1m',
                '3m': '3m',
                '5m': '5m',
                '15m': '15m',
                '30m': '30m',
                '1h': '1h',
                '2h': '2h',
                '4h': '4h',
                '6h': '6h',
                '12h': '12h',
                '1d': '1d',
                '1w': '1w',
                '1M': '1M',
            },
            'urls': {
                'logo': 'https://user-images.githubusercontent.com/51840849/77257418-3262b000-6c85-11ea-8fb8-20bdf20b3592.jpg',
                'api': {
                    'rest': 'https://api.{hostname}',
                },
                'www': 'https://www.bibox365.com',
                'doc': [
                    'https://biboxcom.github.io/en/',
                    'https://biboxcom.github.io/v3/spot/en/',
                    'https://biboxcom.github.io/api/spot/v4',
                ],
                'fees': 'https://bibox.zendesk.com/hc/en-us/articles/360002336133',
                'referral': 'https://w2.bibox365.com/login/register?invite_code=05Kj3I',
            },
            'api': {
                'v1': {
                    'public': {
                        'get': {
                            'cquery': 1,
                            'mdata': 1,
                            'cdata': 1,
                            'orderpending': 1,
                        },
                        'post': {
                            'mdata': 1,
                        },
                    },
                    'private': {
                        'post': {
                            'credit': 1,
                            'cquery': 1,
                            'ctrade': 1,
                            'user': 1,
                            'orderpending': 1,
                            'transfer': 1,
                        },
                    },
                },
                'v1.1': {
                    'public': {
                        'get': [
                            'cquery',
                        ],
                    },
                    'private': {
                        'post': [
                            'cquery',
                            'ctrade',
                        ],
                    },
                },
                'v2': {
                    'public': {
                        'get': [
                            'mdata/kline',
                            'mdata/depth',
                        ],
                    },
                    'private': {
                        'post': [
                            'assets/transfer/spot',
                        ],
                    },
                },
                'v3': {
                    'public': {
                        'get': [
                            'mdata/ping',
                            'mdata/pairList',
                            'mdata/kline',
                            'mdata/marketAll',
                            'mdata/market',
                            'mdata/depth',
                            'mdata/deals',
                            'mdata/ticker',
                            'cbc/timestamp',
                            'cbu/timestamp',
                        ],
                    },
                    'private': {
                        'post': [
                            'assets/transfer/spot',
                            'assets/transfer/cbc',
                            'cbc/order/open',
                            'cbc/order/close',
                            'cbc/order/closeBatch',
                            'cbc/order/closeAll',
                            'cbc/changeMargin',
                            'cbc/changeMode',
                            'cbc/assets',
                            'cbc/position',
                            'cbc/order/list',
                            'cbc/order/detail',
                            'cbc/order/listBatch',
                            'cbc/order/listBatchByClientOid',
                            'cbuassets/transfer',
                            'cbu/order/open',
                            'cbu/order/close',
                            'cbu/order/closeBatch',
                            'cbu/order/closeAll',
                            'cbu/order/planOpen',
                            'cbu/order/planOrderList',
                            'cbu/order/planClose',
                            'cbu/order/planCloseAll',
                            'cbu/changeMargin',
                            'cbu/changeMode',
                            'cbu/assets',
                            'cbu/position',
                            'cbu/order/list',
                            'bu/order/detail',
                            'cbu/order/listBatch',
                            'cbu/order/listBatchByClientOid',
                        ],
                    },
                },
                'v3.1': {
                    'public': {
                        'get': [
                            'mdata/ping',
                            'cquery/buFundRate',
                            'cquery/buTagPrice',
                            'cquery/buValue',
                            'cquery/buUnit',
                            'cquery/bcFundRate',
                            'cquery/bcTagPrice',
                            'cquery/bcValue',
                            'cquery/bcUnit',
                        ],
                    },
                    'private': {
                        'get': [
                            'orderpending/tradeLimit',
                        ],
                        'post': [
                            'transfer/mainAssets',
                            'spot/account/assets',
                            'transfer/transferIn',
                            'transfer/transferOut',
                            'transfer/transferInList',
                            'transfer/transferOutList',
                            'transfer/coinConfig',
                            'transfer/withdrawInfo',
                            'orderpending/trade',
                            'orderpending/cancelTrade',
                            'orderpending/orderPendingList',
                            'orderpending/pendingHistoryList',
                            'orderpending/orderDetail',
                            'orderpending/order',
                            'orderpending/orderHistoryList',
                            'orderpending/orderDetailsLast',
                            'credit/transferAssets/base2credit',
                            'credit/transferAssets/credit2base',
                            'credit/lendOrder/get',
                            'credit/borrowOrder/get',
                            'credit/lendOrderbook/get',
                            'credit/transferAssets/lendAssets',
                            'credit/transferAssets/borrowAssets',
                            'credit/borrowOrder/autobook',
                            'credit/borrowOrder/refund',
                            'credit/lendOrderbook/publish',
                            'credit/lendOrderbook/cancel',
                            'credit/trade/trade',
                            'credit/trade/cancel',
                            'cquery/base_u/dealLog',
                            'cquery/base_u/orderDetail',
                            'cquery/base_u/orderHistory',
                            'cquery/base_u/orderById',
                            'cquery/base_coin/dealLog',
                            'cquery/base_coin/orderDetail',
                            'cquery/base_coin/orderHistory',
                            'cquery/base_coin/orderById',
                        ],
                    },
                },
                'v4': {
                    'public': {
                        'get': [
                            'marketdata/pairs',
                            'marketdata/order_book',
                            'marketdata/candles',
                            'marketdata/trades',
                            'marketdata/ticker',
                        ],
                    },
                    'private': {
                        'get': [
                            'userdata/accounts',
                            'userdata/ledger',
                            'userdata/order',
                            'userdata/orders',
                            'userdata/fills',
                        ],
                        'post': [
                            'userdata/order',
                        ],
                        'delete': [
                            'userdata/order',
                            'userdata/orders',
                            'userdata/fills',
                        ],
                    },
                },
            },
            'fees': {
                'trading': {
                    'tierBased': false,
                    'percentage': true,
                    'taker': this.parseNumber ('0.002'),
                    'maker': this.parseNumber ('0.001'),
                },
                'funding': {
                    'tierBased': false,
                    'percentage': false,
                    'withdraw': {},
                    'deposit': {},
                },
            },
            'precisionMode': TICK_SIZE,
            'exceptions': {
                '2011': AccountSuspended, // Account is locked
                '2015': AuthenticationError, // Google authenticator is wrong
                '2021': InsufficientFunds, // Insufficient balance available for withdrawal
                '2027': InsufficientFunds, // Insufficient balance available (for trade)
                '2033': OrderNotFound, // operation failed! Orders have been completed or revoked
                '2065': InvalidOrder, // Precatory price is exorbitant, please reset
                '2066': InvalidOrder, // Precatory price is low, please reset
                '2067': InvalidOrder, // Does not support market orders
                '2068': InvalidOrder, // The number of orders can not be less than
                '2078': InvalidOrder, // unvalid order price
                '2085': InvalidOrder, // Order quantity is too small
                '2091': RateLimitExceeded, // request is too frequency, please try again later
                '2092': InvalidOrder, // Minimum amount not met
                '2131': InvalidOrder, // The order quantity cannot be greater than
                '3000': BadRequest, // Requested parameter incorrect
                '3002': BadRequest, // Parameter cannot be null
                '3012': AuthenticationError, // invalid apiKey
                '3016': BadSymbol, // Trading pair error
                '3024': PermissionDenied, // wrong apikey permissions
                '3025': AuthenticationError, // signature failed
                '4000': ExchangeNotAvailable, // current network is unstable
                '4003': DDoSProtection, // server busy please try again later
            },
            'commonCurrencies': {
                'APENFT(NFT)': 'NFT',
                'BOX': 'DefiBox',
                'BPT': 'BlockPool Token',
                'USDT': 'BUSDT',
                'GMT': 'GMT Token',
                'KEY': 'Bihu',
                'MTC': 'MTC Mesh Network', // conflict with MTC Docademic doc.com Token https://github.com/ccxt/ccxt/issues/6081 https://github.com/ccxt/ccxt/issues/3025
                'NFT': 'NFT Protocol',
                'PAI': 'PCHAIN',
                'REVO': 'Revo Network',
                'STAR': 'Starbase',
                'TERN': 'Ternio-ERC20',
            },
            'options': {
                'typesByAccount': {
                    'base': 'main',
                    'credit': 'margin',
                },
            },
        });
    }

    async fetchMarkets (params = {}) {
        /**
         * @method
         * @name bibox#fetchMarkets
         * @description retrieves data on all markets for bibox
         * @param {object} params extra parameters specific to the exchange api endpoint
         * @returns {[object]} an array of objects representing market data
         */
        const markets = await this.v4PublicGetMarketdataPairs (params);
        //
        //    [
        //        {
        //          symbol: 'STI_USDT',
        //          base: 'STI',
        //          quote: 'USDT',
        //          min_price: '0.000001',
        //          max_price: '100000000',
        //          min_quantity: '0.000001',
        //          max_quantity: '100000000',
        //          price_scale: '6',
        //          quantity_scale: '3',
        //          price_increment: '0.000001',
        //          quantity_increment: '0.001',
        //          min_order_value: '1'
        //        },
        //        ...
        //    ]
        //
        const result = [];
        for (let i = 0; i < markets.length; i++) {
            const market = markets[i];
            const id = this.safeString (market, 'symbol');
            const baseId = this.safeString (market, 'base');
            const quoteId = this.safeString (market, 'quote');
            const base = this.safeCurrencyCode (baseId);
            const quote = this.safeCurrencyCode (quoteId);
            const symbol = base + '/' + quote;
            const type = 'spot';
            const spot = true;
            const amountPrecision = this.safeString (market, 'quantity_scale');
            const pricePrecision = this.safeString (market, 'price_scale');
            result.push ({
                'id': id,
                'symbol': symbol,
                'baseId': baseId,
                'quoteId': quoteId,
                'settleId': undefined,
                'base': base,
                'quote': quote,
                'settle': undefined,
                'type': type,
                'spot': spot,
                'margin': false,
                'swap': false,
                'future': false,
                'option': false,
                'active': undefined,
                'contract': false,
                'linear': undefined,
                'inverse': undefined,
                'contractSize': undefined,
                'expiry': undefined,
                'expiryDatetime': undefined,
                'strike': undefined,
                'optionType': undefined,
                'precision': {
                    'amount': this.parseNumber (this.parsePrecision (amountPrecision)),
                    'price': this.parseNumber (this.parsePrecision (pricePrecision)),
                },
                'limits': {
                    'leverage': {
                        'min': undefined,
                        'max': undefined,
                    },
                    'amount': {
                        'min': this.safeNumber (market, 'min_quantity'),
                        'max': this.safeNumber (market, 'max_quantity'),
                    },
                    'price': {
                        'min': this.safeNumber (market, 'min_price'),
                        'max': this.safeNumber (market, 'max_price'),
                    },
                    'cost': {
                        'min': this.safeNumber (market, 'min_order_value'),
                        'max': undefined,
                    },
                },
                'info': market,
            });
        }
        return result;
    }

    parseTicker (ticker, market = undefined) {
        // we don't set values that are not defined by the exchange
        //
        // fetchTicker
        //
        //    {
        //        "s": "ADA_USDT",             // trading pair code
        //        "t": 1666143212000,          // 24 hour transaction count
        //        "o": 0.371735,               // opening price
        //        "h": 0.373646,               // highest price
        //        "l": 0.358383,               // lowest price
        //        "p": 0.361708,               // latest price
        //        "q": 8.1,                    // latest volume
        //        "v": 1346397.88,             // 24 hour volume
        //        "a": 494366.08822867,        // 24 hour transaction value
        //        "c": -0.0267,                // 24 hour Change
        //        "n": 244631,
        //        "f": 16641250,               // 24 hour first transaction id
        //        "bp": 0.361565,              // Best current bid price
        //        "bq": 4324.26,               // Best current bid quantity
        //        "ap": 0.361708,              // Best current ask price
        //        "aq": 7726.59                // Best current ask quantity
        //    }
        //
        // fetchTickers
        //
        //    {
        //        is_hide: '0',
        //        high_cny: '0.1094',
        //        amount: '5.34',
        //        coin_symbol: 'BIX',
        //        last: '0.00000080',
        //        currency_symbol: 'BTC',
        //        change: '+0.00000001',
        //        low_cny: '0.1080',
        //        base_last_cny: '0.10935854',
        //        area_id: '7',
        //        percent: '+1.27%',
        //        last_cny: '0.1094',
        //        high: '0.00000080',
        //        low: '0.00000079',
        //        pair_type: '0',
        //        last_usd: '0.0155',
        //        vol24H: '6697325',
        //        id: '1',
        //        high_usd: '0.0155',
        //        low_usd: '0.0153'
        //    }
        //
        const timestamp = this.safeInteger2 (ticker, 'timestamp', 't');
        const baseId = this.safeString (ticker, 'coin_symbol');
        const quoteId = this.safeString (ticker, 'currency_symbol');
        let marketId = this.safeString (ticker, 's');
        if ((marketId === undefined) && (baseId !== undefined) && (quoteId !== undefined)) {
            marketId = baseId + '_' + quoteId;
        }
        market = this.safeMarket (marketId, market);
        const last = this.safeString2 (ticker, 'last', 'p');
        let percentage = this.safeString (ticker, 'percent');
        if (percentage !== undefined) {
            percentage = percentage.replace ('%', '');
        }
        return this.safeTicker ({
            'symbol': market['symbol'],
            'timestamp': timestamp,
            'datetime': this.iso8601 (timestamp),
            'high': this.safeString2 (ticker, 'high', 'h'),
            'low': this.safeString2 (ticker, 'low', 'l'),
            'bid': this.safeString (ticker, 'bp'),
            'bidVolume': this.safeString (ticker, 'bq'),
            'ask': this.safeString (ticker, 'ap'),
            'askVolume': this.safeString (ticker, 'aq'),
            'vwap': undefined,
            'open': this.safeString (ticker, 'o'),
            'close': last,
            'last': last,
            'previousClose': undefined,
            'change': this.safeString (ticker, 'change'),
            'percentage': percentage,
            'average': undefined,
            'baseVolume': this.safeString2 (ticker, 'a', 'vol24H'),
            'quoteVolume': this.safeString2 (ticker, 'v', 'amount'),
            'info': ticker,
        }, market);
    }

    async fetchTicker (symbol, params = {}) {
        /**
         * @method
         * @name bibox#fetchTicker
         * @description fetches a price ticker, a statistical calculation with the information calculated over the past 24 hours for a specific market
         * @see https://biboxcom.github.io/api/spot/v4/en/#get-tickers
         * @param {string} symbol unified symbol of the market to fetch the ticker for
         * @param {object} params extra parameters specific to the bibox api endpoint
         * @returns {object} a [ticker structure]{@link https://docs.ccxt.com/en/latest/manual.html#ticker-structure}
         */
        await this.loadMarkets ();
        const market = this.market (symbol);
        const request = {
            'symbol': market['id'],
        };
        const response = await this.v4PublicGetMarketdataTicker (this.extend (request, params));
        //
        //    [
        //        {
        //            "s": "ADA_USDT",             // trading pair code
        //            "t": 1666143212000,          // 24 hour transaction count
        //            "o": 0.371735,               // opening price
        //            "h": 0.373646,               // highest price
        //            "l": 0.358383,               // lowest price
        //            "p": 0.361708,               // latest price
        //            "q": 8.1,                    // latest volume
        //            "v": 1346397.88,             // 24 hour volume
        //            "a": 494366.08822867,        // 24 hour transaction value
        //            "c": -0.0267,                // 24 hour Change
        //            "n": 244631,
        //            "f": 16641250,               // 24 hour first transaction id
        //            "bp": 0.361565,              // Best current bid price
        //            "bq": 4324.26,               // Best current bid quantity
        //            "ap": 0.361708,              // Best current ask price
        //            "aq": 7726.59                // Best current ask quantity
        //        }
        //    ]
        //
        const ticker = this.safeValue (response, 0);
        return this.parseTicker (ticker, market);
    }

    async fetchTickers (symbols = undefined, params = {}) {
        /**
         * @method
         * @name bibox#fetchTickers
         * @description v1, fetches price tickers for multiple markets, statistical calculations with the information calculated over the past 24 hours each market
         * @param {[string]|undefined} symbols unified symbols of the markets to fetch the ticker for, all market tickers are returned if not assigned
         * @param {object} params extra parameters specific to the bibox api endpoint
         * @returns {object} an array of [ticker structures]{@link https://docs.ccxt.com/en/latest/manual.html#ticker-structure}
         */
        await this.loadMarkets ();
        symbols = this.marketSymbols (symbols);
        const request = {
            'cmd': 'marketAll',
        };
        const response = await this.v1PublicGetMdata (this.extend (request, params));
        //
        //    {
        //        result: [
        //            {
        //                is_hide: '0',
        //                high_cny: '0.1094',
        //                amount: '5.34',
        //                coin_symbol: 'BIX',
        //                last: '0.00000080',
        //                currency_symbol: 'BTC',
        //                change: '+0.00000001',
        //                low_cny: '0.1080',
        //                base_last_cny: '0.10935854',
        //                area_id: '7',
        //                percent: '+1.27%',
        //                last_cny: '0.1094',
        //                high: '0.00000080',
        //                low: '0.00000079',
        //                pair_type: '0',
        //                last_usd: '0.0155',
        //                vol24H: '6697325',
        //                id: '1',
        //                high_usd: '0.0155',
        //                low_usd: '0.0153'
        //            },
        //            ...
        //        ],
        //        cmd: 'marketAll',
        //        ver: '1.1'
        //    }
        //
        const tickers = this.parseTickers (response['result'], symbols);
        const result = this.indexBy (tickers, 'symbol');
        return this.filterByArray (result, 'symbol', symbols);
    }

    parseTrade (trade, market = undefined) {
        const timestamp = this.safeInteger2 (trade, 'time', 'createdAt');
        let side = this.safeInteger2 (trade, 'side', 'order_side');
        side = (side === 1) ? 'buy' : 'sell';
        let marketId = this.safeString (trade, 'pair');
        if (marketId === undefined) {
            const baseId = this.safeString (trade, 'coin_symbol');
            const quoteId = this.safeString (trade, 'currency_symbol');
            if ((baseId !== undefined) && (quoteId !== undefined)) {
                marketId = baseId + '_' + quoteId;
            }
        }
        market = this.safeMarket (marketId, market);
        const priceString = this.safeString (trade, 'price');
        const amountString = this.safeString (trade, 'amount');
        let fee = undefined;
        const feeCostString = this.safeString (trade, 'fee');
        if (feeCostString !== undefined) {
            const feeCurrencyId = this.safeString (trade, 'fee_symbol');
            const feeCurrencyCode = this.safeCurrencyCode (feeCurrencyId);
            fee = {
                'cost': Precise.stringNeg (feeCostString),
                'currency': feeCurrencyCode,
            };
        }
        const id = this.safeString (trade, 'id');
        return this.safeTrade ({
            'info': trade,
            'id': id,
            'order': undefined, // Bibox does not have it (documented) yet
            'timestamp': timestamp,
            'datetime': this.iso8601 (timestamp),
            'symbol': market['symbol'],
            'type': 'limit',
            'takerOrMaker': undefined,
            'side': side,
            'price': priceString,
            'amount': amountString,
            'cost': undefined,
            'fee': fee,
        }, market);
    }

    async fetchTrades (symbol, since = undefined, limit = undefined, params = {}) {
        /**
         * @method
         * @name bibox#fetchTrades
         * @description get the list of most recent trades for a particular symbol
         * @param {string} symbol unified symbol of the market to fetch trades for
         * @param {int|undefined} since timestamp in ms of the earliest trade to fetch
         * @param {int|undefined} limit the maximum amount of trades to fetch
         * @param {object} params extra parameters specific to the bibox api endpoint
         * @returns {[object]} a list of [trade structures]{@link https://docs.ccxt.com/en/latest/manual.html?#public-trades}
         */
        await this.loadMarkets ();
        const market = this.market (symbol);
        const request = {
            'cmd': 'deals',
            'pair': market['id'],
        };
        if (limit !== undefined) {
            request['size'] = limit; // default = 200
        }
        const response = await this.v1PublicGetMdata (this.extend (request, params));
        return this.parseTrades (response['result'], market, since, limit);
    }

    async fetchOrderBook (symbol, limit = undefined, params = {}) {
        /**
         * @method
         * @name bibox#fetchOrderBook
         * @see https://biboxcom.github.io/api/spot/v4/en/#get-order-book
         * @description fetches information on open orders with bid (buy) and ask (sell) prices, volumes and other data
         * @param {string} symbol unified symbol of the market to fetch the order book for
         * @param {int|undefined} limit *default=100* valid values include 1, 2, 5, 10, 20, 50, 100, 200, 500, 1000
         * @param {object} params extra parameters specific to the bibox api endpoint
         *
         * EXCHANGE SPECIFIC PARAMETERS
         * @param {int|undefined} price_scale *default=0* depth of consolidation by price, valid values include 0, 1, 2, 3, 4, 5
         * @returns {object} A dictionary of [order book structures]{@link https://docs.ccxt.com/en/latest/manual.html#order-book-structure} indexed by market symbols
         */
        await this.loadMarkets ();
        const market = this.market (symbol);
        const request = {
            'symbol': market['id'],
        };
        if (limit !== undefined) {
            const allowedValues = [ 1, 2, 5, 10, 20, 50, 100, 200, 500, 1000 ];
            if (!this.inArray (limit, allowedValues)) {
                throw new BadRequest (this.id + ' fetchOrderBook limit argument by only be one of 1, 2, 5, 10, 20, 50, 100, 200, 500 or 1000');
            }
            request['level'] = limit;
        }
        const response = await this.v4PublicGetMarketdataOrderBook (this.extend (request, params));
        //
        //    {
        //        i: '1917961902',                  // update id
        //        t: '1666221729812',               // update time
        //        b: [                              // buy orders
        //            [
        //                '0.350983',               // order price
        //                '8760.69'                 // order amount
        //            ],
        //            ...
        //        ],
        //        a: [                              // sell orders
        //            [
        //                '0.351084',
        //                '14241.62'
        //            ],
        //            ...
        //        ]
        //    }
        //
        return this.parseOrderBook (response, market['symbol'], this.safeInteger (response, 't'), 'b', 'a');
    }

    parseOHLCV (ohlcv, market = undefined) {
        //
        //    [
        //        '1656702000000',      // start time
        //        '19449.4',            // opening price
        //        '19451.7',            // maximum price
        //        '19290.6',            // minimum price
        //        '19401.5',            // closing price
        //        '73.328833',          // transaction volume
        //        '1419466.3805812',    // transaction value
        //        '45740585',           // first transaction id
        //        2899                  // The total number of transactions in the range
        //    ]
        //
        return [
            this.safeInteger (ohlcv, 0),
            this.safeNumber (ohlcv, 1),
            this.safeNumber (ohlcv, 2),
            this.safeNumber (ohlcv, 3),
            this.safeNumber (ohlcv, 4),
            this.safeNumber (ohlcv, 5),
        ];
    }

    async fetchOHLCV (symbol, timeframe = '1m', since = undefined, limit = undefined, params = {}) {
        /**
         * @method
         * @name bibox#fetchOHLCV
         * @see https://biboxcom.github.io/v3/spotv4/en/#get-candles
         * @description fetches historical candlestick data containing the open, high, low, and close price, and the volume of a market
         * @param {string} symbol unified symbol of the market to fetch OHLCV data for
         * @param {string} timeframe the length of time each candle represents
         * @param {int|undefined} since timestamp in ms of the earliest candle to fetch
         * @param {int|undefined} limit the maximum amount of candles to fetch
         * @param {object} params extra parameters specific to the bibox api endpoint
         * @param {int|undefined} params.until timestamp in ms of the latest candle to fetch
         * @returns {[[int]]} A list of candles ordered as timestamp, open, high, low, close, volume
         */
        await this.loadMarkets ();
        const market = this.market (symbol);
        const until = this.safeInteger (params, 'until');
        const request = {
            'symbol': market['id'],
            'time_frame': this.timeframes[timeframe],
        };
        if (limit !== undefined) {
            request['limit'] = limit;
        }
        if (since !== undefined && until !== undefined) {
            throw new BadRequest (this.id + ' fetchOHLCV cannot take both a since parameter and params["until"]');
        } else if (since !== undefined) {
            request['after'] = since;
        } else if (until !== undefined) {
            request['before'] = until;
        }
        const response = await this.v4PublicGetMarketdataCandles (this.extend (request, params));
        //
        //    {
        //        t: '3600000',
        //        e: [
        //            [
        //                '1656702000000',      // start time
        //                '19449.4',            // opening price
        //                '19451.7',            // maximum price
        //                '19290.6',            // minimum price
        //                '19401.5',            // closing price
        //                '73.328833',          // transaction volume
        //                '1419466.3805812',    // transaction value
        //                '45740585',           // first transaction id
        //                2899                  // The total number of transactions in the range
        //            ],
        //            ...
        //    }
        //
        let result = this.safeValue (response, 'e');
        if (result === undefined) {
            result = response || [];
        }
        return this.parseOHLCVs (result, market, timeframe, since, limit);
    }

    async fetchCurrencies (params = {}) {
        /**
         * @method
         * @name bibox#fetchCurrencies
         * @description fetches all available currencies on an exchange
         * @param {object} params extra parameters specific to the bibox api endpoint
         * @returns {object} an associative dictionary of currencies
         */
        if (this.checkRequiredCredentials (false)) {
            return await this.fetchCurrenciesPrivate (params);
        } else {
            return await this.fetchCurrenciesPublic (params);
        }
    }

    async fetchCurrenciesPublic (params = {}) {
        const request = {
            'cmd': 'currencies',
        };
        const response = await this.v1PublicGetCdata (this.extend (request, params));
        //
        // v1PublicGetCdata
        //
        //     {
        //         "result":[
        //             {
        //                 "symbol":"BTC",
        //                 "name":"BTC",
        //                 "valid_decimals":8,
        //                 "original_decimals":8,
        //                 "is_erc20":0,
        //                 "enable_withdraw":1,
        //                 "enable_deposit":1,
        //                 "withdraw_min":0.005,
        //                 "describe_summary":"[{\"lang\":\"zh-cn\",\"text\":\"Bitcoin 比特币的概念最初由中本聪在2009年提出，是点对点的基于 SHA-256 算法的一种P2P形式的数字货币，点对点的传输意味着一个去中心化的支付系统。\"},{\"lang\":\"en-ww\",\"text\":\"Bitcoin is a digital asset and a payment system invented by Satoshi Nakamoto who published a related paper in 2008 and released it as open-source software in 2009. The system featured as peer-to-peer; users can transact directly without an intermediary.\"}]"
        //             }
        //         ],
        //         "cmd":"currencies"
        //     }
        //
        const currencies = this.safeValue (response, 'result', []);
        const result = {};
        for (let i = 0; i < currencies.length; i++) {
            const currency = currencies[i];
            const id = this.safeString (currency, 'symbol');
            const name = this.safeString (currency, 'name'); // contains hieroglyphs causing python ASCII bug
            const code = this.safeCurrencyCode (id);
            const precision = this.parseNumber (this.parsePrecision (this.safeString (currency, 'valid_decimals')));
            const deposit = this.safeValue (currency, 'enable_deposit');
            const withdraw = this.safeValue (currency, 'enable_withdraw');
            const active = (deposit && withdraw);
            result[code] = {
                'id': id,
                'code': code,
                'info': currency,
                'name': name,
                'active': active,
                'deposit': deposit,
                'withdraw': withdraw,
                'fee': undefined,
                'precision': precision,
                'limits': {
                    'amount': {
                        'min': precision,
                        'max': undefined,
                    },
                    'withdraw': {
                        'min': this.safeNumber (currency, 'withdraw_min'),
                        'max': undefined,
                    },
                },
            };
        }
        return result;
    }

    async fetchCurrenciesPrivate (params = {}) {
        if (!this.checkRequiredCredentials (false)) {
            throw new AuthenticationError (this.id + " fetchCurrencies is an authenticated endpoint, therefore it requires 'apiKey' and 'secret' credentials. If you don't need currency details, set exchange.has['fetchCurrencies'] = false before calling its methods.");
        }
        const request = {
            'cmd': 'transfer/coinList',
            'body': {},
        };
        const response = await this.v1PrivatePostTransfer (this.extend (request, params));
        //
        //     {
        //         "result":[
        //             {
        //                 "result":[
        //                     {
        //                         "totalBalance":"14.60987476",
        //                         "balance":"14.60987476",
        //                         "freeze":"0.00000000",
        //                         "id":60,
        //                         "symbol":"USDT",
        //                         "icon_url":"/appimg/USDT_icon.png",
        //                         "describe_url":"[{\"lang\":\"zh-cn\",\"link\":\"https://bibox.zendesk.com/hc/zh-cn/articles/115004798234\"},{\"lang\":\"en-ww\",\"link\":\"https://bibox.zendesk.com/hc/en-us/articles/115004798234\"}]",
        //                         "name":"USDT",
        //                         "enable_withdraw":1,
        //                         "enable_deposit":1,
        //                         "enable_transfer":1,
        //                         "confirm_count":2,
        //                         "is_erc20":1,
        //                         "forbid_info":null,
        //                         "describe_summary":"[{\"lang\":\"zh-cn\",\"text\":\"USDT 是 Tether 公司推出的基于稳定价值货币美元（USD）的代币 Tether USD（简称USDT），1USDT=1美元，用户可以随时使用 USDT 与 USD 进行1:1的兑换。\"},{\"lang\":\"en-ww\",\"text\":\"USDT is a cryptocurrency asset issued on the Bitcoin blockchain via the Omni Layer Protocol. Each USDT unit is backed by a U.S Dollar held in the reserves of the Tether Limited and can be redeemed through the Tether Platform.\"}]",
        //                         "total_amount":4776930644,
        //                         "supply_amount":4642367414,
        //                         "price":"--",
        //                         "contract_father":"OMNI",
        //                         "supply_time":"--",
        //                         "comment":null,
        //                         "chain_type":"OMNI",
        //                         "general_name":"USDT",
        //                         "contract":"31",
        //                         "original_decimals":8,
        //                         "deposit_type":0,
        //                         "hasCobo":0,
        //                         "BTCValue":"0.00027116",
        //                         "CNYValue":"90.36087919",
        //                         "USDValue":"14.61090236",
        //                         "children":[
        //                             {"type":"ERC20","symbol":"eUSDT","enable_deposit":1,"enable_withdraw":1,"confirm_count":13},
        //                             {"type":"TRC20","symbol":"tUSDT","enable_deposit":1,"enable_withdraw":1,"confirm_count":20},
        //                             {"type":"OMNI","symbol":"USDT","enable_deposit":1,"enable_withdraw":1,"confirm_count":2},
        //                             {"type":"HECO","symbol":"hUSDT","enable_deposit":1,"enable_withdraw":1,"confirm_count":12},
        //                             {"type":"BSC(BEP20)","symbol":"bUSDT","enable_deposit":1,"enable_withdraw":1,"confirm_count":5},
        //                             {"type":"HPB","symbol":"pUSDT","enable_deposit":1,"enable_withdraw":1,"confirm_count":20}
        //                         ]
        //                     }
        //                 ],
        //                 "cmd":"transfer/coinList"
        //             }
        //         ]
        //     }
        //
        const outerResults = this.safeValue (response, 'result');
        const firstResult = this.safeValue (outerResults, 0, {});
        const currencies = this.safeValue (firstResult, 'result', []);
        const result = {};
        for (let i = 0; i < currencies.length; i++) {
            const currency = currencies[i];
            const id = this.safeString (currency, 'symbol');
            const name = currency['name']; // contains hieroglyphs causing python ASCII bug
            const code = this.safeCurrencyCode (id);
            const precision = this.parseNumber ('0.00000001');
            const deposit = this.safeValue (currency, 'enable_deposit');
            const withdraw = this.safeValue (currency, 'enable_withdraw');
            const active = (deposit && withdraw);
            result[code] = {
                'id': id,
                'code': code,
                'info': currency,
                'name': name,
                'active': active,
                'fee': undefined,
                'precision': precision,
                'limits': {
                    'amount': {
                        'min': precision,
                        'max': undefined,
                    },
                    'withdraw': {
                        'min': undefined,
                        'max': undefined,
                    },
                },
            };
        }
        return result;
    }

    parseBalance (response) {
        //
        //    [
        //        {
        //            "s": "USDT",              // asset code
        //            "a": 2.6617573979,        // available amount
        //            "h": 0                    // frozen amount
        //        },
        //        ...
        //    ]
        //
        const result = { 'info': response };
        for (let i = 0; i < response.length; i++) {
            const balance = response[i];
            const currencyId = this.safeString (balance, 's');
            const code = this.safeCurrencyCode (currencyId);
            const account = this.account ();
            account['free'] = this.safeString (balance, 'a');
            account['used'] = this.safeString (balance, 'h');
            result[code] = account;
        }
        return this.safeBalance (result);
    }

    async fetchBalance (params = {}) {
        /**
         * @method
         * @name bibox#fetchBalance
         * @description query for balance and get the amount of funds available for trading or funds locked in orders
         * @see https://biboxcom.github.io/api/spot/v4/en/#get-accounts
         * @param {object} params extra parameters specific to the bibox api endpoint
         * @param {str} params.code unified currency code
         * @returns {object} a [balance structure]{@link https://docs.ccxt.com/en/latest/manual.html?#balance-structure}
         */
        await this.loadMarkets ();
        const code = this.safeString (params, 'code');
        params = this.omit (params, 'code');
        const request = {};
        if (code !== undefined) {
            const currency = this.currency (code);
            request['asset'] = currency['id'];
        }
        const response = await this.v4PrivateGetUserdataAccounts (this.extend (request, params));
        //
        //    [
        //        {
        //            "s": "USDT",              // asset code
        //            "a": 2.6617573979,        // available amount
        //            "h": 0                    // frozen amount
        //        },
        //        ...
        //    ]
        //
        return this.parseBalance (response);
    }

    parseLedgerEntry (item, currency = undefined) {
        //
        //    {
        //        "i": 1125899918063693495,     // entry id
        //        "s": "USDT",                  // asset symbol
        //        "T": "transfer_in",           // entry type: transfer, trade, fee
        //        "a": 14.71,                   // amount
        //        "b": 14.7100000044,           // balance
        //        "t": 1663367640374            // time
        //    }
        //
        const ledgerTypes = {
            'transfer_in': 'transfer',
            'transfer_out': 'transfer',
            'trade_finish_ask': 'trade',
            'trade_finish_bid': 'trade',
        };
        const id = this.safeString (item, 'i');
        const currencyId = this.safeString (item, 's');
        const type = this.safeString (item, 'T');
        const timestamp = this.safeInteger (item, 't');
        const amount = this.safeString (item, 'a');
        let direction = 'in';
        if (Precise.stringLt (amount, '0')) {
            direction = 'out';
        }
        return {
            'id': id,
            'direction': direction,
            'account': undefined,
            'referenceId': id,
            'referenceAccount': undefined,
            'type': this.safeString (ledgerTypes, type, type),
            'currency': this.safeCurrencyCode (currencyId, currency),
            'amount': this.parseNumber (amount),
            'timestamp': timestamp,
            'datetime': this.iso8601 (timestamp),
            'before': undefined,
            'after': this.safeNumber (item, 'b'),
            'status': undefined,
            'fee': undefined,
            'info': item,
        };
    }

    async fetchLedger (code = undefined, since = undefined, limit = undefined, params = {}) {
        /**
         * @method
         * @name bibox#fetchLedger
         * @description fetch the history of changes, actions done by the user or operations that altered balance of the user
         * @see https://biboxcom.github.io/api/spot/v4/en/#get-an-account-39-s-ledger
         * @param {string|undefined} code unified currency code, default is undefined
         * @param {int|undefined} since timestamp in ms of the earliest ledger entry, default is undefined
         * @param {int|undefined} limit *default = 100* max number of ledger entrys to return
         * @param {object} params extra parameters specific to the bitfinex2 api endpoint
         * @param {int} params.until timestamp in ms of the latest ledger entry, default is undefined
         *
         * EXCHANGE SPECIFIC PARAMETERS
         * @param {int} before bill record id. limited to return the maximum id value of the bill records
         * @param {int} after bill record id, limited to return the minimum id value of the bill records
         * @returns {object} a [ledger structure]{@link https://docs.ccxt.com/en/latest/manual.html#ledger-structure}
         */
        await this.loadMarkets ();
        let currency = undefined;
        const until = this.safeInteger (params, 'until');
        params = this.omit (params, 'until');
        const request = {};
        if (code !== undefined) {
            currency = this.currency (code);
            request['asset'] = currency['id'];
        }
        if (since !== undefined) {
            request['start_time'] = since;
        }
        if (limit !== undefined) {
            request['limit'] = limit;
        }
        if (until !== undefined) {
            request['end_time'] = until;
        }
        const response = await this.v4PrivateGetUserdataLedger (this.extend (request, params));
        //
        //    [
        //        {
        //            "i": 1125899918063693495,     // entry id
        //            "s": "USDT",                  // asset symbol
        //            "T": "transfer_in",           // entry type: transfer, trade, fee
        //            "a": 14.71,                   // amount
        //            "b": 14.7100000044,           // balance
        //            "t": 1663367640374            // time
        //        }
        //    ]
        //
        return this.parseLedger (response, currency, since, limit);
    }

    async fetchDeposits (code = undefined, since = undefined, limit = undefined, params = {}) {
        /**
         * @method
         * @name bibox#fetchDeposits
         * @description fetch all deposits made to an account
         * @see https://biboxcom.github.io/api/spot/v3/en/#query-deposit-records
         * @param {string|undefined} code unified currency code
         * @param {int|undefined} since not used by bibox
         * @param {int|undefined} limit the maximum number of deposits structures to retrieve, max=50, default=50
         * @param {object} params extra parameters specific to the bibox api endpoint
         *
         * EXCHANGE SPECIFIC PARAMETERS
         * @param {int} params.page page number, default=1
<<<<<<< HEAD
         * @param {string|undefined} params.filter_type withdrawal record screening, -2: failed review; -1: user cancelled; 0: pending review; 1: approved (to be issued currency); 2: currency issued; 3: currency issued complete
=======
         * @param {string|undefined} params.filter_type deposit record filter, 0-all, 1-deposit in progress, 2-deposit received, 3-deposit failed
>>>>>>> 39afb20f
         * @returns {[object]} a list of [transaction structures]{@link https://docs.ccxt.com/en/latest/manual.html#transaction-structure}
         */
        await this.loadMarkets ();
        if (limit === undefined) {
            limit = 50;
        }
        const page = this.safeInteger (params, 'page', 1);
        const request = {
            'page': page,
            'size': limit,
        };
        let currency = undefined;
        if (code !== undefined) {
            currency = this.currency (code);
            request['coin_symbol'] = currency['id'];
        }
        const method = 'v3.1PrivatePostTransferTransferInList';
        const response = await this[method] (this.extend (request, params));
        //
        //    {
        //        result: {
        //            count: '5',
        //            page: '1',
        //            items: [
        //                {
        //                    id: '3553023',
        //                    coin_symbol: 'bUSDT',
        //                    chain_type: 'BEP20(BSC)',
        //                    to_address: '0xf1458ba28073b056e9666c4b2bbbc60451cda0fd',
        //                    tx_id: '0x2f2319c4ae804893369aeeeef06dd429abf2833b61290ea2bd63ec0e363ebce6',
        //                    amount: '14.71000000',
        //                    confirmCount: '14',
        //                    createdAt: '1663367581000',
        //                    status: '2'
        //                },
        //                ...
        //            ]
        //        },
        //        cmd: 'transferInList',
        //        state: '0'
        //    }
        //
        const result = this.safeValue (response, 'result');
        const items = this.safeValue (result, 'items');
        for (let i = 0; i < items.length; i++) {
            items[i]['type'] = 'deposit';
        }
        return this.parseTransactions (items, currency, since, limit);
    }

    async fetchWithdrawals (code = undefined, since = undefined, limit = undefined, params = {}) {
        /**
         * @method
         * @name bibox#fetchWithdrawals
         * @description fetch all withdrawals made from an account
         * @see https://biboxcom.github.io/api/spot/v3/en/#query-withdrawal-records
         * @param {string|undefined} code unified currency code
         * @param {int|undefined} since not used by bibox
         * @param {int|undefined} limit the maximum number of deposits structures to retrieve, max=50, default=50
         * @param {object} params extra parameters specific to the bibox api endpoint
         *
         * EXCHANGE SPECIFIC PARAMETERS
         * @param {int} params.page page number, default=1
         * @param {string|undefined} params.filter_type withdrawal record screening, -2: failed review; -1: user cancelled; 0: pending review; 1: approved (to be issued currency); 2: currency issued; 3: currency issued complete
         * @returns {[object]} a list of [transaction structures]{@link https://docs.ccxt.com/en/latest/manual.html#transaction-structure}
         */
        await this.loadMarkets ();
        if (limit === undefined) {
            limit = 50;
        }
        const page = this.safeInteger (params, 'page', 1);
        const request = {
            'page': page,
            'size': limit,
        };
        let currency = undefined;
        if (code !== undefined) {
            currency = this.currency (code);
            request['coin_symbol'] = currency['id'];
        }
        const method = 'v3.1PrivatePostTransferTransferOutList';
        const response = await this[method] (this.extend (request, params));
        //
        //    {
        //        result: {
        //            count: '5',
        //            page: '1',
        //            items: [
        //                {
        //                    id: '3553023',
        //                    coin_symbol: 'bUSDT',
        //                    chain_type: 'BEP20(BSC)',
        //                    to_address: '0xf1458ba28073b056e9666c4b2bbbc60451cda0fd',
        //                    tx_id: '0x2f2319c4ae804893369aeeeef06dd429abf2833b61290ea2bd63ec0e363ebce6',
        //                    addr_remark: '',
        //                    amount: '54.08252000',
        //                    fee: '0.50000000',
        //                    createdAt: '1666324662000',
        //                    memo: '',
        //                    status: '3'
        //                },
        //                ...
        //            ]
        //        },
        //        cmd: 'transferOutList',
        //        state: '0'
        //    }
        //
        const result = this.safeValue (response, 'result');
        const items = this.safeValue (result, 'items');
        for (let i = 0; i < items.length; i++) {
            items[i]['type'] = 'withdrawal';
        }
        return this.parseTransactions (items, currency, since, limit);
    }

    parseTransaction (transaction, currency = undefined) {
        //
        // fetchDeposits
        //
        //    {
        //        id: '3553023',
        //        coin_symbol: 'bUSDT',
        //        chain_type: 'BEP20(BSC)',
        //        to_address: '0xf1458ba28073b056e9666c4b2bbbc60451cda0fd',
        //        tx_id: '0x2f2319c4ae804893369aeeeef06dd429abf2833b61290ea2bd63ec0e363ebce6',
        //        addr_remark: '',                                                              // fetchWithawals only
        //        amount: '14.71000000',
        //        fee: '0.50000000',                                                            // fetchWithdrawals only
        //        confirmCount: '14',
        //        createdAt: '1663367581000',
        //        memo: '',                                                                     // fetchWithdrawals only
        //        status: '2'
        //    }
        //
        //    {
        //        id: '3553023',
        //        coin_symbol: 'bUSDT',
        //        chain_type: 'BEP20(BSC)',
        //        to_address: '0xf1458ba28073b056e9666c4b2bbbc60451cda0fd',
        //        tx_id: '0x2f2319c4ae804893369aeeeef06dd429abf2833b61290ea2bd63ec0e363ebce6',
        //        amount: '54.08252000',
        //        createdAt: '1666324662000',
        //        status: '3'
        //    }
        //
        // withdraw
        //
        //     {
        //         "result": 228, // withdrawal id
        //         "cmd":"transfer/transferOut"
        //     }
        //
        const address = this.safeString (transaction, 'to_address');
        const currencyId = this.safeString (transaction, 'coin_symbol');
        const code = this.safeCurrencyCode (currencyId, currency);
        const timestamp = this.safeInteger (transaction, 'createdAt');
        let tag = this.safeString (transaction, 'addr_remark');
        const type = this.safeString (transaction, 'type');
        const amount = this.safeNumber (transaction, 'amount');
        let feeCost = this.safeNumber (transaction, 'fee');
        if (type === 'deposit') {
            feeCost = 0;
            tag = undefined;
        }
        const fee = {
            'cost': feeCost,
            'currency': code,
        };
        return {
            'info': transaction,
            'id': this.safeString2 (transaction, 'id', 'result'),
            'txid': this.safeString (transaction, 'tx_id'),
            'timestamp': timestamp,
            'datetime': this.iso8601 (timestamp),
            'network': this.safeString (transaction, 'chain_type'),
            'address': address,
            'addressTo': address,
            'addressFrom': undefined,
            'tag': tag,
            'tagTo': undefined,
            'tagFrom': undefined,
            'type': type,
            'amount': amount,
            'currency': code,
            'status': this.parseTransactionStatusByType (this.safeString (transaction, 'status'), type),
            'updated': undefined,
            'fee': fee,
        };
    }

    parseTransactionStatusByType (status, type = undefined) {
        const statuses = {
            'deposit': {
                '1': 'pending',
                '2': 'ok',
            },
            'withdrawal': {
                '0': 'pending',
                '3': 'ok',
            },
        };
        return this.safeString (this.safeValue (statuses, type, {}), status, status);
    }

    async createOrder (symbol, type, side, amount, price = undefined, params = {}) {
        /**
         * @method
         * @name bibox#createOrder
         * @description create a trade order
         * @see https://biboxcom.github.io/api/spot/v4/en/#create-an-order
         * @param {string} symbol unified symbol of the market to create an order in
         * @param {string} type 'market' or 'limit'
         * @param {string} side 'buy' or 'sell'
         * @param {float} amount how much of currency you want to trade in units of base currency
         * @param {float|undefined} price the price at which the order is to be fullfilled, in units of the quote currency, ignored in market orders
         * @param {object} params extra parameters specific to the bibox api endpoint
         * @param {bool|undefined} params.postOnly true or false
         * @param {string|undefined} params.timeInForce gtc or ioc
         * @param {string|undefined} params.clientOrderId client order id
         * @returns {object} an [order structure]{@link https://docs.ccxt.com/en/latest/manual.html#order-structure}
         */
        await this.loadMarkets ();
        const market = this.market (symbol);
        type = type.toLowerCase ();
        if (type === 'market') {
            throw new BadRequest (this.id + ' createOrder () does not support market orders, only limit orders are allowed');
        } else if (price === undefined) {
            throw new ArgumentsRequired (this.id + ' createOrder () requires a price argument for limit orders');
        }
        const request = {
            'symbol': market['id'],
            'side': side,
            'type': type,
            'quantity': this.amountToPrecision (symbol, amount),
            'price': this.priceToPrecision (symbol, price),
        };
        const timeInForce = this.safeStringLower (params, 'timeInForce');
        if (timeInForce !== undefined) {
            request['time_in_force'] = timeInForce;
        }
        const postOnly = this.isPostOnly (false, undefined, params);
        if (postOnly) {
            request['post_only'] = postOnly;
        }
        const clientOrderId = this.safeString (params, 'clientOrderId');
        if (clientOrderId !== undefined) {
            request['client_order_id'] = clientOrderId;
        }
        params = this.omit (params, [ 'postOnly', 'timeInForce', 'clientOrderId' ]);
        const response = await this.v4PrivatePostUserdataOrder (this.deepExtend (request, params));
        //
        //     {
        //         "i": 14580623695947906,
        //         "I": "0",
        //         "m": "LUNC_USDT",
        //         "T": "limit",
        //         "s": "sell",
        //         "Q": -1015236.00000,
        //         "P": 0.0002900000,
        //         "t": "gtc",
        //         "o": false,
        //         "S": "accepted",
        //         "E": 0,
        //         "e": 0,
        //         "C": 1665670398046,
        //         "U": 1665670398046,
        //         "V": 582952205212,
        //         "n": 0,
        //         "F": [],
        //         "f": []
        //     }
        //
        return this.parseOrder (response, market);
    }

    async cancelOrder (id, symbol = undefined, params = {}) {
        /**
         * @method
         * @name bibox#cancelOrder
         * @description cancels an open order
         * @param {string} id order id
         * @param {string|undefined} symbol not used by bibox cancelOrder ()
         * @param {object} params extra parameters specific to the bibox api endpoint
         * @returns {object} An [order structure]{@link https://docs.ccxt.com/en/latest/manual.html#order-structure}
         */
        const request = {
            'cmd': 'orderpending/cancelTrade',
            'body': this.extend ({
                'orders_id': id,
            }, params),
        };
        const response = await this.v1PrivatePostOrderpending (request);
        //
        //     {
        //         "result":[
        //             {
        //                 "result":"OK", // only indicates if the server received the cancelling request, and the cancelling result can be obtained from the order record
        //                 "index": 12345, // random index, specific one in a batch
        //                 "cmd":"orderpending/cancelTrade"
        //             }
        //         ]
        //     }
        //
        const outerResults = this.safeValue (response, 'result');
        const firstResult = this.safeValue (outerResults, 0, {});
        return firstResult;
    }

    async fetchOrder (id, symbol = undefined, params = {}) {
        /**
         * @method
         * @name bibox#fetchOrder
         * @description fetches information on an order made by the user
         * @param {string|undefined} symbol not used by bibox fetchOrder
         * @param {object} params extra parameters specific to the bibox api endpoint
         * @returns {object} An [order structure]{@link https://docs.ccxt.com/en/latest/manual.html#order-structure}
         */
        await this.loadMarkets ();
        const request = {
            'cmd': 'orderpending/order',
            'body': this.extend ({
                'id': id.toString (),
                'account_type': 0, // 0 = spot account
            }, params),
        };
        const response = await this.v1PrivatePostOrderpending (request);
        //
        //     {
        //         "result":[
        //             {
        //                 "result": {
        //                     "id": "100055558128036",
        //                     "createdAt": 1512756997000,
        //                     "account_type": 0,
        //                     "coin_symbol": "LTC",        // Trading Token
        //                     "currency_symbol": "BTC",    // Pricing Token
        //                     "order_side": 2,             // Trading side 1-Buy, 2-Sell
        //                     "order_type": 2,             // 2-limit order
        //                     "price": "0.00900000",       // order price
        //                     "amount": "1.00000000",      // order amount
        //                     "money": "0.00900000",       // currency amount (price * amount)
        //                     "deal_amount": "0.00000000", // deal amount
        //                     "deal_percent": "0.00%",     // deal percentage
        //                     "unexecuted": "0.00000000",  // unexecuted amount
        //                     "status": 3                  // Status, -1-fail, 0,1-to be dealt, 2-dealt partly, 3-dealt totally, 4- cancelled partly, 5-cancelled totally, 6-to be cancelled
        //                 },
        //                 "cmd": "orderpending/order"
        //             }
        //         ]
        //     }
        //
        const outerResults = this.safeValue (response, 'result');
        const firstResult = this.safeValue (outerResults, 0, {});
        const order = this.safeValue (firstResult, 'result');
        if (this.isEmpty (order)) {
            throw new OrderNotFound (this.id + ' order ' + id + ' not found');
        }
        return this.parseOrder (order);
    }

    parseOrder (order, market = undefined) {
        //
        // createOrder V4
        //
        //    {
        //        "i": 4611688217450643477,  // The order id assigned by the exchange
        //        "I": "",  // User specified order id
        //        "m": "BTC_USDT",  // trading pair code
        //        "T": "limit",  // order type
        //        "s": "sell",  // order direction
        //        "Q": -0.0100,  // order amount
        //        "P": 10043.8500,  // order price
        //        "t": "gtc",  // Time In Force
        //        "o": false,  // Post Only
        //        "S": "filled",  // order status
        //        "E": -0.0100,  // transaction volume
        //        "e": -100.43850000,  // transaction value
        //        "C": 1643193746043,  // creation time
        //        "U": 1643193746464,  // update time
        //        "n": 2,  // Number of transactions
        //        "F": [
        //            {
        //                "i": 13,  // transaction id
        //                "t": 1643193746464,  // Transaction time
        //                "p": 10043.85,  // transaction price
        //                "q": -0.009,  // transaction volume
        //                "l": "maker",  // Maker / Taker transaction
        //                "f": {
        //                    "a": "USDT",  // The asset used for the transaction to pay the handling fee
        //                    "m": 0.09039465000  // The transaction fee
        //                }
        //            },
        //            {
        //                "i": 12,
        //                "t": 1643193746266,
        //                "p": 10043.85,
        //                "q": -0.001,
        //                "l": "maker",
        //                "f": {
        //                    "a": "USDT",
        //                    "m": 0.01004385000
        //                }
        //            }
        //        ],
        //        "f": [
        //            {
        //                "a": "USDT",  // Assets used to pay fees
        //                "m": 0.10043850000  // Total handling fee
        //            }
        //        ]
        //    }
        //
        // fetchOrder V1, fetchOpenOrders V1, fetchClosedOrders V1
        //
        //     {
        //         "id": "100055558128036",
        //         "createdAt": 1512756997000,
        //         "account_type": 0,
        //         "coin_symbol": "LTC",        // Trading Token
        //         "currency_symbol": "BTC",    // Pricing Token
        //         "order_side": 2,             // Trading side 1-Buy, 2-Sell
        //         "order_type": 2,             // 2-limit order
        //         "price": "0.00900000",       // order price
        //         "amount": "1.00000000",      // order amount
        //         "money": "0.00900000",       // currency amount (price * amount)
        //         "deal_amount": "0.00000000", // deal amount
        //         "deal_percent": "0.00%",     // deal percentage
        //         "unexecuted": "0.00000000",  // unexecuted amount
        //         "status": 3                  // Status,-1-fail, 0,1-to be dealt, 2-dealt partly, 3-dealt totally, 4- cancelled partly, 5-cancelled totally, 6-to be cancelled
        //     }
        //
        let marketId = this.safeString (order, 'm');
        if (marketId === undefined) {
            const baseId = this.safeString (order, 'coin_symbol');
            const quoteId = this.safeString (order, 'currency_symbol');
            if ((baseId !== undefined) && (quoteId !== undefined)) {
                marketId = baseId + '_' + quoteId;
            }
        }
        market = this.safeMarket (marketId, market);
        let type = this.safeString2 (order, 'T', 'order_type');
        if (type !== 'limit' && type !== 'market') {
            if (type === '1') {
                type = 'limit';
            } else if (type === '2') {
                type = 'market';
            }
        }
        const timestamp = this.safeInteger2 (order, 'C', 'createdAt');
        const price = this.safeString2 (order, 'P', 'price');
        const average = this.safeString (order, 'deal_price');
        const filled = this.safeString (order, 'deal_amount');
        let amount = this.safeString2 (order, 'Q', 'amount');
        amount = Precise.stringAbs (amount);
        const cost = this.safeString2 (order, 'money', 'deal_money');
        let side = this.safeString2 (order, 's', 'order_side');
        if (side === '1') {
            side = 'buy';
        } else if (side === '2') {
            side = 'sell';
        }
        const status = this.parseOrderStatus (this.safeString2 (order, 'S', 'status'));
        const id = this.safeString2 (order, 'i', 'id');
        const clientOrderId = this.omitZero (this.safeString (order, 'I'));
        const timeInForce = this.safeStringUpper (order, 't');
        const postOnly = this.safeValue (order, 'o');
        const fees = [];
        const orderFees = this.safeValue (order, 'f', []);
        for (let i = 0; i < orderFees.length; i++) {
            fees.push ({
                'currency': this.safeCurrencyCode (this.safeString (orderFees[i], 'a')),
                'cost': this.safeString (orderFees[i], 'm'),
            });
        }
        let fee = undefined;
        if (fees.length) {
            fee = this.safeValue (fees, 0);
        } else {
            const feeCost = this.safeString (order, 'fee');
            if (feeCost !== undefined) {
                fee = {
                    'cost': feeCost,
                    'currency': undefined,
                };
            }
        }
        return this.safeOrder ({
            'info': order,
            'id': id,
            'clientOrderId': clientOrderId,
            'timestamp': timestamp,
            'datetime': this.iso8601 (timestamp),
            'lastTradeTimestamp': undefined,
            'symbol': market['symbol'],
            'type': type,
            'timeInForce': timeInForce,
            'postOnly': postOnly,
            'side': side,
            'price': price,
            'stopPrice': undefined,
            'amount': amount,
            'cost': cost,
            'average': average,
            'filled': filled,
            'remaining': undefined,
            'status': status,
            'fee': fee,
            'fees': fees,
            'trades': undefined,
        }, market);
    }

    parseOrderStatus (status) {
        const statuses = {
            // original comments from bibox:
            '1': 'open', // pending
            '2': 'open', // part completed
            'accepted': 'open',
            '3': 'closed', // completed
            '4': 'canceled', // part canceled
            '5': 'canceled', // canceled
            '6': 'canceled', // canceling
            'rejected': 'rejected',
            '-1': 'rejected',
        };
        return this.safeString (statuses, status, status);
    }

    async fetchOpenOrders (symbol = undefined, since = undefined, limit = undefined, params = {}) {
        /**
         * @method
         * @name bibox#fetchOpenOrders
         * @description fetch all unfilled currently open orders
         * @param {string|undefined} symbol unified market symbol
         * @param {int|undefined} since the earliest time in ms to fetch open orders for
         * @param {int|undefined} limit the maximum number of  open orders structures to retrieve
         * @param {object} params extra parameters specific to the bibox api endpoint
         * @returns {[object]} a list of [order structures]{@link https://docs.ccxt.com/en/latest/manual.html#order-structure}
         */
        await this.loadMarkets ();
        let market = undefined;
        let pair = undefined;
        if (symbol !== undefined) {
            market = this.market (symbol);
            pair = market['id'];
        }
        const size = limit ? limit : 200;
        const request = {
            'cmd': 'orderpending/orderPendingList',
            'body': this.extend ({
                'pair': pair,
                'account_type': 0, // 0 - regular, 1 - margin
                'page': 1,
                'size': size,
            }, params),
        };
        const response = await this.v1PrivatePostOrderpending (request);
        //
        //     {
        //         "result":[
        //             {
        //                 "result":{
        //                     "count":1,
        //                     "page":1,
        //                     "items":[
        //                         {
        //                             "id":"100055558128036",
        //                             "createdAt": 1512756997000,
        //                             "account_type":0,
        //                             "coin_symbol":"LTC",        // Trading Token
        //                             "currency_symbol":"BTC",    // Pricing Token
        //                             "order_side":2,             // Trading side 1-Buy, 2-Sell
        //                             "order_type":2,             // 2-limit order
        //                             "price":"0.00900000",       // order price
        //                             "amount":"1.00000000",      // order amount
        //                             "money":"0.00900000",       // currency amount (price * amount)
        //                             "deal_amount":"0.00000000", // deal amount
        //                             "deal_percent":"0.00%",     // deal percentage
        //                             "unexecuted":"0.00000000",  // unexecuted amount
        //                             "status":1                  // Status,-1-fail, 0,1-to be dealt, 2-dealt partly, 3-dealt totally, 4- cancelled partly, 5-cancelled totally, 6-to be cancelled
        //                         }
        //                     ]
        //                 },
        //                 "cmd":"orderpending/orderPendingList"
        //             }
        //         ]
        //     }
        //
        const outerResults = this.safeValue (response, 'result');
        const firstResult = this.safeValue (outerResults, 0, {});
        const innerResult = this.safeValue (firstResult, 'result', {});
        const orders = this.safeValue (innerResult, 'items', []);
        return this.parseOrders (orders, market, since, limit);
    }

    async fetchClosedOrders (symbol = undefined, since = undefined, limit = 200, params = {}) {
        /**
         * @method
         * @name bibox#fetchClosedOrders
         * @description fetches information on multiple closed orders made by the user
         * @param {string} symbol unified market symbol of the market orders were made in
         * @param {int|undefined} since the earliest time in ms to fetch orders for
         * @param {int|undefined} limit the maximum number of  orde structures to retrieve
         * @param {object} params extra parameters specific to the bibox api endpoint
         * @returns {[object]} a list of [order structures]{@link https://docs.ccxt.com/en/latest/manual.html#order-structure}
         */
        if (symbol === undefined) {
            throw new ArgumentsRequired (this.id + ' fetchClosedOrders() requires a `symbol` argument');
        }
        await this.loadMarkets ();
        const market = this.market (symbol);
        const request = {
            'cmd': 'orderpending/pendingHistoryList',
            'body': this.extend ({
                'pair': market['id'],
                'account_type': 0, // 0 - regular, 1 - margin
                'page': 1,
                'size': limit,
            }, params),
        };
        const response = await this.v1PrivatePostOrderpending (request);
        //
        //     {
        //         "result":[
        //             {
        //                 "result":{
        //                     "count":1,
        //                     "page":1,
        //                     "items":[
        //                         {
        //                             "id":"100055558128036",
        //                             "createdAt": 1512756997000,
        //                             "account_type":0,
        //                             "coin_symbol":"LTC",        // Trading Token
        //                             "currency_symbol":"BTC",    // Pricing Token
        //                             "order_side":2,             // Trading side 1-Buy, 2-Sell
        //                             "order_type":2,             // 2-limit order
        //                             "price":"0.00900000",       // order price
        //                             "amount":"1.00000000",      // order amount
        //                             "money":"0.00900000",       // currency amount (price * amount)
        //                             "deal_amount":"0.00000000", // deal amount
        //                             "deal_percent":"0.00%",     // deal percentage
        //                             "unexecuted":"0.00000000",  // unexecuted amount
        //                             "status":3                  // Status,-1-fail, 0,1-to be dealt, 2-dealt partly, 3-dealt totally, 4- cancelled partly, 5-cancelled totally, 6-to be cancelled
        //                         }
        //                     ]
        //                 },
        //                 "cmd":"orderpending/pendingHistoryList"
        //             }
        //         ]
        //     }
        //
        const outerResults = this.safeValue (response, 'result');
        const firstResult = this.safeValue (outerResults, 0, {});
        const innerResult = this.safeValue (firstResult, 'result', {});
        const orders = this.safeValue (innerResult, 'items', []);
        return this.parseOrders (orders, market, since, limit);
    }

    async fetchMyTrades (symbol = undefined, since = undefined, limit = undefined, params = {}) {
        /**
         * @method
         * @name bibox#fetchMyTrades
         * @description fetch all trades made by the user
         * @param {string} symbol unified market symbol
         * @param {int|undefined} since the earliest time in ms to fetch trades for
         * @param {int|undefined} limit the maximum number of trades structures to retrieve
         * @param {object} params extra parameters specific to the bibox api endpoint
         * @returns {[object]} a list of [trade structures]{@link https://docs.ccxt.com/en/latest/manual.html#trade-structure}
         */
        if (symbol === undefined) {
            throw new ArgumentsRequired (this.id + ' fetchMyTrades() requires a `symbol` argument');
        }
        await this.loadMarkets ();
        const market = this.market (symbol);
        const size = limit ? limit : 200;
        const request = {
            'cmd': 'orderpending/orderHistoryList',
            'body': this.extend ({
                'pair': market['id'],
                'account_type': 0, // 0 - regular, 1 - margin
                'page': 1,
                'size': size,
                'coin_symbol': market['baseId'],
                'currency_symbol': market['quoteId'],
            }, params),
        };
        const response = await this.v1PrivatePostOrderpending (request);
        //
        //     {
        //         "result":[
        //             {
        //                 "result":{
        //                     "count":1,
        //                     "page":1,
        //                     "items":[
        //                         {
        //                             "id":"100055558128033",
        //                             "createdAt": 1512756997000,
        //                             "account_type":0,
        //                             "coin_symbol":"LTC",
        //                             "currency_symbol":"BTC",
        //                             "order_side":2,
        //                             "order_type":2,
        //                             "price":"0.00886500",
        //                             "amount":"1.00000000",
        //                             "money":"0.00886500",
        //                             "fee":0
        //                         }
        //                     ]
        //                 },
        //                 "cmd":"orderpending/orderHistoryList"
        //             }
        //         ]
        //     }
        //
        const outerResults = this.safeValue (response, 'result');
        const firstResult = this.safeValue (outerResults, 0, {});
        const innerResult = this.safeValue (firstResult, 'result', {});
        const trades = this.safeValue (innerResult, 'items', []);
        return this.parseTrades (trades, market, since, limit);
    }

    async fetchDepositAddress (code, params = {}) {
        /**
         * @method
         * @name bibox#fetchDepositAddress
         * @description fetch the deposit address for a currency associated with this account
         * @param {string} code unified currency code
         * @param {object} params extra parameters specific to the bibox api endpoint
         * @returns {object} an [address structure]{@link https://docs.ccxt.com/en/latest/manual.html#address-structure}
         */
        await this.loadMarkets ();
        const currency = this.currency (code);
        const request = {
            'cmd': 'transfer/transferIn',
            'body': this.extend ({
                'coin_symbol': currency['id'],
            }, params),
        };
        const response = await this.v1PrivatePostTransfer (request);
        //
        //     {
        //         "result":[
        //             {
        //                 "result":"3Jx6RZ9TNMsAoy9NUzBwZf68QBppDruSKW",
        //                 "cmd":"transfer/transferIn"
        //             }
        //         ]
        //     }
        //
        //     {
        //         "result":[
        //             {
        //                 "result":"{\"account\":\"PERSONALLY OMITTED\",\"memo\":\"PERSONALLY OMITTED\"}",
        //                 "cmd":"transfer/transferIn"
        //             }
        //         ]
        //     }
        //
        const outerResults = this.safeValue (response, 'result');
        const firstResult = this.safeValue (outerResults, 0, {});
        const innerResult = this.safeValue (firstResult, 'result');
        let address = innerResult;
        let tag = undefined;
        if (this.isJsonEncodedObject (innerResult)) {
            const parsed = JSON.parse (innerResult);
            address = this.safeString (parsed, 'account');
            tag = this.safeString (parsed, 'memo');
        }
        return {
            'currency': code,
            'address': address,
            'tag': tag,
            'network': undefined,
            'info': response,
        };
    }

    async withdraw (code, amount, address, tag = undefined, params = {}) {
        /**
         * @method
         * @name bibox#withdraw
         * @description make a withdrawal
         * @param {string} code unified currency code
         * @param {float} amount the amount to withdraw
         * @param {string} address the address to withdraw to
         * @param {string|undefined} tag
         * @param {object} params extra parameters specific to the bibox api endpoint
         * @returns {object} a [transaction structure]{@link https://docs.ccxt.com/en/latest/manual.html#transaction-structure}
         */
        [ tag, params ] = this.handleWithdrawTagAndParams (tag, params);
        this.checkAddress (address);
        await this.loadMarkets ();
        const currency = this.currency (code);
        if (this.password === undefined) {
            if (!('trade_pwd' in params)) {
                throw new ExchangeError (this.id + ' withdraw() requires this.password set on the exchange instance or a trade_pwd parameter');
            }
        }
        if (!('totp_code' in params)) {
            throw new ExchangeError (this.id + ' withdraw() requires a totp_code parameter for 2FA authentication');
        }
        const request = {
            'trade_pwd': this.password,
            'coin_symbol': currency['id'],
            'amount': amount,
            'addr': address,
        };
        if (tag !== undefined) {
            request['address_remark'] = tag;
        }
        const response = await this.v1PrivatePostTransfer ({
            'cmd': 'transfer/transferOut',
            'body': this.extend (request, params),
        });
        //
        //     {
        //         "result":[
        //             {
        //                 "result": 228, // withdrawal id
        //                 "cmd":"transfer/transferOut"
        //             }
        //         ]
        //     }
        //
        const outerResults = this.safeValue (response, 'result');
        const firstResult = this.safeValue (outerResults, 0, {});
        return this.parseTransaction (firstResult, currency);
    }

    async fetchTransactionFees (codes = undefined, params = {}) {
        /**
         * @method
         * @name bibox#fetchTransactionFees
         * @description fetch transaction fees
         * @param {[string]|undefined} codes list of unified currency codes
         * @param {object} params extra parameters specific to the bibox api endpoint
         * @returns {[object]} a list of [fee structures]{@link https://docs.ccxt.com/en/latest/manual.html#fee-structure}
         */
        // by default it will try load withdrawal fees of all currencies (with separate requests)
        // however if you define codes = [ 'ETH', 'BTC' ] in args it will only load those
        await this.loadMarkets ();
        const withdrawFees = {};
        const info = {};
        if (codes === undefined) {
            codes = Object.keys (this.currencies);
        }
        for (let i = 0; i < codes.length; i++) {
            const code = codes[i];
            const currency = this.currency (code);
            const request = {
                'cmd': 'transfer/coinConfig',
                'body': this.extend ({
                    'coin_symbol': currency['id'],
                }, params),
            };
            const response = await this.v1PrivatePostTransfer (request);
            //     {
            //         "result":[
            //             {
            //                 "result":[
            //                     {
            //                         "coin_symbol":"ETH",
            //                         "is_active":1,
            //                         "original_decimals":18,
            //                         "enable_deposit":1,
            //                         "enable_withdraw":1,
            //                         "withdraw_fee":0.008,
            //                         "withdraw_min":0.05,
            //                         "deposit_avg_spent":173700,
            //                         "withdraw_avg_spent":322600
            //                     }
            //                 ],
            //                 "cmd":"transfer/coinConfig"
            //             }
            //         ]
            //     }
            //
            const outerResults = this.safeValue (response, 'result', []);
            const firstOuterResult = this.safeValue (outerResults, 0, {});
            const innerResults = this.safeValue (firstOuterResult, 'result', []);
            const firstInnerResult = this.safeValue (innerResults, 0, {});
            info[code] = firstInnerResult;
            withdrawFees[code] = this.safeNumber (firstInnerResult, 'withdraw_fee');
        }
        return {
            'info': info,
            'withdraw': withdrawFees,
            'deposit': {},
        };
    }

    async transfer (code, amount, fromAccount, toAccount, params = {}) {
        /**
         * @method
         * @name bibox#transfer
         * @description transfer currency internally between wallets on the same account, transfers must be made to/from account "main"
         * @see https://biboxcom.github.io/api/spot/v3/en/#wallet-to-spot
         * @see https://biboxcom.github.io/api/spot/v3/en/#wallet-to-leverage
         * @see https://biboxcom.github.io/api/spot/v3/en/#leverage-to-wallet
         * @see https://biboxcom.github.io/api/futures/v3/en/#2-fund-transfer
         * @see https://biboxcom.github.io/api/futures-coin/v3/en/#2-fund-transfer
         * @param {string} code unified currency code
         * @param {float} amount amount to transfer
         * @param {string} fromAccount main, spot, cross, swap or an isolated margin market symbol (ex: XRP/USDT)
         * @param {string} toAccount main, spot, cross, swap or an isolated margin market symbol (ex: XRP/USDT)
         * @param {object} params extra parameters specific to the bibox api endpoint
         * @returns {object} a [transfer structure]{@link https://docs.ccxt.com/en/latest/manual.html#transfer-structure}
         */
        await this.loadMarkets ();
        const currency = this.currency (code);
        const fromMain = fromAccount === 'main' || fromAccount === 'wallet' || fromAccount === 'funding';
        const fromSpot = fromAccount === 'spot';
        const toMain = toAccount === 'main' || toAccount === 'wallet' || toAccount === 'funding';
        const toSpot = toAccount === 'spot';
        const toCross = toAccount === 'cross';
        const fromCross = fromAccount === 'cross';
        const toIsolated = this.inArray (toAccount, this.symbols);
        const fromIsolated = this.inArray (fromAccount, this.symbols);
        const toSwap = toAccount === 'swap';
        const fromSwap = fromAccount === 'swap';
        let method = 'v3PrivatePostAssetsTransferSpot';
        const request = {
            'amount': amount,
        };
        if (toSpot || fromSpot) {
            request['symbol'] = currency['id'];
            if (fromMain) {
                request['type'] = 0;
            } else if (toMain) {
                request['type'] = 1;
            } else {
                throw new BadRequest (this.id + ' cannot transfer from ' + fromAccount + ' to ' + toAccount);
            }
        } else if ((fromCross || fromIsolated) && toMain) {
            method = 'v3.1PrivatePostCreditTransferAssetsCredit2base';
            request['coin_symbol'] = currency['id'];
            request['pair'] = fromIsolated ? this.marketId (fromAccount) : '*_USDT';
        } else if ((toCross || toIsolated) && fromMain) {
            method = 'v3.1PrivatePostCreditTransferAssetsBase2credit';
            request['coin_symbol'] = currency['id'];
            request['pair'] = toIsolated ? this.marketId (toAccount) : '*_USDT';
        } else if (toSwap || fromSwap) {
            if (code === 'USDT') {
                method = 'v3PrivatePostCbuassetsTransfer';
            } else {
                method = 'v3PrivatePostAssetsTransferCbc';
            }
            if (toMain) {
                request['type'] = 1;
            } else if (fromMain) {
                request['type'] = 0;
            } else {
                throw new BadRequest (this.id + ' cannot transfer from ' + fromAccount + ' to ' + toAccount);
            }
            request['symbol'] = currency['id'];
        } else {
            throw new BadRequest (this.id + ' cannot transfer from ' + fromAccount + ' to ' + toAccount);
        }
        const response = await this[method] (this.extend (request, params));
        //
        // spot <-> main
        //
        //    {
        //        state: '0',
        //        id: '936177661049344000'
        //    }
        //
        // main <-> leverage
        //
        //    {
        //        result: '1620000000049',
        //        cmd: 'transferAssets/base2credit',
        //        state: '0'
        //    }
        //
        // main <-> swap
        //
        //    {
        //        state: '0',
        //        result: '936190233517527040'
        //    }
        //
        return this.parseTransfer (response, currency);
    }

    parseTransfer (transfer, currency = undefined) {
        //
        // spot <-> main
        //
        //    {
        //        state: '0',
        //        id: '936177661049344000'
        //    }
        //
        // main <-> leverage
        //
        //    {
        //        result: '1620000000049',
        //        cmd: 'transferAssets/base2credit',
        //        state: '0'
        //    }
        //
        // main <-> swap
        //
        //    {
        //        state: '0',
        //        result: '936190233517527040'
        //    }
        //
        const cmd = this.safeString (transfer, 'cmd');
        let fromAccount = undefined;
        let toAccount = undefined;
        if (cmd !== undefined) {
            const accounts = this.safeString (cmd.split ('/'), 1);
            const parts = accounts.split ('2');
            fromAccount = this.safeString (parts, 0);
            toAccount = this.safeString (parts, 1);
            fromAccount = this.safeString (this.options['typesByAccount'], fromAccount, fromAccount);
            toAccount = this.safeString (this.options['typesByAccount'], toAccount, toAccount);
        }
        return {
            'info': transfer,
            'id': this.safeString2 (transfer, 'id', 'result'),
            'timestamp': undefined,
            'datetime': undefined,
            'currency': this.safeString (currency, 'code'),
            'amount': undefined,
            'fromAccount': fromAccount,
            'toAccount': toAccount,
            'status': undefined,
        };
    }

    sign (path, api = 'v1Public', method = 'GET', params = {}, headers = undefined, body = undefined) {
        const [ version, access ] = api;
        const v1 = (version === 'v1');
        const v4 = (version === 'v4');
        const prefix = v4 ? '/api' : '';
        let url = this.implodeHostname (this.urls['api']['rest']) + prefix + '/' + version + '/' + path;
        const json_params = v1 ? this.json ([ params ]) : this.json (params);
        headers = { 'content-type': 'application/json' };
        if (access === 'public') {
            if (method !== 'GET') {
                if (v1) {
                    body = { 'cmds': json_params };
                } else {
                    body = { 'body': json_params };
                }
            } else if (Object.keys (params).length) {
                url += '?' + this.urlencode (params);
            }
        } else {
            this.checkRequiredCredentials ();
            if (version === 'v3' || version === 'v3.1') {
                const timestamp = this.numberToString (this.milliseconds ());
                let strToSign = timestamp;
                if (json_params !== '{}') {
                    strToSign += json_params;
                }
                const sign = this.hmac (this.encode (strToSign), this.encode (this.secret), 'md5');
                headers['bibox-api-key'] = this.apiKey;
                headers['bibox-api-sign'] = sign;
                headers['bibox-timestamp'] = timestamp;
                if (method === 'GET') {
                    url += '?' + this.urlencode (params);
                } else {
                    if (json_params !== '{}') {
                        body = params;
                    }
                }
            } else if (v4) {
                let strToSign = '';
                if (method === 'GET') {
                    url += '?' + this.urlencode (params);
                    strToSign = this.urlencode (params);
                } else {
                    if (json_params !== '{}') {
                        body = params;
                    }
                    strToSign = this.json (body, { 'convertArraysToObjects': true });
                }
                const sign = this.hmac (this.encode (strToSign), this.encode (this.secret), 'sha256');
                headers['Bibox-Api-Key'] = this.apiKey;
                headers['Bibox-Api-Sign'] = sign;
            } else {
                const sign = this.hmac (this.encode (json_params), this.encode (this.secret), 'md5');
                body = {
                    'apikey': this.apiKey,
                    'sign': sign,
                };
                if (v1) {
                    body['cmds'] = json_params;
                } else {
                    body['body'] = json_params;
                }
            }
        }
        if (body !== undefined) {
            body = this.json (body, { 'convertArraysToObjects': true });
        }
        return { 'url': url, 'method': method, 'body': body, 'headers': headers };
    }

    handleErrors (code, reason, url, method, headers, body, response, requestHeaders, requestBody) {
        if (response === undefined) {
            return;
        }
        if ('state' in response) {
            if (this.safeNumber (response, 'state') === 0) {
                return;
            }
            throw new ExchangeError (this.id + ' ' + body);
        }
        if ('error' in response) {
            if (typeof response['error'] === 'object') {
                if ('code' in response['error']) {
                    const code = this.safeString (response['error'], 'code');
                    const feedback = this.id + ' ' + body;
                    this.throwExactlyMatchedException (this.exceptions, code, feedback);
                    throw new ExchangeError (feedback);
                }
                throw new ExchangeError (this.id + ' ' + body);
            } else {
                const feedback = this.id + ' ' + body;
                this.throwExactlyMatchedException (this.exceptions, code, feedback);
                throw new ExchangeError (feedback);
            }
        }
    }
};<|MERGE_RESOLUTION|>--- conflicted
+++ resolved
@@ -1143,11 +1143,7 @@
          *
          * EXCHANGE SPECIFIC PARAMETERS
          * @param {int} params.page page number, default=1
-<<<<<<< HEAD
-         * @param {string|undefined} params.filter_type withdrawal record screening, -2: failed review; -1: user cancelled; 0: pending review; 1: approved (to be issued currency); 2: currency issued; 3: currency issued complete
-=======
          * @param {string|undefined} params.filter_type deposit record filter, 0-all, 1-deposit in progress, 2-deposit received, 3-deposit failed
->>>>>>> 39afb20f
          * @returns {[object]} a list of [transaction structures]{@link https://docs.ccxt.com/en/latest/manual.html#transaction-structure}
          */
         await this.loadMarkets ();
