--- conflicted
+++ resolved
@@ -4066,30 +4066,6 @@
         };
     }
 
-<<<<<<< HEAD
-    handleMarginModeAndParams (methodName, params = {}) {
-        /**
-         * @ignore
-         * @method
-         * @description marginMode specified by params["marginMode"], this.options["marginMode"], this.options["defaultMarginMode"], params["margin"] = true or this.options["defaultType"] = 'margin'
-         * @param {object} params extra parameters specific to the exchange api endpoint
-         * @returns {[string|undefined, object]} the marginMode in lowercase
-         */
-        const defaultType = this.safeString (this.options, 'defaultType');
-        const isMargin = this.safeValue (params, 'margin', false);
-        let marginMode = undefined;
-        [ marginMode, params ] = super.handleMarginModeAndParams (methodName, params);
-        if (marginMode !== undefined) {
-            if (marginMode !== 'isolated') {
-                throw new NotSupported (this.id + ' only isolated margin is supported');
-            }
-        } else {
-            if ((defaultType === 'margin') || (isMargin === true)) {
-                marginMode = 'isolated';
-            }
-        }
-        return [ marginMode, params ];
-=======
     async borrowMargin (code, amount, symbol = undefined, params = {}) {
         /**
          * @method
@@ -4183,7 +4159,30 @@
             'datetime': undefined,
             'info': info,
         };
->>>>>>> f05e33e7
+    }
+
+    handleMarginModeAndParams (methodName, params = {}) {
+        /**
+         * @ignore
+         * @method
+         * @description marginMode specified by params["marginMode"], this.options["marginMode"], this.options["defaultMarginMode"], params["margin"] = true or this.options["defaultType"] = 'margin'
+         * @param {object} params extra parameters specific to the exchange api endpoint
+         * @returns {[string|undefined, object]} the marginMode in lowercase
+         */
+        const defaultType = this.safeString (this.options, 'defaultType');
+        const isMargin = this.safeValue (params, 'margin', false);
+        let marginMode = undefined;
+        [ marginMode, params ] = super.handleMarginModeAndParams (methodName, params);
+        if (marginMode !== undefined) {
+            if (marginMode !== 'isolated') {
+                throw new NotSupported (this.id + ' only isolated margin is supported');
+            }
+        } else {
+            if ((defaultType === 'margin') || (isMargin === true)) {
+                marginMode = 'isolated';
+            }
+        }
+        return [ marginMode, params ];
     }
 
     sign (path, api = 'public', method = 'GET', params = {}, headers = undefined, body = undefined) {
