'use strict';

// ---------------------------------------------------------------------------

const Exchange = require ('./base/Exchange');
const { BadRequest, BadSymbol, InvalidOrder, InvalidAddress, ExchangeError, ArgumentsRequired, NotSupported, InsufficientFunds, PermissionDenied } = require ('./base/errors');
const { TICK_SIZE } = require ('./base/functions/number');
const Precise = require ('./base/Precise');

// ---------------------------------------------------------------------------

module.exports = class mexc3 extends Exchange {
    describe () {
        return this.deepExtend (super.describe (), {
            'id': 'mexc3',
            'name': 'MEXC Global',
            'countries': [ 'SC' ], // Seychelles
            'rateLimit': 50, // default rate limit is 20 times per second
            'version': 'v3',
            'has': {
                'CORS': undefined,
                'spot': undefined,
                'margin': undefined,
                'swap': undefined,
                'future': undefined,
                'option': undefined,
                'addMargin': true,
                'borrowMargin': true,
                'cancelAllOrders': true,
                'cancelOrder': true,
                'cancelOrders': undefined,
                'createDepositAddress': undefined,
                'createLimitOrder': undefined,
                'createMarketOrder': undefined,
                'createOrder': true,
                'createReduceOnlyOrder': true,
                'deposit': undefined,
                'editOrder': undefined,
                'fetchAccounts': true,
                'fetchBalance': true,
                'fetchBidsAsks': true,
                'fetchBorrowRate': undefined,
                'fetchBorrowRateHistory': undefined,
                'fetchBorrowRates': undefined,
                'fetchBorrowRatesPerSymbol': undefined,
                'fetchCanceledOrders': true,
                'fetchClosedOrder': undefined,
                'fetchClosedOrders': true,
                'fetchCurrencies': true,
                'fetchDeposit': undefined,
                'fetchDepositAddress': true,
                'fetchDepositAddresses': undefined,
                'fetchDepositAddressesByNetwork': true,
                'fetchDeposits': true,
                'fetchFundingHistory': true,
                'fetchFundingRate': true,
                'fetchFundingRateHistory': true,
                'fetchFundingRates': undefined,
                'fetchIndexOHLCV': true,
                'fetchL2OrderBook': true,
                'fetchLedger': undefined,
                'fetchLedgerEntry': undefined,
                'fetchLeverageTiers': true,
                'fetchMarginMode': false,
                'fetchMarketLeverageTiers': undefined,
                'fetchMarkets': true,
                'fetchMarkOHLCV': true,
                'fetchMyTrades': true,
                'fetchOHLCV': true,
                'fetchOpenOrder': undefined,
                'fetchOpenOrders': true,
                'fetchOrder': true,
                'fetchOrderBook': true,
                'fetchOrderBooks': undefined,
                'fetchOrders': true,
                'fetchOrderTrades': true,
                'fetchPosition': true,
                'fetchPositionMode': true,
                'fetchPositions': true,
                'fetchPositionsRisk': undefined,
                'fetchPremiumIndexOHLCV': false,
                'fetchStatus': true,
                'fetchTicker': true,
                'fetchTickers': true,
                'fetchTime': true,
                'fetchTrades': true,
                'fetchTradingFee': undefined,
                'fetchTradingFees': true,
                'fetchTradingLimits': undefined,
                'fetchTransactionFee': undefined,
                'fetchTransactionFees': undefined,
                'fetchTransactions': undefined,
                'fetchTransfer': true,
                'fetchTransfers': true,
                'fetchWithdrawal': undefined,
                'fetchWithdrawals': true,
                'privateAPI': true,
                'publicAPI': true,
                'reduceMargin': true,
                'repayMargin': true,
                'setLeverage': true,
                'setMarginMode': undefined,
                'setPositionMode': true,
                'signIn': undefined,
                'transfer': undefined,
                'withdraw': true,
            },
            'urls': {
                'logo': 'https://user-images.githubusercontent.com/1294454/137283979-8b2a818d-8633-461b-bfca-de89e8c446b2.jpg',
                'api': {
                    'spot': {
                        'public': 'https://api.mexc.com',
                        'private': 'https://api.mexc.com',
                    },
                    'spot2': {
                        'public': 'https://www.mexc.com/open/api/v2',
                        'private': 'https://www.mexc.com/open/api/v2',
                    },
                    'contract': {
                        'public': 'https://contract.mexc.com/api/v1/contract',
                        'private': 'https://contract.mexc.com/api/v1/private',
                    },
                },
                'www': 'https://www.mexc.com/',
                'doc': [
                    'https://mxcdevelop.github.io/apidocs/spot_v3_en/',
                    'https://mxcdevelop.github.io/APIDoc/', // v1 & v2 : soon to be deprecated
                ],
                'fees': [
                    'https://www.mexc.com/fee',
                ],
                'referral': 'https://m.mexc.com/auth/signup?inviteCode=1FQ1G',
            },
            'api': {
                'spot': {
                    'public': {
                        'get': {
                            'ping': 1,
                            'time': 1,
                            'exchangeInfo': 1,
                            'depth': 1,
                            'trades': 1,
                            'historicalTrades': 1,
                            'aggTrades': 1,
                            'klines': 1,
                            'avgPrice': 1,
                            'ticker/24hr': 1,
                            'ticker/price': 1,
                            'ticker/bookTicker': 1,
                            'etf/info': 1,
                        },
                    },
                    'private': {
                        'get': {
                            'order': 1,
                            'openOrders': 1,
                            'allOrders': 1,
                            'account': 1,
                            'myTrades': 1,
                            'sub-account/list': 1,
                            'sub-account/apiKey': 1,
                            'capital/config/getall': 1,
                            'capital/deposit/hisrec': 1,
                            'capital/withdraw/history': 1,
                            'capital/deposit/address': 1,
                            'capital/transfer': 1,
                            'capital/sub-account/universalTransfer': 1,
                            'margin/loan': 1,
                            'margin/allOrders': 1,
                            'margin/myTrades': 1,
                            'margin/openOrders': 1,
                            'margin/maxTransferable': 1,
                            'margin/priceIndex': 1,
                            'margin/order': 1,
                            'margin/isolated/account': 1,
                            'margin/maxBorrowable': 1,
                            'margin/repay': 1,
                            'margin/isolated/pair': 1,
                            'margin/forceLiquidationRec': 1,
                            'margin/isolatedMarginData': 1,
                            'margin/isolatedMarginTier': 1,
                            'rebate/taxQuery': 1,
                            'rebate/detail': 1,
                            'rebate/detail/kickback': 1,
                        },
                        'post': {
                            'order': 1,
                            'order/test': 1,
                            'sub-account/virtualSubAccount': 1,
                            'sub-account/apiKey': 1,
                            'sub-account/futures': 1,
                            'sub-account/margin': 1,
                            'batchOrders': 1,
                            'capital/withdraw/apply': 1,
                            'capital/transfer': 1,
                            'capital/sub-account/universalTransfer': 1,
                            'margin/tradeMode': 1,
                            'margin/order': 1,
                            'margin/loan': 1,
                            'margin/repay': 1,
                        },
                        'delete': {
                            'order': 1,
                            'openOrders': 1,
                            'sub-account/apiKey': 1,
<<<<<<< HEAD
                            'margin/order': 1,
=======
                            'margin/openOrders': 1,
>>>>>>> e5535bce
                        },
                    },
                },
                'contract': {
                    'public': {
                        'get': {
                            'ping': 2,
                            'detail': 2,
                            'support_currencies': 2, // TODO: should we implement 'fetchCurrencies' solely for swap? because spot doesnt have it atm
                            'depth/{symbol}': 2,
                            'depth_commits/{symbol}/{limit}': 2,
                            'index_price/{symbol}': 2,
                            'fair_price/{symbol}': 2,
                            'funding_rate/{symbol}': 2,
                            'kline/{symbol}': 2,
                            'kline/index_price/{symbol}': 2,
                            'kline/fair_price/{symbol}': 2,
                            'deals/{symbol}': 2,
                            'ticker': 2,
                            'risk_reverse': 2,
                            'risk_reverse/history': 2,
                            'funding_rate/history': 2,
                        },
                    },
                    'private': {
                        'get': {
                            'account/assets': 2,
                            'account/asset/{currency}': 2,
                            'account/transfer_record': 2,
                            'position/list/history_positions': 2,
                            'position/open_positions': 2,
                            'position/funding_records': 2,
                            'position/position_mode': 2,
                            'order/list/open_orders/{symbol}': 2,
                            'order/list/history_orders': 2,
                            'order/external/{symbol}/{external_oid}': 2,
                            'order/get/{order_id}': 2,
                            'order/batch_query': 8,
                            'order/deal_details/{order_id}': 2,
                            'order/list/order_deals': 2,
                            'planorder/list/orders': 2,
                            'stoporder/list/orders': 2,
                            'stoporder/order_details/{stop_order_id}': 2,
                            'account/risk_limit': 2, // TO_DO: gets max/min position size, allowed sides, leverage, maintenance margin, initial margin, etc...
                            'account/tiered_fee_rate': 2, // TO_DO: taker/maker fees for account
                        },
                        'post': {
                            'position/change_margin': 2,
                            'position/change_leverage': 2,
                            'position/change_position_mode': 2,
                            'order/submit': 2,
                            'order/submit_batch': 40,
                            'order/cancel': 2,
                            'order/cancel_with_external': 2,
                            'order/cancel_all': 2,
                            'account/change_risk_level': 2,
                            'planorder/place': 2,
                            'planorder/cancel': 2,
                            'planorder/cancel_all': 2,
                            'stoporder/cancel': 2,
                            'stoporder/cancel_all': 2,
                            'stoporder/change_price': 2,
                            'stoporder/change_plan_price': 2,
                        },
                    },
                },
                'spot2': {
                    'public': {
                        'get': {
                            'market/symbols': 1,
                            'market/coin/list': 2,
                            'common/timestamp': 1,
                            'common/ping': 1,
                            'market/ticker': 1,
                            'market/depth': 1,
                            'market/deals': 1,
                            'market/kline': 1,
                            'market/api_default_symbols': 2,
                        },
                    },
                    'private': {
                        'get': {
                            'account/info': 1,
                            'order/open_orders': 1,
                            'order/list': 1,
                            'order/query': 1,
                            'order/deals': 1,
                            'order/deal_detail': 1,
                            'asset/deposit/address/list': 2,
                            'asset/deposit/list': 2,
                            'asset/address/list': 2,
                            'asset/withdraw/list': 2,
                            'asset/internal/transfer/record': 10,
                            'account/balance': 10,
                            'asset/internal/transfer/info': 10,
                            'market/api_symbols': 2,
                        },
                        'post': {
                            'order/place': 1,
                            'order/place_batch': 1,
                            'order/advanced/place_batch': 1,
                            'asset/withdraw': 2,
                            'asset/internal/transfer': 10,
                        },
                        'delete': {
                            'order/cancel': 1,
                            'order/cancel_by_symbol': 1,
                            'asset/withdraw': 2,
                        },
                    },
                },
            },
            'precisionMode': TICK_SIZE,
            'timeframes': {
                '1m': '1m', // spot, swap
                '3m': '3m', // spot
                '5m': '5m', // spot, swap
                '15m': '15m', // spot, swap
                '30m': '30m', // spot, swap
                '1h': '1h', // spot, swap
                '2h': '2h', // spot
                '4h': '4h', // spot, swap
                '6h': '6h', // spot
                '8h': '8h', // spot, swap
                '12h': '12h', // spot
                '1d': '1d', // spot, swap
                '3d': '3d', // spot
                '1w': '1w', // spot, swap
                '1M': '1M', // spot, swap
            },
            'fees': {
                'trading': {
                    'tierBased': false,
                    'percentage': true,
                    'maker': 0.2 / 100, // maker / taker
                    'taker': 0.2 / 100,
                },
            },
            'options': {
                'createMarketBuyOrderRequiresPrice': true,
                'unavailableContracts': {
                    'BTC/USDT:USDT': true,
                    'LTC/USDT:USDT': true,
                    'ETH/USDT:USDT': true,
                },
                'fetchMarkets': {
                    'types': {
                        'spot': true,
                        'future': {
                            'linear': false,
                            'inverse': false,
                        },
                        'swap': {
                            'linear': true,
                            'inverse': false,
                        },
                    },
                },
                'timeframes': {
                    'spot': {
                        '1m': '1m',
                        '3m': '3m',
                        '5m': '5m',
                        '15m': '15m',
                        '30m': '30m',
                        '1h': '1h',
                        '2h': '2h',
                        '4h': '4h',
                        '6h': '6h',
                        '8h': '8h',
                        '12h': '12h',
                        '1d': '1d',
                        '3d': '3d',
                        '1w': '1w',
                        '1M': '1M',
                    },
                    'swap': {
                        '1m': 'Min1',
                        '5m': 'Min5',
                        '15m': 'Min15',
                        '30m': 'Min30',
                        '1h': 'Min60',
                        '4h': 'Hour4',
                        '8h': 'Hour8',
                        '1d': 'Day1',
                        '1w': 'Week1',
                        '1M': 'Month1',
                    },
                },
                'defaultType': 'spot', // spot, swap
                'networks': {
                    'TRX': 'TRC-20',
                    'TRC20': 'TRC-20',
                    'ETH': 'ERC-20',
                    'ERC20': 'ERC-20',
                    'BEP20': 'BEP20(BSC)',
                    'BSC': 'BEP20(BSC)',
                },
                'networkAliases': {
                    'BSC(BEP20)': 'BSC',
                },
                'recvWindow': 5 * 1000, // 5 sec, default
                'maxTimeTillEnd': 90 * 86400 * 1000 - 1, // 90 days
            },
            'commonCurrencies': {
                'BEYONDPROTOCOL': 'BEYOND',
                'BIFI': 'BIFIF',
                'BYN': 'BeyondFi',
                'COFI': 'COFIX', // conflict with CoinFi
                'DFI': 'DfiStarter',
                'DFT': 'dFuture',
                'DRK': 'DRK',
                'EGC': 'Egoras Credit',
                'FLUX1': 'FLUX', // switched places
                'FLUX': 'FLUX1', // switched places
                'FREE': 'FreeRossDAO', // conflict with FREE Coin
                'GMT': 'GMT Token',
                'HERO': 'Step Hero', // conflict with Metahero
                'MIMO': 'Mimosa',
                'PROS': 'Pros.Finance', // conflict with Prosper
                'SIN': 'Sin City Token',
                'STEPN': 'GMT',
            },
            'exceptions': {
                'exact': {
                    // until mexc migrates fully to v3, it might be worth to note the version & market aside errors, not easily remove obsolete version's exceptions in future
                    '-1128': BadRequest,
                    '-2011': BadRequest,
                    '-1121': BadSymbol,
                    '10101': InsufficientFunds, // {"msg":"资金不足","code":10101}
                    '2009': InvalidOrder, // {"success":false,"code":2009,"message":"Position is not exists or closed."}
                    '2011': BadRequest,
                    '30004': InsufficientFunds,
                    '33333': 'BadRequest', // {"msg":"Not support transfer","code":33333}
                    '1002': InvalidOrder,
                    '30019': BadRequest,
                    '30005': InvalidOrder,
                    '2003': InvalidOrder,
                    '2005': InsufficientFunds,
                    '600': BadRequest,
                    '70011': PermissionDenied, // {"code":70011,"msg":"Pair user ban trade apikey."}
                    '88004': InsufficientFunds, // {"msg":"超出最大可借，最大可借币为:18.09833211","code":88004}
                    '88009': ExchangeError, // v3 {"msg":"Loan record does not exist","code":88009}
                    '88013': InvalidOrder, // {"msg":"最小交易额不能小于：5USDT","code":88013}
                    '88015': InsufficientFunds, // {"msg":"持仓不足","code":88015}
                },
                'broad': {
                    'Order quantity error, please try to modify.': BadRequest, // code:2011
                    'Combination of optional parameters invalid': BadRequest, // code:-2011
                    'api market order is disabled': BadRequest, //
                    'Contract not allow place order!': InvalidOrder, // code:1002
                    'Oversold': InvalidOrder, // code:30005
                    'Insufficient position': InsufficientFunds, // code:30004
                    'Insufficient balance!': InsufficientFunds, // code:2005
                    'Bid price is great than max allow price': InvalidOrder, // code:2003
                    'Invalid symbol.': BadSymbol, // code:-1121
                    'Param error!': BadRequest, // code:600
                },
            },
        });
    }

    async fetchStatus (params = {}) {
        /**
         * @method
         * @name mexc3#fetchStatus
         * @description the latest known information on the availability of the exchange API
         * @param {object} params extra parameters specific to the mexc3 api endpoint
         * @returns {object} a [status structure]{@link https://docs.ccxt.com/en/latest/manual.html#exchange-status-structure}
         */
        const [ marketType, query ] = this.handleMarketTypeAndParams ('fetchStatus', undefined, params);
        let response = undefined;
        let status = undefined;
        let updated = undefined;
        if (marketType === 'spot') {
            response = await this.spotPublicGetPing (query);
            //
            //     {}
            //
            status = Object.keys (response).length ? this.json (response) : 'ok';
        } else if (marketType === 'swap') {
            response = await this.contractPublicGetPing (query);
            //
            //     {"success":true,"code":"0","data":"1648124374985"}
            //
            status = this.safeValue (response, 'success') ? 'ok' : this.json (response);
            updated = this.safeInteger (response, 'data');
        }
        return {
            'status': status,
            'updated': updated,
            'url': undefined,
            'eta': undefined,
            'info': response,
        };
    }

    async fetchTime (params = {}) {
        /**
         * @method
         * @name mexc3#fetchTime
         * @description fetches the current integer timestamp in milliseconds from the exchange server
         * @param {object} params extra parameters specific to the mexc3 api endpoint
         * @returns {int} the current integer timestamp in milliseconds from the exchange server
         */
        const [ marketType, query ] = this.handleMarketTypeAndParams ('fetchTime', undefined, params);
        let response = undefined;
        if (marketType === 'spot') {
            response = await this.spotPublicGetTime (query);
            //
            //     {"serverTime": "1647519277579"}
            //
            return this.safeInteger (response, 'serverTime');
        } else if (marketType === 'swap') {
            response = await this.contractPublicGetPing (query);
            //
            //     {"success":true,"code":"0","data":"1648124374985"}
            //
            return this.safeInteger (response, 'data');
        }
    }

    async fetchCurrencies (params = {}) {
        /**
         * @method
         * @name mexc3#fetchCurrencies
         * @description fetches all available currencies on an exchange
         * @param {object} params extra parameters specific to the mexc3 api endpoint
         * @returns {object} an associative dictionary of currencies
         */
        const response = await this.spot2PublicGetMarketCoinList (params);
        //
        //     {
        //         "code":200,
        //         "data":[
        //             {
        //                 "currency":"AGLD",
        //                 "coins":[
        //                     {
        //                         "chain":"ERC20",
        //                         "precision":18,
        //                         "fee":8.09,
        //                         "is_withdraw_enabled":true,
        //                         "is_deposit_enabled":true,
        //                         "deposit_min_confirm":16,
        //                         "withdraw_limit_max":500000.0,
        //                         "withdraw_limit_min":14.0
        //                     }
        //                 ],
        //                 "full_name":"Adventure Gold"
        //             },
        //         ]
        //     }
        //
        const data = this.safeValue (response, 'data', []);
        const result = {};
        for (let i = 0; i < data.length; i++) {
            const currency = data[i];
            const id = this.safeString (currency, 'currency');
            const code = this.safeCurrencyCode (id);
            const name = this.safeString (currency, 'full_name');
            let currencyActive = false;
            let currencyPrecision = undefined;
            let currencyFee = undefined;
            let currencyWithdrawMin = undefined;
            let currencyWithdrawMax = undefined;
            const networks = {};
            const chains = this.safeValue (currency, 'coins', []);
            let depositEnabled = false;
            let withdrawEnabled = false;
            for (let j = 0; j < chains.length; j++) {
                const chain = chains[j];
                const networkId = this.safeString (chain, 'chain');
                const network = this.safeNetwork (networkId);
                const isDepositEnabled = this.safeValue (chain, 'is_deposit_enabled', false);
                const isWithdrawEnabled = this.safeValue (chain, 'is_withdraw_enabled', false);
                const active = (isDepositEnabled && isWithdrawEnabled);
                currencyActive = active || currencyActive;
                const withdrawMin = this.safeString (chain, 'withdraw_limit_min');
                const withdrawMax = this.safeString (chain, 'withdraw_limit_max');
                currencyWithdrawMin = (currencyWithdrawMin === undefined) ? withdrawMin : currencyWithdrawMin;
                currencyWithdrawMax = (currencyWithdrawMax === undefined) ? withdrawMax : currencyWithdrawMax;
                if (Precise.stringGt (currencyWithdrawMin, withdrawMin)) {
                    currencyWithdrawMin = withdrawMin;
                }
                if (Precise.stringLt (currencyWithdrawMax, withdrawMax)) {
                    currencyWithdrawMax = withdrawMax;
                }
                if (isDepositEnabled) {
                    depositEnabled = true;
                }
                if (isWithdrawEnabled) {
                    withdrawEnabled = true;
                }
                networks[network] = {
                    'info': chain,
                    'id': networkId,
                    'network': network,
                    'active': active,
                    'deposit': isDepositEnabled,
                    'withdraw': isWithdrawEnabled,
                    'fee': this.safeNumber (chain, 'fee'),
                    'precision': this.parseNumber (this.parsePrecision (this.safeString (chain, 'precision'))),
                    'limits': {
                        'withdraw': {
                            'min': withdrawMin,
                            'max': withdrawMax,
                        },
                    },
                };
            }
            const networkKeys = Object.keys (networks);
            const networkKeysLength = networkKeys.length;
            if ((networkKeysLength === 1) || ('NONE' in networks)) {
                const defaultNetwork = this.safeValue2 (networks, 'NONE', networkKeysLength - 1);
                if (defaultNetwork !== undefined) {
                    currencyFee = defaultNetwork['fee'];
                    currencyPrecision = defaultNetwork['precision'];
                }
            }
            result[code] = {
                'id': id,
                'code': code,
                'info': currency,
                'name': name,
                'active': currencyActive,
                'deposit': depositEnabled,
                'withdraw': withdrawEnabled,
                'fee': currencyFee,
                'precision': currencyPrecision,
                'limits': {
                    'amount': {
                        'min': undefined,
                        'max': undefined,
                    },
                    'withdraw': {
                        'min': currencyWithdrawMin,
                        'max': currencyWithdrawMax,
                    },
                },
                'networks': networks,
            };
        }
        return result;
    }

    safeNetwork (networkId) {
        if (networkId.indexOf ('BSC') >= 0) {
            return 'BEP20';
        }
        const parts = networkId.split (' ');
        networkId = parts.join ('');
        networkId = networkId.replace ('-20', '20');
        const networksById = {
            'ETH': 'ETH',
            'ERC20': 'ERC20',
            'BEP20(BSC)': 'BEP20',
            'TRX': 'TRC20',
        };
        return this.safeString (networksById, networkId, networkId);
    }

    async fetchMarkets (params = {}) {
        /**
         * @method
         * @name mexc3#fetchMarkets
         * @description retrieves data on all markets for mexc3
         * @param {object} params extra parameters specific to the exchange api endpoint
         * @returns {[object]} an array of objects representing market data
         */
        const spotMarket = await this.fetchSpotMarkets (params);
        const swapMarket = await this.fetchSwapMarkets (params);
        return this.arrayConcat (spotMarket, swapMarket);
    }

    async fetchSpotMarkets (params = {}) {
        const response = await this.spotPublicGetExchangeInfo (params);
        //
        //     {
        //         "timezone": "CST",
        //         "serverTime": 1647521860402,
        //         "rateLimits": [],
        //         "exchangeFilters": [],
        //         "symbols": [
        //           {
        //                "symbol": "OGNUSDT",
        //                "status": "ENABLED",
        //                "baseAsset": "OGN",
        //                "baseAssetPrecision": "2",
        //                "quoteAsset": "USDT",
        //                "quoteAssetPrecision": "4",
        //                "orderTypes": [
        //                    "LIMIT",
        //                    "LIMIT_MAKER"
        //                ],
        //                "baseCommissionPrecision": "2",
        //                "quoteCommissionPrecision": "4",
        //                "quoteOrderQtyMarketAllowed": false,
        //                "isSpotTradingAllowed": true,
        //                "isMarginTradingAllowed": true,
        //                "permissions": [
        //                    "SPOT",
        //                    "MARGIN"
        //                ],
        //                "filters": [],
        //                "baseSizePrecision": "0.01", // seems to be derived of 'baseAssetPrecision'
        //                "maxQuoteAmount": "5000000",
        //                "makerCommission": "0.002",
        //                "takerCommission": "0.002"
        //                "quoteAmountPrecision": "5", // seem totally unrelated value, as neither quote/base have anything related to this number
        //                "quotePrecision": "4", // deprecated in favor of 'quoteAssetPrecision' ( https://dev.binance.vision/t/what-is-the-difference-between-quoteprecision-and-quoteassetprecision/4333 )
        //                // note, "icebergAllowed" & "ocoAllowed" fields were recently removed
        //            },
        //         ]
        //     }
        //
        // Notes:
        // - 'quoteAssetPrecision' & 'baseAssetPrecision' are not currency's real blockchain precision (to view currency's actual individual precision, refer to fetchCurrencies() method).
        //
        const data = this.safeValue (response, 'symbols', []);
        const result = [];
        for (let i = 0; i < data.length; i++) {
            const market = data[i];
            const id = this.safeString (market, 'symbol');
            const baseId = this.safeString (market, 'baseAsset');
            const quoteId = this.safeString (market, 'quoteAsset');
            const base = this.safeCurrencyCode (baseId);
            const quote = this.safeCurrencyCode (quoteId);
            const status = this.safeString (market, 'status');
            const isSpotTradingAllowed = this.safeValue (market, 'isSpotTradingAllowed');
            let active = false;
            if ((status === 'ENABLED') && (isSpotTradingAllowed)) {
                active = true;
            }
            const isMarginTradingAllowed = this.safeValue (market, 'isMarginTradingAllowed');
            const makerCommission = this.safeNumber (market, 'makerCommission');
            const takerCommission = this.safeNumber (market, 'takerCommission');
            const maxQuoteAmount = this.safeNumber (market, 'maxQuoteAmount');
            result.push ({
                'id': id,
                'symbol': base + '/' + quote,
                'base': base,
                'quote': quote,
                'settle': undefined,
                'baseId': baseId,
                'quoteId': quoteId,
                'settleId': undefined,
                'type': 'spot',
                'spot': true,
                'margin': isMarginTradingAllowed,
                'swap': false,
                'future': false,
                'option': false,
                'active': active,
                'contract': false,
                'linear': undefined,
                'inverse': undefined,
                'taker': takerCommission,
                'maker': makerCommission,
                'contractSize': undefined,
                'expiry': undefined,
                'expiryDatetime': undefined,
                'strike': undefined,
                'optionType': undefined,
                'precision': {
                    'amount': this.parseNumber (this.parsePrecision (this.safeString (market, 'baseAssetPrecision'))),
                    'price': this.parseNumber (this.parsePrecision (this.safeString (market, 'quoteAssetPrecision'))),
                },
                'limits': {
                    'leverage': {
                        'min': undefined,
                        'max': undefined,
                    },
                    'amount': {
                        'min': undefined,
                        'max': undefined,
                    },
                    'price': {
                        'min': undefined,
                        'max': undefined,
                    },
                    'cost': {
                        'min': undefined,
                        'max': maxQuoteAmount,
                    },
                },
                'info': market,
            });
        }
        return result;
    }

    async fetchSwapMarkets (params = {}) {
        const response = await this.contractPublicGetDetail (params);
        //
        //     {
        //         "success":true,
        //         "code":0,
        //         "data":[
        //             {
        //                 "symbol":"BTC_USDT",
        //                 "displayName":"BTC_USDT永续",
        //                 "displayNameEn":"BTC_USDT SWAP",
        //                 "positionOpenType":3,
        //                 "baseCoin":"BTC",
        //                 "quoteCoin":"USDT",
        //                 "settleCoin":"USDT",
        //                 "contractSize":0.0001,
        //                 "minLeverage":1,
        //                 "maxLeverage":125,
        //                 "priceScale":2, // seems useless atm, as it's just how UI shows the price, i.e. 29583.50 for BTC/USDT:USDT, while price ticksize is 0.5
        //                 "volScale":0, // probably: contract amount precision
        //                 "amountScale":4, // probably: quote currency precision
        //                 "priceUnit":0.5, // price tick size
        //                 "volUnit":1, // probably: contract tick size
        //                 "minVol":1,
        //                 "maxVol":1000000,
        //                 "bidLimitPriceRate":0.1,
        //                 "askLimitPriceRate":0.1,
        //                 "takerFeeRate":0.0006,
        //                 "makerFeeRate":0.0002,
        //                 "maintenanceMarginRate":0.004,
        //                 "initialMarginRate":0.008,
        //                 "riskBaseVol":10000,
        //                 "riskIncrVol":200000,
        //                 "riskIncrMmr":0.004,
        //                 "riskIncrImr":0.004,
        //                 "riskLevelLimit":5,
        //                 "priceCoefficientVariation":0.1,
        //                 "indexOrigin":["BINANCE","GATEIO","HUOBI","MXC"],
        //                 "state":0, // 0 enabled, 1 delivery, 2 completed, 3 offline, 4 pause
        //                 "isNew":false,
        //                 "isHot":true,
        //                 "isHidden":false
        //             },
        //         ]
        //     }
        //
        const data = this.safeValue (response, 'data', []);
        const result = [];
        for (let i = 0; i < data.length; i++) {
            const market = data[i];
            const id = this.safeString (market, 'symbol');
            const baseId = this.safeString (market, 'baseCoin');
            const quoteId = this.safeString (market, 'quoteCoin');
            const settleId = this.safeString (market, 'settleCoin');
            const base = this.safeCurrencyCode (baseId);
            const quote = this.safeCurrencyCode (quoteId);
            const settle = this.safeCurrencyCode (settleId);
            const state = this.safeString (market, 'state');
            result.push ({
                'id': id,
                'symbol': base + '/' + quote + ':' + settle,
                'base': base,
                'quote': quote,
                'settle': settle,
                'baseId': baseId,
                'quoteId': quoteId,
                'settleId': settleId,
                'type': 'swap',
                'spot': false,
                'margin': false,
                'swap': true,
                'future': false,
                'option': false,
                'active': (state === '0'),
                'contract': true,
                'linear': true,
                'inverse': false,
                'taker': this.safeNumber (market, 'takerFeeRate'),
                'maker': this.safeNumber (market, 'makerFeeRate'),
                'contractSize': this.safeNumber (market, 'contractSize'),
                'expiry': undefined,
                'expiryDatetime': undefined,
                'strike': undefined,
                'optionType': undefined,
                'precision': {
                    'amount': this.safeNumber (market, 'volUnit'),
                    'price': this.safeNumber (market, 'priceUnit'),
                },
                'limits': {
                    'leverage': {
                        'min': this.safeNumber (market, 'minLeverage'),
                        'max': this.safeNumber (market, 'maxLeverage'),
                    },
                    'amount': {
                        'min': this.safeNumber (market, 'minVol'),
                        'max': this.safeNumber (market, 'maxVol'),
                    },
                    'price': {
                        'min': undefined,
                        'max': undefined,
                    },
                    'cost': {
                        'min': undefined,
                        'max': undefined,
                    },
                },
                'info': market,
            });
        }
        return result;
    }

    async fetchOrderBook (symbol, limit = undefined, params = {}) {
        /**
         * @method
         * @name mexc3#fetchOrderBook
         * @description fetches information on open orders with bid (buy) and ask (sell) prices, volumes and other data
         * @param {string} symbol unified symbol of the market to fetch the order book for
         * @param {int|undefined} limit the maximum amount of order book entries to return
         * @param {object} params extra parameters specific to the mexc3 api endpoint
         * @returns {object} A dictionary of [order book structures]{@link https://docs.ccxt.com/en/latest/manual.html#order-book-structure} indexed by market symbols
         */
        await this.loadMarkets ();
        const market = this.market (symbol);
        const request = {
            'symbol': market['id'],
        };
        if (limit !== undefined) {
            request['limit'] = limit;
        }
        let orderbook = undefined;
        if (market['spot']) {
            const response = await this.spotPublicGetDepth (this.extend (request, params));
            //
            //     {
            //         "lastUpdateId": "744267132",
            //         "bids": [
            //             ["40838.50","0.387864"],
            //             ["40837.95","0.008400"],
            //         ],
            //         "asks": [
            //             ["40838.61","6.544908"],
            //             ["40838.88","0.498000"],
            //         ]
            //     }
            //
            orderbook = this.parseOrderBook (response, symbol);
            orderbook['nonce'] = this.safeInteger (response, 'lastUpdateId');
        } else if (market['swap']) {
            const response = await this.contractPublicGetDepthSymbol (this.extend (request, params));
            //
            //     {
            //         "success":true,
            //         "code":0,
            //         "data":{
            //             "asks":[
            //                 [3445.72,48379,1],
            //                 [3445.75,34994,1],
            //             ],
            //             "bids":[
            //                 [3445.55,44081,1],
            //                 [3445.51,24857,1],
            //             ],
            //             "version":2827730444,
            //             "timestamp":1634117846232
            //         }
            //     }
            //
            const data = this.safeValue (response, 'data');
            const timestamp = this.safeInteger (data, 'timestamp');
            orderbook = this.parseOrderBook (data, symbol, timestamp);
            orderbook['nonce'] = this.safeInteger (data, 'version');
        }
        return orderbook;
    }

    async fetchTrades (symbol, since = undefined, limit = undefined, params = {}) {
        /**
         * @method
         * @name mexc3#fetchTrades
         * @description get the list of most recent trades for a particular symbol
         * @param {string} symbol unified symbol of the market to fetch trades for
         * @param {int|undefined} since timestamp in ms of the earliest trade to fetch
         * @param {int|undefined} limit the maximum amount of trades to fetch
         * @param {object} params extra parameters specific to the mexc3 api endpoint
         * @returns {[object]} a list of [trade structures]{@link https://docs.ccxt.com/en/latest/manual.html?#public-trades}
         */
        await this.loadMarkets ();
        const market = this.market (symbol);
        const request = {
            'symbol': market['id'],
        };
        if (limit !== undefined) {
            request['limit'] = limit;
        }
        // if (since !== undefined) {
        //     request['startTime'] = since; bug in api, waiting for fix
        // }
        let trades = undefined;
        if (market['spot']) {
            let method = this.safeString (this.options, 'fetchTradesMethod', 'spotPublicGetAggTrades');
            method = this.safeString (params, 'method', method); // AggTrades, HistoricalTrades, Trades
            trades = await this[method] (this.extend (request, params));
            //
            //     /trades, /historicalTrades
            //
            //     [
            //         {
            //             "id": null,
            //             "price": "40798.94",
            //             "qty": "0.000508",
            //             "quoteQty": "20.72586152",
            //             "time": "1647546934374",
            //             "isBuyerMaker": true,
            //             "isBestMatch": true
            //         },
            //     ]
            //
            //     /aggrTrades
            //
            //     [
            //         {
            //           "a": null,
            //           "f": null,
            //           "l": null,
            //           "p": "40679",
            //           "q": "0.001309",
            //           "T": 1647551328000,
            //           "m": true,
            //           "M": true
            //         },
            //     ]
            //
        } else if (market['swap']) {
            const response = await this.contractPublicGetDealsSymbol (this.extend (request, params));
            //
            //     {
            //         "success": true,
            //         "code": 0,
            //         "data": [
            //             {
            //                 "p": 31199,
            //                 "v": 18,
            //                 "T": 1,
            //                 "O": 3,
            //                 "M": 2,
            //                 "t": 1609831235985
            //             },
            //         ]
            //     }
            //
            trades = this.safeValue (response, 'data');
        }
        return this.parseTrades (trades, market, since, limit);
    }

    parseTrade (trade, market = undefined) {
        let id = undefined;
        let timestamp = undefined;
        let orderId = undefined;
        let symbol = undefined;
        let fee = undefined;
        const type = undefined;
        let side = undefined;
        let takerOrMaker = undefined;
        let priceString = undefined;
        let amountString = undefined;
        let costString = undefined;
        // if swap
        if ('v' in trade) {
            //
            // swap: fetchTrades
            //
            //     {
            //         "p": 31199,
            //         "v": 18,
            //         "T": 1,
            //         "O": 3,
            //         "M": 2,
            //         "t": 1609831235985
            //     }
            //
            timestamp = this.safeInteger (trade, 't');
            market = this.safeMarket (undefined, market);
            symbol = market['symbol'];
            priceString = this.safeString (trade, 'p');
            amountString = this.safeString (trade, 'v');
            side = this.parseOrderSide (this.safeString (trade, 'T'));
            takerOrMaker = 'taker';
        } else {
            //
            // spot: fetchTrades (for aggTrades)
            //
            //         {
            //             "a": null,
            //             "f": null,
            //             "l": null,
            //             "p": "40679",
            //             "q": "0.001309",
            //             "T": 1647551328000,
            //             "m": true,
            //             "M": true
            //         }
            //
            // spot: fetchMyTrades, fetchOrderTrades
            //
            //         {
            //             "symbol": "BTCUSDT",
            //             "id": "133948532984922113",
            //             "orderId": "133948532531949568",
            //             "orderListId": "-1",
            //             "price": "41995.51",
            //             "qty": "0.0002",
            //             "quoteQty": "8.399102",
            //             "commission": "0.016798204",
            //             "commissionAsset": "USDT",
            //             "time": "1647718055000",
            //             "isBuyer": true,
            //             "isMaker": false,
            //             "isBestMatch": true
            //         }
            //
            // swap: fetchMyTrades, fetchOrderTrades
            //
            //         {
            //             "id": "299444585",
            //             "symbol": "STEPN_USDT",
            //             "side": "1",
            //             "vol": "1",
            //             "price": "2.45455",
            //             "feeCurrency": "USDT",
            //             "fee": "0.00147273",
            //             "timestamp": "1648924557000",
            //             "profit": "0",
            //             "category": "1",
            //             "orderId": "265307163526610432",
            //             "positionMode": "1",
            //             "taker": true
            //         }
            //
            const marketId = this.safeString (trade, 'symbol');
            market = this.safeMarket (marketId, market);
            symbol = market['symbol'];
            id = this.safeString2 (trade, 'id', 'a');
            priceString = this.safeString2 (trade, 'price', 'p');
            orderId = this.safeString (trade, 'orderId');
            // if swap
            if ('positionMode' in trade) {
                timestamp = this.safeInteger (trade, 'timestamp');
                amountString = this.safeString (trade, 'vol');
                side = this.parseOrderSide (this.safeString (trade, 'side'));
                fee = {
                    'cost': this.safeString (trade, 'fee'),
                    'currency': this.safeCurrencyCode (this.safeString (trade, 'feeCurrency')),
                };
                takerOrMaker = this.safeValue (trade, 'taker') ? 'taker' : 'maker';
            } else {
                timestamp = this.safeInteger2 (trade, 'time', 'T');
                amountString = this.safeString2 (trade, 'qty', 'q');
                costString = this.safeString (trade, 'quoteQty');
                const isBuyer = this.safeValue (trade, 'isBuyer');
                const isMaker = this.safeValue (trade, 'isMaker');
                const buyerMaker = this.safeString2 (trade, 'isBuyerMaker', 'm');
                if (isMaker !== undefined) {
                    takerOrMaker = isMaker ? 'maker' : 'taker';
                }
                if (isBuyer !== undefined) {
                    side = isBuyer ? 'buy' : 'sell';
                }
                if (buyerMaker !== undefined) {
                    side = buyerMaker ? 'sell' : 'buy';
                    takerOrMaker = 'taker';
                }
                const feeAsset = this.safeString (trade, 'commissionAsset');
                if (feeAsset !== undefined) {
                    fee = {
                        'cost': this.safeString (trade, 'commission'),
                        'currency': this.safeCurrencyCode (feeAsset),
                    };
                }
            }
        }
        if (id === undefined) {
            id = this.syntheticTradeId (market, timestamp, side, amountString, priceString, type, takerOrMaker);
        }
        return this.safeTrade ({
            'id': id,
            'order': orderId,
            'timestamp': timestamp,
            'datetime': this.iso8601 (timestamp),
            'symbol': symbol,
            'type': type,
            'side': side,
            'takerOrMaker': takerOrMaker,
            'price': priceString,
            'amount': amountString,
            'cost': costString,
            'fee': fee,
            'info': trade,
        }, market);
    }

    syntheticTradeId (market = undefined, timestamp = undefined, side = undefined, amount = undefined, price = undefined, orderType = undefined, takerOrMaker = undefined) {
        // TODO: can be unified method? this approach is being used by multiple exchanges (mexc, woo-coinsbit, dydx, ...)
        let id = '';
        if (timestamp !== undefined) {
            id = this.numberToString (timestamp) + '-' + this.safeString (market, 'id', '_');
            if (side !== undefined) {
                id += '-' + side;
            }
            if (amount !== undefined) {
                id += '-' + this.numberToString (amount);
            }
            if (price !== undefined) {
                id += '-' + this.numberToString (price);
            }
            if (takerOrMaker !== undefined) {
                id += '-' + takerOrMaker;
            }
            if (orderType !== undefined) {
                id += '-' + orderType;
            }
        }
        return id;
    }

    async fetchOHLCV (symbol, timeframe = '1m', since = undefined, limit = undefined, params = {}) {
        /**
         * @method
         * @name mexc3#fetchOHLCV
         * @description fetches historical candlestick data containing the open, high, low, and close price, and the volume of a market
         * @param {string} symbol unified symbol of the market to fetch OHLCV data for
         * @param {string} timeframe the length of time each candle represents
         * @param {int|undefined} since timestamp in ms of the earliest candle to fetch
         * @param {int|undefined} limit the maximum amount of candles to fetch
         * @param {object} params extra parameters specific to the mexc3 api endpoint
         * @returns {[[int]]} A list of candles ordered as timestamp, open, high, low, close, volume
         */
        await this.loadMarkets ();
        const market = this.market (symbol);
        const options = this.safeValue (this.options, 'timeframes', {});
        const timeframes = this.safeValue (options, market['type'], {});
        const timeframeValue = this.safeString (timeframes, timeframe);
        const request = {
            'symbol': market['id'],
            'interval': timeframeValue,
        };
        let candles = undefined;
        if (market['spot']) {
            if (since !== undefined) {
                request['startTime'] = since;
            }
            if (limit !== undefined) {
                request['limit'] = limit;
            }
            const response = await this.spotPublicGetKlines (this.extend (request, params));
            //
            //     [
            //       [
            //         1640804880000,
            //         "47482.36",
            //         "47482.36",
            //         "47416.57",
            //         "47436.1",
            //         "3.550717",
            //         1640804940000,
            //         "168387.3"
            //       ],
            //     ]
            //
            candles = response;
        } else if (market['swap']) {
            if (since !== undefined) {
                request['start'] = parseInt (since / 1000);
            }
            const priceType = this.safeString (params, 'price', 'default');
            params = this.omit (params, 'price');
            const method = this.getSupportedMapping (priceType, {
                'default': 'contractPublicGetKlineSymbol',
                'index': 'contractPublicGetKlineIndexPriceSymbol',
                'mark': 'contractPublicGetKlineFairPriceSymbol',
            });
            const response = await this[method] (this.extend (request, params));
            //
            //     {
            //         "success":true,
            //         "code":0,
            //         "data":{
            //             "time":[1634052300,1634052360,1634052420],
            //             "open":[3492.2,3491.3,3495.65],
            //             "close":[3491.3,3495.65,3495.2],
            //             "high":[3495.85,3496.55,3499.4],
            //             "low":[3491.15,3490.9,3494.2],
            //             "vol":[1740.0,351.0,314.0],
            //             "amount":[60793.623,12260.4885,10983.1375],
            //         }
            //     }
            //
            const data = this.safeValue (response, 'data');
            candles = this.convertTradingViewToOHLCV (data, 'time', 'open', 'high', 'low', 'close', 'vol');
        }
        return this.parseOHLCVs (candles, market, timeframe, since, limit);
    }

    parseOHLCV (ohlcv, market = undefined) {
        return [
            this.safeInteger (ohlcv, 0),
            this.safeNumber (ohlcv, 1),
            this.safeNumber (ohlcv, 2),
            this.safeNumber (ohlcv, 3),
            this.safeNumber (ohlcv, 4),
            this.safeNumber (ohlcv, 5),
        ];
    }

    async fetchTickers (symbols = undefined, params = {}) {
        /**
         * @method
         * @name mexc3#fetchTickers
         * @description fetches price tickers for multiple markets, statistical calculations with the information calculated over the past 24 hours each market
         * @param {[string]|undefined} symbols unified symbols of the markets to fetch the ticker for, all market tickers are returned if not assigned
         * @param {object} params extra parameters specific to the mexc3 api endpoint
         * @returns {object} an array of [ticker structures]{@link https://docs.ccxt.com/en/latest/manual.html#ticker-structure}
         */
        await this.loadMarkets ();
        const request = {};
        let market = undefined;
        let isSingularMarket = false;
        if (symbols !== undefined) {
            const length = symbols.length;
            isSingularMarket = length === 1;
            const firstSymbol = this.safeString (symbols, 0);
            market = this.market (firstSymbol);
        }
        const [ marketType, query ] = this.handleMarketTypeAndParams ('fetchTickers', market, params);
        let tickers = undefined;
        if (isSingularMarket) {
            request['symbol'] = market['id'];
        }
        if (marketType === 'spot') {
            tickers = await this.spotPublicGetTicker24hr (this.extend (request, query));
            //
            //     [
            //         {
            //             "symbol": "BTCUSDT",
            //             "priceChange": "184.34",
            //             "priceChangePercent": "0.00400048",
            //             "prevClosePrice": "46079.37",
            //             "lastPrice": "46263.71",
            //             "lastQty": "",
            //             "bidPrice": "46260.38",
            //             "bidQty": "",
            //             "askPrice": "46260.41",
            //             "askQty": "",
            //             "openPrice": "46079.37",
            //             "highPrice": "47550.01",
            //             "lowPrice": "45555.5",
            //             "volume": "1732.461487",
            //             "quoteVolume": null,
            //             "openTime": 1641349500000,
            //             "closeTime": 1641349582808,
            //             "count": null
            //         }
            //     ]
            //
        } else if (marketType === 'swap') {
            const response = await this.contractPublicGetTicker (this.extend (request, query));
            //
            //     {
            //         "success":true,
            //         "code":0,
            //         "data":[
            //             {
            //                 "symbol":"ETH_USDT",
            //                 "lastPrice":3581.3,
            //                 "bid1":3581.25,
            //                 "ask1":3581.5,
            //                 "volume24":4045530,
            //                 "amount24":141331823.5755,
            //                 "holdVol":5832946,
            //                 "lower24Price":3413.4,
            //                 "high24Price":3588.7,
            //                 "riseFallRate":0.0275,
            //                 "riseFallValue":95.95,
            //                 "indexPrice":3580.7852,
            //                 "fairPrice":3581.08,
            //                 "fundingRate":0.000063,
            //                 "maxBidPrice":3938.85,
            //                 "minAskPrice":3222.7,
            //                 "timestamp":1634162885016
            //             },
            //         ]
            //     }
            //
            tickers = this.safeValue (response, 'data', []);
        }
        // when it's single symbol request, the returned structure is different (singular object) for both spot & swap, thus we need to wrap inside array
        if (isSingularMarket) {
            tickers = [ tickers ];
        }
        return this.parseTickers (tickers, symbols);
    }

    async fetchTicker (symbol, params = {}) {
        /**
         * @method
         * @name mexc3#fetchTicker
         * @description fetches a price ticker, a statistical calculation with the information calculated over the past 24 hours for a specific market
         * @param {string} symbol unified symbol of the market to fetch the ticker for
         * @param {object} params extra parameters specific to the mexc3 api endpoint
         * @returns {object} a [ticker structure]{@link https://docs.ccxt.com/en/latest/manual.html#ticker-structure}
         */
        await this.loadMarkets ();
        const market = this.market (symbol);
        const [ marketType, query ] = this.handleMarketTypeAndParams ('fetchTicker', market, params);
        let ticker = undefined;
        const request = {
            'symbol': market['id'],
        };
        if (marketType === 'spot') {
            ticker = await this.spotPublicGetTicker24hr (this.extend (request, query));
            //
            //     {
            //         "symbol": "BTCUSDT",
            //         "priceChange": "184.34",
            //         "priceChangePercent": "0.00400048",
            //         "prevClosePrice": "46079.37",
            //         "lastPrice": "46263.71",
            //         "lastQty": "",
            //         "bidPrice": "46260.38",
            //         "bidQty": "",
            //         "askPrice": "46260.41",
            //         "askQty": "",
            //         "openPrice": "46079.37",
            //         "highPrice": "47550.01",
            //         "lowPrice": "45555.5",
            //         "volume": "1732.461487",
            //         "quoteVolume": null,
            //         "openTime": 1641349500000,
            //         "closeTime": 1641349582808,
            //         "count": null
            //     }
            //
        } else if (marketType === 'swap') {
            const response = await this.contractPublicGetTicker (this.extend (request, query));
            //
            //     {
            //         "success":true,
            //         "code":0,
            //         "data":{
            //             "symbol":"ETH_USDT",
            //             "lastPrice":3581.3,
            //             "bid1":3581.25,
            //             "ask1":3581.5,
            //             "volume24":4045530,
            //             "amount24":141331823.5755,
            //             "holdVol":5832946,
            //             "lower24Price":3413.4,
            //             "high24Price":3588.7,
            //             "riseFallRate":0.0275,
            //             "riseFallValue":95.95,
            //             "indexPrice":3580.7852,
            //             "fairPrice":3581.08,
            //             "fundingRate":0.000063,
            //             "maxBidPrice":3938.85,
            //             "minAskPrice":3222.7,
            //             "timestamp":1634162885016
            //         }
            //     }
            //
            ticker = this.safeValue (response, 'data', {});
        }
        // when it's single symbol request, the returned structure is different (singular object) for both spot & swap, thus we need to wrap inside array
        return this.parseTicker (ticker, symbol);
    }

    parseTicker (ticker, market = undefined) {
        const marketId = this.safeString (ticker, 'symbol');
        market = this.safeMarket (marketId, market);
        let timestamp = undefined;
        let bid = undefined;
        let ask = undefined;
        let bidVolume = undefined;
        let askVolume = undefined;
        let baseVolume = undefined;
        let quoteVolume = undefined;
        let open = undefined;
        let high = undefined;
        let low = undefined;
        let changePcnt = undefined;
        let changeValue = undefined;
        let prevClose = undefined;
        const isSwap = this.safeValue (market, 'swap');
        // if swap
        if (isSwap || ('timestamp' in ticker)) {
            //
            //     {
            //         "symbol":"ETH_USDT",
            //         "lastPrice":3581.3,
            //         "bid1":3581.25,
            //         "ask1":3581.5,
            //         "volume24":4045530,
            //         "amount24":141331823.5755,
            //         "holdVol":5832946,
            //         "lower24Price":3413.4,
            //         "high24Price":3588.7,
            //         "riseFallRate":0.0275,
            //         "riseFallValue":95.95,
            //         "indexPrice":3580.7852,
            //         "fairPrice":3581.08,
            //         "fundingRate":0.000063,
            //         "maxBidPrice":3938.85,
            //         "minAskPrice":3222.7,
            //         "timestamp":1634162885016
            //     }
            //
            timestamp = this.safeInteger (ticker, 'timestamp');
            bid = this.safeNumber (ticker, 'bid1');
            ask = this.safeNumber (ticker, 'ask1');
            baseVolume = this.safeString (ticker, 'volume24');
            quoteVolume = this.safeString (ticker, 'amount24');
            high = this.safeNumber (ticker, 'high24Price');
            low = this.safeNumber (ticker, 'lower24Price');
            changeValue = this.safeString (ticker, 'riseFallValue');
            changePcnt = this.safeString (ticker, 'riseFallRate');
            changePcnt = this.parseNumber (Precise.stringMul (changePcnt, '100'));
        } else {
            //
            //     {
            //         "symbol": "BTCUSDT",
            //         "priceChange": "184.34",
            //         "priceChangePercent": "0.00400048",
            //         "prevClosePrice": "46079.37",
            //         "lastPrice": "46263.71",
            //         "lastQty": "",
            //         "bidPrice": "46260.38",
            //         "bidQty": "",
            //         "askPrice": "46260.41",
            //         "askQty": "",
            //         "openPrice": "46079.37",
            //         "highPrice": "47550.01",
            //         "lowPrice": "45555.5",
            //         "volume": "1732.461487",
            //         "quoteVolume": null,
            //         "openTime": 1641349500000,
            //         "closeTime": 1641349582808,
            //         "count": null
            //     }
            //
            timestamp = this.safeInteger (ticker, 'closeTime');
            bid = this.safeNumber (ticker, 'bidPrice');
            ask = this.safeNumber (ticker, 'askPrice');
            bidVolume = this.safeNumber (ticker, 'bidQty');
            askVolume = this.safeNumber (ticker, 'askQty');
            if (bidVolume === 0) {
                bidVolume = undefined;
            }
            if (askVolume === 0) {
                askVolume = undefined;
            }
            baseVolume = this.safeString (ticker, 'volume');
            quoteVolume = this.safeString (ticker, 'quoteVolume');
            open = this.safeString (ticker, 'openPrice');
            high = this.safeNumber (ticker, 'highPrice');
            low = this.safeNumber (ticker, 'lowPrice');
            prevClose = this.safeString (ticker, 'prevClosePrice');
            changeValue = this.safeString (ticker, 'priceChange');
            changePcnt = this.safeString (ticker, 'priceChangePercent');
            changePcnt = this.parseNumber (Precise.stringMul (changePcnt, '100'));
        }
        return this.safeTicker ({
            'symbol': market['symbol'],
            'timestamp': timestamp,
            'datetime': this.iso8601 (timestamp),
            'open': open,
            'high': high,
            'low': low,
            'close': this.safeString (ticker, 'lastPrice'),
            'bid': bid,
            'bidVolume': bidVolume,
            'ask': ask,
            'askVolume': askVolume,
            'vwap': undefined,
            'previousClose': prevClose,
            'change': changeValue,
            'percentage': changePcnt,
            'average': undefined,
            'baseVolume': baseVolume,
            'quoteVolume': quoteVolume,
            'info': ticker,
        }, market);
    }

    async fetchBidsAsks (symbols = undefined, params = {}) {
        /**
         * @method
         * @name mexc3#fetchBidsAsks
         * @description fetches the bid and ask price and volume for multiple markets
         * @param {[string]|undefined} symbols unified symbols of the markets to fetch the bids and asks for, all markets are returned if not assigned
         * @param {object} params extra parameters specific to the mexc3 api endpoint
         * @returns {object} an array of [ticker structures]{@link https://docs.ccxt.com/en/latest/manual.html#ticker-structure}
         */
        await this.loadMarkets ();
        let market = undefined;
        let isSingularMarket = false;
        if (symbols !== undefined) {
            const length = symbols.length;
            isSingularMarket = length === 1;
            market = this.market (symbols[0]);
        }
        const [ marketType, query ] = this.handleMarketTypeAndParams ('fetchBidsAsks', market, params);
        let tickers = undefined;
        if (marketType === 'spot') {
            tickers = await this.spotPublicGetTickerBookTicker (query);
            //
            //     [
            //       {
            //         "symbol": "AEUSDT",
            //         "bidPrice": "0.11001",
            //         "bidQty": "115.59",
            //         "askPrice": "0.11127",
            //         "askQty": "215.48"
            //       },
            //     ]
            //
        } else if (marketType === 'swap') {
            throw new NotSupported (this.id + ' fetchBidsAsks() is not available for ' + marketType + ' markets');
        }
        // when it's single symbol request, the returned structure is different (singular object) for both spot & swap, thus we need to wrap inside array
        if (isSingularMarket) {
            tickers = [ tickers ];
        }
        return this.parseTickers (tickers, symbols);
    }

    async createOrder (symbol, type, side, amount, price = undefined, params = {}) {
        /**
         * @method
         * @name mexc3#createOrder
         * @description create a trade order
         * @param {string} symbol unified symbol of the market to create an order in
         * @param {string} type 'market' or 'limit'
         * @param {string} side 'buy' or 'sell'
         * @param {float} amount how much of currency you want to trade in units of base currency
         * @param {float|undefined} price the price at which the order is to be fullfilled, in units of the quote currency, ignored in market orders
         * @param {object} params extra parameters specific to the mexc3 api endpoint
         * @param {string|undefined} params.marginMode only 'isolated' is supported for spot-margin trading
         * @returns {object} an [order structure]{@link https://docs.ccxt.com/en/latest/manual.html#order-structure}
         */
        await this.loadMarkets ();
        const market = this.market (symbol);
        const [ marginMode, query ] = this.handleMarginModeAndParams ('createOrder', params);
        if (market['spot']) {
            return await this.createSpotOrder (market, type, side, amount, price, marginMode, query);
        } else if (market['swap']) {
            return await this.createSwapOrder (market, type, side, amount, price, marginMode, query);
        }
    }

    async createSpotOrder (market, type, side, amount, price = undefined, marginMode = undefined, params = {}) {
        const symbol = market['symbol'];
        const orderSide = (side === 'buy') ? 'BUY' : 'SELL';
        const request = {
            'symbol': market['id'],
            'side': orderSide,
            'type': type.toUpperCase (),
        };
        if (orderSide === 'BUY' && type === 'market') {
            const quoteOrderQty = this.safeNumber (params, 'quoteOrderQty');
            if (quoteOrderQty !== undefined) {
                amount = quoteOrderQty;
            } else if (this.options['createMarketBuyOrderRequiresPrice']) {
                if (price === undefined) {
                    throw new InvalidOrder (this.id + " createOrder() requires the price argument with market buy orders to calculate total order cost (amount to spend), where cost = amount * price. Supply a price argument to createOrder() call if you want the cost to be calculated for you from price and amount, or, alternatively, add .options['createMarketBuyOrderRequiresPrice'] = false to supply the cost in the amount argument (the exchange-specific behaviour)");
                } else {
                    amount = amount * price;
                }
            }
            request['quoteOrderQty'] = amount;
        } else {
            request['quantity'] = this.amountToPrecision (symbol, amount);
        }
        if (price !== undefined) {
            request['price'] = this.priceToPrecision (symbol, price);
        }
        const clientOrderId = this.safeString (params, 'clientOrderId');
        if (clientOrderId !== undefined) {
            request['newClientOrderId'] = clientOrderId;
            params = this.omit (params, [ 'type', 'clientOrderId' ]);
        }
        let method = 'spotPrivatePostOrder';
        if (marginMode !== undefined) {
            method = 'spotPrivatePostMarginOrder';
            if (marginMode !== 'isolated') {
                throw new NotSupported (this.id + ' only "isolated" marginMode is supported for spot-margin trading');
            }
        }
        const response = await this[method] (this.extend (request, params));
        //
        // spot
        //
        //     {
        //         "symbol": "BTCUSDT",
        //         "orderId": "123738410679123456",
        //         "orderListId": -1
        //     }
        //
        // margin
        //
        //     {
        //         "symbol": "BTCUSDT",
        //         "orderId": "762634301354414080",
        //         "clientOrderId": null,
        //         "isIsolated": true,
        //         "transactTime": 1661992652132
        //     }
        //
        return this.extend (this.parseOrder (response, market), {
            'side': side,
            'type': type,
            'price': price,
            'amount': amount,
        });
    }

    async createSwapOrder (market, type, side, amount, price = undefined, marginMode = undefined, params = {}) {
        await this.loadMarkets ();
        const symbol = market['symbol'];
        const unavailableContracts = this.safeValue (this.options, 'unavailableContracts', {});
        const isContractUnavaiable = this.safeValue (unavailableContracts, symbol, false);
        if (isContractUnavaiable) {
            throw new NotSupported (this.id + ' createSwapOrder() does not support yet this symbol:' + symbol);
        }
        let openType = undefined;
        if (marginMode !== undefined) {
            if (marginMode === 'cross') {
                openType = 2;
            } else if (marginMode === 'isolated') {
                openType = 1;
            } else {
                throw new ArgumentsRequired (this.id + ' createSwapOrder() marginMode parameter should be either "cross" or "isolated"');
            }
        } else {
            openType = this.safeInteger (params, 'openType', 2); // defaulting to cross margin
        }
        if ((type !== 'limit') && (type !== 'market') && (type !== 1) && (type !== 2) && (type !== 3) && (type !== 4) && (type !== 5) && (type !== 6)) {
            throw new InvalidOrder (this.id + ' createSwapOrder() order type must either limit, market, or 1 for limit orders, 2 for post-only orders, 3 for IOC orders, 4 for FOK orders, 5 for market orders or 6 to convert market price to current price');
        }
        const postOnly = this.safeValue (params, 'postOnly', false);
        if (postOnly) {
            type = 2;
        } else if (type === 'limit') {
            type = 1;
        } else if (type === 'market') {
            type = 6;
        }
        const request = {
            'symbol': market['id'],
            // 'price': parseFloat (this.priceToPrecision (symbol, price)),
            'vol': parseFloat (this.amountToPrecision (symbol, amount)),
            // 'leverage': int, // required for isolated margin
            // 'side': side, // 1 open long, 2 close short, 3 open short, 4 close long
            //
            // supported order types
            //
            //     1 limit
            //     2 post only maker (PO)
            //     3 transact or cancel instantly (IOC)
            //     4 transact completely or cancel completely (FOK)
            //     5 market orders
            //     6 convert market price to current price
            //
            'type': type,
            'openType': openType, // 1 isolated, 2 cross
            // 'positionId': 1394650, // long, filling in this parameter when closing a position is recommended
            // 'externalOid': clientOrderId,
            // 'triggerPrice': 10.0, // Required for trigger order
            // 'triggerType': 1, // Required for trigger order 1: more than or equal, 2: less than or equal
            // 'executeCycle': 1, // Required for trigger order 1: 24 hours,2: 7 days
            // 'trend': 1, // Required for trigger order 1: latest price, 2: fair price, 3: index price
            // 'orderType': 1, // Required for trigger order 1: limit order,2:Post Only Maker,3: close or cancel instantly ,4: close or cancel completely,5: Market order
        };
        let method = 'contractPrivatePostOrderSubmit';
        const stopPrice = this.safeNumber2 (params, 'triggerPrice', 'stopPrice');
        params = this.omit (params, [ 'stopPrice', 'triggerPrice' ]);
        if (stopPrice) {
            method = 'contractPrivatePostPlanorderPlace';
            request['triggerPrice'] = this.priceToPrecision (symbol, stopPrice);
            request['triggerType'] = this.safeInteger (params, 'triggerType', 1);
            request['executeCycle'] = this.safeInteger (params, 'executeCycle', 1);
            request['trend'] = this.safeInteger (params, 'trend', 1);
            request['orderType'] = this.safeInteger (params, 'orderType', 1);
        }
        if ((type !== 5) && (type !== 6) && (type !== 'market')) {
            request['price'] = parseFloat (this.priceToPrecision (symbol, price));
        }
        if (openType === 1) {
            const leverage = this.safeInteger (params, 'leverage');
            if (leverage === undefined) {
                throw new ArgumentsRequired (this.id + ' createSwapOrder() requires a leverage parameter for isolated margin orders');
            }
        }
        const reduceOnly = this.safeValue (params, 'reduceOnly', false);
        if (reduceOnly) {
            request['side'] = (side === 'buy') ? 2 : 4;
        } else {
            request['side'] = (side === 'buy') ? 1 : 3;
        }
        const clientOrderId = this.safeString2 (params, 'clientOrderId', 'externalOid');
        if (clientOrderId !== undefined) {
            request['externalOid'] = clientOrderId;
        }
        params = this.omit (params, [ 'clientOrderId', 'externalOid', 'postOnly' ]);
        const response = await this[method] (this.extend (request, params));
        //
        // Swap
        //     {"code":200,"data":"2ff3163e8617443cb9c6fc19d42b1ca4"}
        //
        // Trigger
        //     {"success":true,"code":0,"data":259208506303929856}
        //
        const data = this.safeString (response, 'data');
        return this.parseOrder (data, market);
    }

    async fetchOrder (id, symbol = undefined, params = {}) {
        /**
         * @method
         * @name mexc3#fetchOrder
         * @description fetches information on an order made by the user
         * @param {string} symbol unified symbol of the market the order was made in
         * @param {object} params extra parameters specific to the mexc3 api endpoint
         * @param {string|undefined} params.marginMode only 'isolated' is supported, for spot-margin trading
         * @returns {object} An [order structure]{@link https://docs.ccxt.com/en/latest/manual.html#order-structure}
         */
        if (symbol === undefined) {
            throw new ArgumentsRequired (this.id + ' fetchOrder() requires a symbol argument');
        }
        await this.loadMarkets ();
        const market = this.market (symbol);
        const request = {
            'symbol': market['id'],
        };
        let data = undefined;
        if (market['spot']) {
            const clientOrderId = this.safeString (params, 'clientOrderId');
            if (clientOrderId !== undefined) {
                params = this.omit (params, 'clientOrderId');
                request['origClientOrderId'] = clientOrderId;
            } else {
                request['orderId'] = id;
            }
            const [ marginMode, query ] = this.handleMarginModeAndParams ('fetchOrder', params);
            let method = 'spotPrivateGetOrder';
            if (marginMode !== undefined) {
                method = 'spotPrivateGetMarginOrder';
            }
            data = await this[method] (this.extend (request, query));
            //
            // spot
            //
            //     {
            //         "symbol": "BTCUSDT",
            //         "orderId": "133734823834147272",
            //         "orderListId": "-1",
            //         "clientOrderId": null,
            //         "price": "30000",
            //         "origQty": "0.0002",
            //         "executedQty": "0",
            //         "cummulativeQuoteQty": "0",
            //         "status": "CANCELED",
            //         "timeInForce": null,
            //         "type": "LIMIT",
            //         "side": "BUY",
            //         "stopPrice": null,
            //         "icebergQty": null,
            //         "time": "1647667102000",
            //         "updateTime": "1647708567000",
            //         "isWorking": true,
            //         "origQuoteOrderQty": "6"
            //     }
            //
            // margin
            //
            //     {
            //         "symbol": "BTCUSDT",
            //         "orderId": "763307297891028992",
            //         "orderListId": "-1",
            //         "clientOrderId": null,
            //         "price": "18000",
            //         "origQty": "0.0014",
            //         "executedQty": "0",
            //         "cummulativeQuoteQty": "0",
            //         "status": "NEW",
            //         "type": "LIMIT",
            //         "side": "BUY",
            //         "isIsolated": true,
            //         "isWorking": true,
            //         "time": 1662153107000,
            //         "updateTime": 1662153107000
            //     }
            //
        } else if (market['swap']) {
            request['order_id'] = id;
            const response = await this.contractPrivateGetOrderGetOrderId (this.extend (request, params));
            //
            //     {
            //         "success": true,
            //         "code": "0",
            //         "data": {
            //             "orderId": "264995729269765120",
            //             "symbol": "STEPN_USDT",
            //             "positionId": "0",
            //             "price": "2.2",
            //             "vol": "15",
            //             "leverage": "20",
            //             "side": "1",
            //             "category": "1",
            //             "orderType": "1",
            //             "dealAvgPrice": "0",
            //             "dealVol": "0",
            //             "orderMargin": "2.2528",
            //             "takerFee": "0",
            //             "makerFee": "0",
            //             "profit": "0",
            //             "feeCurrency": "USDT",
            //             "openType": "1",
            //             "state": "2",
            //             "externalOid": "_m_0e9520c256744d64b942985189026d20",
            //             "errorCode": "0",
            //             "usedMargin": "0",
            //             "createTime": "1648850305236",
            //             "updateTime": "1648850305245",
            //             "positionMode": "1"
            //         }
            //     }
            //
            data = this.safeValue (response, 'data');
        }
        return this.parseOrder (data, market);
    }

    async fetchOrders (symbol = undefined, since = undefined, limit = undefined, params = {}) {
        /**
         * @method
         * @name mexc3#fetchOrders
         * @description fetches information on multiple orders made by the user
         * @param {string|undefined} symbol unified market symbol of the market orders were made in
         * @param {int|undefined} since the earliest time in ms to fetch orders for
         * @param {int|undefined} limit the maximum number of  orde structures to retrieve
         * @param {object} params extra parameters specific to the mexc3 api endpoint
         * @returns {[object]} a list of [order structures]{@link https://docs.ccxt.com/en/latest/manual.html#order-structure}
         */
        await this.loadMarkets ();
        const request = {};
        let market = undefined;
        if (symbol !== undefined) {
            market = this.market (symbol);
            request['symbol'] = market['id'];
        }
        const [ marketType, query ] = this.handleMarketTypeAndParams ('fetchOrders', market, params);
        if (marketType === 'spot') {
            if (symbol === undefined) {
                throw new ArgumentsRequired (this.id + ' fetchOrders() requires a symbol argument for spot market');
            }
            if (since !== undefined) {
                request['startTime'] = since;
            }
            if (limit !== undefined) {
                request['limit'] = limit;
            }
            const response = await this.spotPrivateGetAllOrders (this.extend (request, query));
            //
            //     [
            //         {
            //             "symbol": "BTCUSDT",
            //             "orderId": "133949373632483328",
            //             "orderListId": "-1",
            //             "clientOrderId": null,
            //             "price": "45000",
            //             "origQty": "0.0002",
            //             "executedQty": "0",
            //             "cummulativeQuoteQty": "0",
            //             "status": "NEW",
            //             "timeInForce": null,
            //             "type": "LIMIT",
            //             "side": "SELL",
            //             "stopPrice": null,
            //             "icebergQty": null,
            //             "time": "1647718255000",
            //             "updateTime": "1647718255000",
            //             "isWorking": true,
            //             "origQuoteOrderQty": "9"
            //         },
            //     ]
            //
            return this.parseOrders (response, market, since, limit);
        } else {
            if (since !== undefined) {
                request['start_time'] = since;
                const end = this.safeInteger (params, 'end_time');
                if (end === undefined) {
                    request['end_time'] = this.sum (since, this.options['maxTimeTillEnd']);
                }
            }
            if (limit !== undefined) {
                request['page_size'] = limit;
            }
            let method = this.safeString (this.options, 'fetchOrders', 'contractPrivateGetOrderListHistoryOrders');
            method = this.safeString (query, 'method', method);
            let ordersOfRegular = [];
            let ordersOfTrigger = [];
            if (method === 'contractPrivateGetOrderListHistoryOrders') {
                const response = await this.contractPrivateGetOrderListHistoryOrders (this.extend (request, query));
                //
                //     {
                //         "success": true,
                //         "code": "0",
                //         "data": [
                //             {
                //                 "orderId": "265230764677709315",
                //                 "symbol": "STEPN_USDT",
                //                 "positionId": "0",
                //                 "price": "2.1",
                //                 "vol": "102",
                //                 "leverage": "20",
                //                 "side": "1",
                //                 "category": "1",
                //                 "orderType": "1",
                //                 "dealAvgPrice": "0",
                //                 "dealVol": "0",
                //                 "orderMargin": "10.96704",
                //                 "takerFee": "0",
                //                 "makerFee": "0",
                //                 "profit": "0",
                //                 "feeCurrency": "USDT",
                //                 "openType": "1",
                //                 "state": "2",
                //                 "externalOid": "_m_7e42f8df6b324c869e4e200397e2b00f",
                //                 "errorCode": "0",
                //                 "usedMargin": "0",
                //                 "createTime": "1648906342000",
                //                 "updateTime": "1648906342000",
                //                 "positionMode": "1"
                //             },
                //          ]
                //     }
                //
                ordersOfRegular = this.safeValue (response, 'data');
            } else {
                // the Planorder endpoints work not only for stop-market orders, but also for stop-limit orders that were supposed to have a separate endpoint
                const response = await this.contractPrivateGetPlanorderListOrders (this.extend (request, query));
                //
                //     {
                //         "success": true,
                //         "code": "0",
                //         "data": [
                //             {
                //                 "symbol": "STEPN_USDT",
                //                 "leverage": "20",
                //                 "side": "1",
                //                 "vol": "13",
                //                 "openType": "1",
                //                 "state": "1",
                //                 "orderType": "1",
                //                 "errorCode": "0",
                //                 "createTime": "1648984276000",
                //                 "updateTime": "1648984276000",
                //                 "id": "265557643326564352",
                //                 "triggerType": "1",
                //                 "triggerPrice": "3",
                //                 "price": "2.9", // not present in stop-market, but in stop-limit order
                //                 "executeCycle": "87600",
                //                 "trend": "1",
                //             },
                //         ]
                //     }
                //
                ordersOfTrigger = this.safeValue (response, 'data');
            }
            const merged = this.arrayConcat (ordersOfTrigger, ordersOfRegular);
            return this.parseOrders (merged, market, since, limit, params);
        }
    }

    async fetchOrdersByIds (ids, symbol = undefined, params = {}) {
        await this.loadMarkets ();
        const request = {};
        let market = undefined;
        if (symbol !== undefined) {
            market = this.market (symbol);
            request['symbol'] = market['id'];
        }
        const [ marketType, query ] = this.handleMarketTypeAndParams ('fetchOrdersByIds', market, params);
        if (marketType === 'spot') {
            throw new BadRequest (this.id + ' fetchOrdersByIds() is not supported for ' + marketType);
        } else {
            request['order_ids'] = ids.join (',');
            const response = await this.contractPrivateGetOrderBatchQuery (this.extend (request, query));
            //
            //     {
            //         "success": true,
            //         "code": "0",
            //         "data": [
            //             {
            //                 "orderId": "265230764677709315",
            //                 "symbol": "STEPN_USDT",
            //                 "positionId": "0",
            //                 "price": "2.1",
            //                 "vol": "102",
            //                 "leverage": "20",
            //                 "side": "1",
            //                 "category": "1",
            //                 "orderType": "1",
            //                 "dealAvgPrice": "0",
            //                 "dealVol": "0",
            //                 "orderMargin": "10.96704",
            //                 "takerFee": "0",
            //                 "makerFee": "0",
            //                 "profit": "0",
            //                 "feeCurrency": "USDT",
            //                 "openType": "1",
            //                 "state": "2",
            //                 "externalOid": "_m_7e42f8df6b324c869e4e200397e2b00f",
            //                 "errorCode": "0",
            //                 "usedMargin": "0",
            //                 "createTime": "1648906342000",
            //                 "updateTime": "1648906342000",
            //                 "positionMode": "1"
            //             }
            //         ]
            //     }
            //
            const data = this.safeValue (response, 'data');
            return this.parseOrders (data, market);
        }
    }

    async fetchOpenOrders (symbol = undefined, since = undefined, limit = undefined, params = {}) {
        /**
         * @method
         * @name mexc3#fetchOpenOrders
         * @description fetch all unfilled currently open orders
         * @param {string|undefined} symbol unified market symbol
         * @param {int|undefined} since the earliest time in ms to fetch open orders for
         * @param {int|undefined} limit the maximum number of  open orders structures to retrieve
         * @param {object} params extra parameters specific to the mexc3 api endpoint
         * @param {string|undefined} params.marginMode only 'isolated' is supported, for spot-margin trading
         * @returns {[object]} a list of [order structures]{@link https://docs.ccxt.com/en/latest/manual.html#order-structure}
         */
        await this.loadMarkets ();
        const request = {};
        let market = undefined;
        if (symbol !== undefined) {
            market = this.market (symbol);
            request['symbol'] = market['id'];
        }
        let marketType = undefined;
        [ marketType, params ] = this.handleMarketTypeAndParams ('fetchOpenOrders', market, params);
        if (marketType === 'spot') {
            if (symbol === undefined) {
                throw new ArgumentsRequired (this.id + ' fetchOpenOrders() requires a symbol argument for spot market');
            }
            let method = 'spotPrivateGetOpenOrders';
            const [ marginMode, query ] = this.handleMarginModeAndParams ('fetchOpenOrders', params);
            if (marginMode !== undefined) {
                method = 'spotPrivateGetMarginOpenOrders';
                if (marginMode === 'cross') {
                    throw new BadRequest (this.id + ' fetchOpenOrders() supports isolated margin mode only for spot-margin trading');
                }
            }
            const response = await this[method] (this.extend (request, query));
            //
            // spot
            //
            //     [
            //         {
            //             "symbol": "BTCUSDT",
            //             "orderId": "133949373632483328",
            //             "orderListId": "-1",
            //             "clientOrderId": "",
            //             "price": "45000",
            //             "origQty": "0.0002",
            //             "executedQty": "0",
            //             "cummulativeQuoteQty": "0",
            //             "status": "NEW",
            //             "timeInForce": null,
            //             "type": "LIMIT",
            //             "side": "SELL",
            //             "stopPrice": null,
            //             "icebergQty": null,
            //             "time": "1647718255199",
            //             "updateTime": null,
            //             "isWorking": true,
            //             "origQuoteOrderQty": "9"
            //         }
            //     ]
            //
            // margin
            //
            //     [
            //         {
            //             "symbol": "BTCUSDT",
            //             "orderId": "764547676405633024",
            //             "orderListId": "-1",
            //             "clientOrderId": null,
            //             "price": "18000",
            //             "origQty": "0.0013",
            //             "executedQty": "0",
            //             "cummulativeQuoteQty": "0",
            //             "status": "NEW",
            //             "type": "LIMIT",
            //             "side": "BUY",
            //             "isIsolated": true,
            //             "isWorking": true,
            //             "time": 1662448836000,
            //             "updateTime": 1662448836000
            //         }
            //     ]
            //
            return this.parseOrders (response, market, since, limit);
        } else {
            // TO_DO: another possible way is through: open_orders/{symbol}, but as they have same ratelimits, and less granularity, i think historical orders are more convenient, as it supports more params (however, theoretically, open-orders endpoint might be sligthly fast)
            return await this.fetchOrdersByState (2, symbol, since, limit, params);
        }
    }

    async fetchClosedOrders (symbol = undefined, since = undefined, limit = undefined, params = {}) {
        /**
         * @method
         * @name mexc3#fetchClosedOrders
         * @description fetches information on multiple closed orders made by the user
         * @param {string|undefined} symbol unified market symbol of the market orders were made in
         * @param {int|undefined} since the earliest time in ms to fetch orders for
         * @param {int|undefined} limit the maximum number of  orde structures to retrieve
         * @param {object} params extra parameters specific to the mexc3 api endpoint
         * @returns {[object]} a list of [order structures]{@link https://docs.ccxt.com/en/latest/manual.html#order-structure}
         */
        return await this.fetchOrdersByState (3, symbol, since, limit, params);
    }

    async fetchCanceledOrders (symbol = undefined, since = undefined, limit = undefined, params = {}) {
        /**
         * @method
         * @name mexc3#fetchCanceledOrders
         * @description fetches information on multiple canceled orders made by the user
         * @param {string|undefined} symbol unified market symbol of the market orders were made in
         * @param {int|undefined} since timestamp in ms of the earliest order, default is undefined
         * @param {int|undefined} limit max number of orders to return, default is undefined
         * @param {object} params extra parameters specific to the mexc3 api endpoint
         * @returns {object} a list of [order structures]{@link https://docs.ccxt.com/en/latest/manual.html#order-structure}
         */
        return await this.fetchOrdersByState (4, symbol, since, limit, params);
    }

    async fetchOrdersByState (state, symbol = undefined, since = undefined, limit = undefined, params = {}) {
        await this.loadMarkets ();
        const request = {};
        let market = undefined;
        if (symbol !== undefined) {
            market = this.market (symbol);
            request['symbol'] = market['id'];
        }
        const [ marketType ] = this.handleMarketTypeAndParams ('fetchOrdersByState', market, params);
        if (marketType === 'spot') {
            throw new BadRequest (this.id + ' fetchOrdersByState() is not supported for ' + marketType);
        } else {
            params['states'] = state;
            return this.fetchOrders (symbol, since, limit, params);
        }
    }

    async cancelOrder (id, symbol = undefined, params = {}) {
        /**
         * @method
         * @name mexc3#cancelOrder
         * @description cancels an open order
         * @param {string} id order id
         * @param {string|undefined} symbol unified symbol of the market the order was made in
         * @param {object} params extra parameters specific to the mexc3 api endpoint
         * @param {string|undefined} params.marginMode only 'isolated' is supported for spot-margin trading
         * @returns {object} An [order structure]{@link https://docs.ccxt.com/en/latest/manual.html#order-structure}
         */
        await this.loadMarkets ();
        const request = {};
        let market = undefined;
        if (symbol !== undefined) {
            market = this.market (symbol);
            request['symbol'] = market['id'];
        }
        let marketType = undefined;
        [ marketType, params ] = this.handleMarketTypeAndParams ('cancelOrder', market, params);
        const [ marginMode, query ] = this.handleMarginModeAndParams ('cancelOrder', params);
        let data = undefined;
        if (marketType === 'spot') {
            if (symbol === undefined) {
                throw new ArgumentsRequired (this.id + ' cancelOrder() requires a symbol argument');
            }
            const request = {
                'symbol': market['id'],
            };
            const clientOrderId = this.safeString (params, 'clientOrderId');
            if (clientOrderId !== undefined) {
                params = this.omit (query, 'clientOrderId');
                request['origClientOrderId'] = clientOrderId;
            } else {
                request['orderId'] = id;
            }
            let method = 'spotPrivateDeleteOrder';
            if (marginMode !== undefined) {
                method = 'spotPrivateDeleteMarginOrder';
            }
            data = await this[method] (this.extend (request, query));
            //
            // spot
            //
            //     {
            //         "symbol": "BTCUSDT",
            //         "orderId": "133734823834447872",
            //         "price": "30000",
            //         "origQty": "0.0002",
            //         "type": "LIMIT",
            //         "side": "BUY"
            //     }
            //
            // margin
            //
            //     [
            //         {
            //             "symbol": "BTCUSDT",
            //             "orderId": "762640232574226432",
            //             "orderListId": "-1",
            //             "clientOrderId": null,
            //             "price": "18000",
            //             "origQty": "0.00147",
            //             "executedQty": "0",
            //             "cummulativeQuoteQty": "0",
            //             "status": "NEW",
            //             "type": "LIMIT",
            //             "side": "BUY",
            //             "isIsolated": true,
            //             "isWorking": true,
            //             "time": 1661994066000,
            //             "updateTime": 1661994066000
            //         }
            //     ]
            //
        } else {
            // TODO: PlanorderCancel endpoint has bug atm. waiting for fix.
            let method = this.safeString (this.options, 'cancelOrder', 'contractPrivatePostOrderCancel'); // contractPrivatePostOrderCancel, contractPrivatePostPlanorderCancel
            method = this.safeString (query, 'method', method);
            const response = await this[method] ([ id ]); // the request cannot be changed or extended. This is the only way to send.
            //
            //     {
            //         "success": true,
            //         "code": "0",
            //         "data": [
            //             {
            //                 "orderId": "264995729269765120",
            //                 "errorCode": "0",         // if already canceled: "2041"; if doesn't exist: "2040"
            //                 "errorMsg": "success",    // if already canceled: "order state cannot be cancelled"; if doesn't exist: "order not exist"
            //             }
            //         ]
            //     }
            //
            data = this.safeValue (response, 'data');
            const order = this.safeValue (data, 0);
            const errorMsg = this.safeValue (order, 'errorMsg', '');
            if (errorMsg !== 'success') {
                throw new InvalidOrder (this.id + ' cancelOrder() the order with id ' + id + ' cannot be cancelled: ' + errorMsg);
            }
        }
        return this.parseOrder (data, market);
    }

    async cancelOrders (ids, symbol = undefined, params = {}) {
        /**
         * @method
         * @name mexc3#cancelOrders
         * @description cancel multiple orders
         * @param {[string]} ids order ids
         * @param {string|undefined} symbol unified market symbol, default is undefined
         * @param {object} params extra parameters specific to the mexc3 api endpoint
         * @returns {object} an list of [order structures]{@link https://docs.ccxt.com/en/latest/manual.html#order-structure}
         */
        await this.loadMarkets ();
        const market = (symbol !== undefined) ? this.market (symbol) : undefined;
        const [ marketType ] = this.handleMarketTypeAndParams ('cancelOrders', market, params);
        if (marketType === 'spot') {
            throw new BadRequest (this.id + ' cancelOrders() is not supported for ' + marketType);
        } else {
            const response = await this.contractPrivatePostOrderCancel (ids); // the request cannot be changed or extended. The only way to send.
            //
            //     {
            //         "success": true,
            //         "code": "0",
            //         "data": [
            //             {
            //                 "orderId": "264995729269765120",
            //                 "errorCode": "0",         // if already canceled: "2041"
            //                 "errorMsg": "success",    // if already canceled: "order state cannot be cancelled"
            //             },
            //         ]
            //     }
            //
            const data = this.safeValue (response, 'data');
            return this.parseOrders (data, market);
        }
    }

    async cancelAllOrders (symbol = undefined, params = {}) {
        /**
         * @method
         * @name mexc3#cancelAllOrders
         * @description cancel all open orders
         * @param {string|undefined} symbol unified market symbol, only orders in the market of this symbol are cancelled when symbol is not undefined
         * @param {object} params extra parameters specific to the mexc3 api endpoint
         * @param {string|undefined} params.marginMode only 'isolated' is supported for spot-margin trading
         * @returns {[object]} a list of [order structures]{@link https://docs.ccxt.com/en/latest/manual.html#order-structure}
         */
        await this.loadMarkets ();
        const market = (symbol !== undefined) ? this.market (symbol) : undefined;
        const request = {};
        let marketType = undefined;
        [ marketType, params ] = this.handleMarketTypeAndParams ('cancelAllOrders', market, params);
        const [ marginMode, query ] = this.handleMarginModeAndParams ('cancelAllOrders', params);
        if (marketType === 'spot') {
            if (symbol === undefined) {
                throw new ArgumentsRequired (this.id + ' cancelAllOrders() requires a symbol argument on spot');
            }
            request['symbol'] = market['id'];
            let method = 'spotPrivateDeleteOpenOrders';
            if (marginMode !== undefined) {
                method = 'spotPrivateDeleteMarginOpenOrders';
                if (marginMode === 'cross') {
                    throw new BadRequest (this.id + ' cancelAllOrders() supports isolated margin mode only for spot-margin trading');
                }
            }
            const response = await this[method] (this.extend (request, query));
            //
            // spot
            //
            //     [
            //         {
            //             "symbol": "BTCUSDT",
            //             "orderId": "133926492139692032",
            //             "price": "30000",
            //             "origQty": "0.0002",
            //             "type": "LIMIT",
            //             "side": "BUY"
            //         },
            //     ]
            //
            // margin
            //
            //     [
            //         {
            //             "symbol": "BTCUSDT",
            //             "orderId": "762640232574226432",
            //             "orderListId": "-1",
            //             "clientOrderId": null,
            //             "price": "18000",
            //             "origQty": "0.00147",
            //             "executedQty": "0",
            //             "cummulativeQuoteQty": "0",
            //             "status": "NEW",
            //             "type": "LIMIT",
            //             "side": "BUY",
            //             "isIsolated": true,
            //             "isWorking": true,
            //             "time": 1661994066000,
            //             "updateTime": 1661994066000
            //         }
            //     ]
            //
            return this.parseOrders (response, market);
        } else {
            if (symbol !== undefined) {
                request['symbol'] = market['id'];
            }
            // method can be either: contractPrivatePostOrderCancelAll or contractPrivatePostPlanorderCancelAll
            // the Planorder endpoints work not only for stop-market orders but also for stop-limit orders that are supposed to have separate endpoint
            let method = this.safeString (this.options, 'cancelAllOrders', 'contractPrivatePostOrderCancelAll');
            method = this.safeString (query, 'method', method);
            const response = await this[method] (this.extend (request, query));
            //
            //     {
            //         "success": true,
            //         "code": "0"
            //     }
            //
            const data = this.safeValue (response, 'data', []);
            return this.parseOrders (data, market);
        }
    }

    parseOrder (order, market = undefined) {
        //
        // spot: createOrder
        //
        //     {
        //         "symbol": "BTCUSDT",
        //         "orderId": "123738410679123456",
        //         "orderListId": -1
        //     }
        //
        // margin: createOrder
        //
        //     {
        //         "symbol": "BTCUSDT",
        //         "orderId": "762634301354414080",
        //         "clientOrderId": null,
        //         "isIsolated": true,
        //         "transactTime": 1661992652132
        //     }
        //
        // spot: cancelOrder, cancelAllOrders
        //
        //     {
        //         "symbol": "BTCUSDT",
        //         "orderId": "133926441921286144",
        //         "price": "30000",
        //         "origQty": "0.0002",
        //         "type": "LIMIT",
        //         "side": "BUY"
        //     }
        //
<<<<<<< HEAD
        // margin: cancelOrder, cancelAllOrders
=======
        // margin: cancelAllOrders
>>>>>>> e5535bce
        //
        //     {
        //         "symbol": "BTCUSDT",
        //         "orderId": "762640232574226432",
        //         "orderListId": "-1",
        //         "clientOrderId": null,
        //         "price": "18000",
        //         "origQty": "0.00147",
        //         "executedQty": "0",
        //         "cummulativeQuoteQty": "0",
        //         "status": "NEW",
        //         "type": "LIMIT",
        //         "side": "BUY",
        //         "isIsolated": true,
        //         "isWorking": true,
        //         "time": 1661994066000,
        //         "updateTime": 1661994066000
        //     }
        //
        // spot: fetchOrder, fetchOpenOrders, fetchOrders
        //
        //     {
        //         "symbol": "BTCUSDT",
        //         "orderId": "133734823834147272",
        //         "orderListId": "-1",
        //         "clientOrderId": null,
        //         "price": "30000",
        //         "origQty": "0.0002",
        //         "executedQty": "0",
        //         "cummulativeQuoteQty": "0",
        //         "status": "CANCELED",
        //         "timeInForce": null,
        //         "type": "LIMIT",
        //         "side": "BUY",
        //         "stopPrice": null,
        //         "icebergQty": null,
        //         "time": "1647667102000",
        //         "updateTime": "1647708567000",
        //         "isWorking": true,
        //         "origQuoteOrderQty": "6"
        //     }
        //
        // margin: fetchOrder
        //
        //     {
        //         "symbol": "BTCUSDT",
        //         "orderId": "763307297891028992",
        //         "orderListId": "-1",
        //         "clientOrderId": null,
        //         "price": "18000",
        //         "origQty": "0.0014",
        //         "executedQty": "0",
        //         "cummulativeQuoteQty": "0",
        //         "status": "NEW",
        //         "type": "LIMIT",
        //         "side": "BUY",
        //         "isIsolated": true,
        //         "isWorking": true,
        //         "time": 1662153107000,
        //         "updateTime": 1662153107000
        //     }
        //
        // swap: createOrder
        //
        //     2ff3163e8617443cb9c6fc19d42b1ca4
        //
        // swap: fetchOrder, fetchOrders
        //
        //     regular
        //     {
        //         "orderId": "264995729269765120",
        //         "symbol": "STEPN_USDT",
        //         "positionId": "0",
        //         "price": "2.2",
        //         "vol": "15",
        //         "leverage": "20",
        //         "side": "1", // TODO: not unified
        //         "category": "1",
        //         "orderType": "1", // TODO: not unified
        //         "dealAvgPrice": "0",
        //         "dealVol": "0",
        //         "orderMargin": "2.2528",
        //         "takerFee": "0",
        //         "makerFee": "0",
        //         "profit": "0",
        //         "feeCurrency": "USDT",
        //         "openType": "1",
        //         "state": "2", // TODO
        //         "externalOid": "_m_0e9520c256744d64b942985189026d20",
        //         "errorCode": "0",
        //         "usedMargin": "0",
        //         "createTime": "1648850305236",
        //         "updateTime": "1648850305245",
        //         "positionMode": "1"
        //     }
        //
        //     stop
        //     {
        //         "id": "265557643326564352",
        //         "triggerType": "1",
        //         "triggerPrice": "3",
        //         "price": "2.9", // not present in stop-market, but in stop-limit order
        //         "executeCycle": "87600",
        //         "trend": "1",
        //          // below keys are same as in regular order structure
        //         "symbol": "STEPN_USDT",
        //         "leverage": "20",
        //         "side": "1",
        //         "vol": "13",
        //         "openType": "1",
        //         "state": "1",
        //         "orderType": "1",
        //         "errorCode": "0",
        //         "createTime": "1648984276000",
        //         "updateTime": "1648984276000",
        //     }
        //
        let id = undefined;
        if (typeof order === 'string') {
            id = order;
        } else {
            id = this.safeString2 (order, 'orderId', 'id');
        }
        const marketId = this.safeString (order, 'symbol');
        market = this.safeMarket (marketId, market);
        const timestamp = this.safeIntegerN (order, [ 'time', 'createTime', 'transactTime' ]);
        let fee = undefined;
        const feeCurrency = this.safeString (order, 'feeCurrency');
        if (feeCurrency !== undefined) {
            const takerFee = this.safeString (order, 'takerFee');
            const makerFee = this.safeString (order, 'makerFee');
            const feeSum = Precise.stringAdd (takerFee, makerFee);
            fee = {
                'currency': feeCurrency,
                'cost': this.parseNumber (feeSum),
            };
        }
        return this.safeOrder ({
            'id': id,
            'clientOrderId': this.safeString (order, 'clientOrderId'),
            'timestamp': timestamp,
            'datetime': this.iso8601 (timestamp),
            'lastTradeTimestamp': undefined, // TODO: this might be 'updateTime' if order-status is filled, otherwise cancellation time. needs to be checked
            'status': this.parseOrderStatus (this.safeString2 (order, 'status', 'state')),
            'symbol': market['symbol'],
            'type': this.parseOrderType (this.safeString (order, 'type')),
            'timeInForce': this.parseOrderTimeInForce (this.safeString (order, 'timeInForce')),
            'side': this.parseOrderSide (this.safeString (order, 'side')),
            'price': this.safeNumber (order, 'price'),
            'stopPrice': this.safeNumber2 (order, 'stopPrice', 'triggerPrice'),
            'average': this.safeNumber (order, 'dealAvgPrice'),
            'amount': this.safeNumber2 (order, 'origQty', 'vol'),
            'cost': this.safeNumber (order, 'cummulativeQuoteQty'),  // 'cummulativeQuoteQty' vs 'origQuoteOrderQty'
            'filled': this.safeNumber2 (order, 'executedQty', 'dealVol'),
            'remaining': undefined,
            'fee': fee,
            'trades': undefined,
            'info': order,
        }, market);
    }

    parseOrderSide (status) {
        const statuses = {
            'BUY': 'buy',
            'SELL': 'sell',
            // contracts v1 : TODO
        };
        return this.safeString (statuses, status, status);
    }

    parseOrderType (status) {
        const statuses = {
            'MARKET': 'market',
            'LIMIT': 'limit',
            'LIMIT_MAKER': 'limit',
        };
        return this.safeString (statuses, status, status);
    }

    parseOrderStatus (status) {
        const statuses = {
            'NEW': 'open',
            'FILLED': 'closed',
            'CANCELED': 'canceled',
            'PARTIALLY_FILLED': 'open',
            'PARTIALLY_CANCELED': 'canceled',
            // contracts v1
            // '1': 'uninformed', // TODO: wt?
            '2': 'open',
            '3': 'closed',
            '4': 'canceled',
            // '5': 'invalid', //  TODO: wt?
        };
        return this.safeString (statuses, status, status);
    }

    parseOrderTimeInForce (status) {
        const statuses = {
            'GTC': 'GTC',
            'FOK': 'FOK',
            'IOC': 'IOC',
        };
        return this.safeString (statuses, status, status);
    }

    async fetchAccountHelper (type, params) {
        if (type === 'spot') {
            return await this.spotPrivateGetAccount (params);
            //
            //     {
            //         "makerCommission": "20",
            //         "takerCommission": "20",
            //         "buyerCommission": "0",
            //         "sellerCommission": "0",
            //         "canTrade": true,
            //         "canWithdraw": true,
            //         "canDeposit": true,
            //         "updateTime": null,
            //         "accountType": "SPOT",
            //         "balances": [
            //             {
            //                 "asset": "BTC",
            //                 "free": "0.002",
            //                 "locked": "0"
            //             },
            //             {
            //                 "asset": "USDT",
            //                 "free": "88.120131350620957006",
            //                 "locked": "0"
            //             },
            //         ],
            //         "permissions": [
            //             "SPOT"
            //         ]
            //     }
            //
        } else if (type === 'swap') {
            const response = this.contractPrivateGetAccountAssets (params);
            //
            //     {
            //         "success":true,
            //         "code":0,
            //         "data":[
            //            {
            //              "currency":"BSV",
            //              "positionMargin":0,
            //              "availableBalance":0,
            //              "cashBalance":0,
            //              "frozenBalance":0,
            //              "equity":0,
            //              "unrealized":0,
            //              "bonus":0
            //           },
            //         ]
            //     }
            //
            return this.safeValue (response, 'data');
        }
    }

    async fetchAccounts (params = {}) {
        /**
         * @method
         * @name mexc3#fetchAccounts
         * @description fetch all the accounts associated with a profile
         * @param {object} params extra parameters specific to the mexc3 api endpoint
         * @returns {object} a dictionary of [account structures]{@link https://docs.ccxt.com/en/latest/manual.html#account-structure} indexed by the account type
         */
        // TODO: is the below endpoints suitable for fetchAccounts?
        const [ marketType, query ] = this.handleMarketTypeAndParams ('fetchAccounts', undefined, params);
        await this.loadMarkets ();
        const response = await this.fetchAccountHelper (marketType, query);
        const data = this.safeValue (response, 'balances', []);
        const result = [];
        for (let i = 0; i < data.length; i++) {
            const account = data[i];
            const currencyId = this.safeString2 (account, 'asset', 'currency');
            const code = this.safeCurrencyCode (currencyId);
            result.push ({
                'id': this.safeString (account, 'id'),
                'type': this.safeString (account, 'type'),
                'code': code,
                'info': account,
            });
        }
        return result;
    }

    async fetchTradingFees (params = {}) {
        /**
         * @method
         * @name mexc3#fetchTradingFees
         * @description fetch the trading fees for multiple markets
         * @param {object} params extra parameters specific to the mexc3 api endpoint
         * @returns {object} a dictionary of [fee structures]{@link https://docs.ccxt.com/en/latest/manual.html#fee-structure} indexed by market symbols
         */
        await this.loadMarkets ();
        const response = await this.fetchAccountHelper ('spot', params);
        let makerFee = this.safeString (response, 'makerCommission');
        let takerFee = this.safeString (response, 'takerCommission');
        makerFee = Precise.stringDiv (makerFee, '1000');
        takerFee = Precise.stringDiv (takerFee, '1000');
        const result = {};
        for (let i = 0; i < this.symbols.length; i++) {
            const symbol = this.symbols[i];
            result[symbol] = {
                'symbol': symbol,
                'maker': this.parseNumber (makerFee),
                'taker': this.parseNumber (takerFee),
                'percentage': true,
                'tierBased': false,
                'info': response,
            };
        }
        return result;
    }

    async fetchBalance (params = {}) {
        /**
         * @method
         * @name mexc3#fetchBalance
         * @description query for balance and get the amount of funds available for trading or funds locked in orders
         * @param {object} params extra parameters specific to the mexc3 api endpoint
         * @returns {object} a [balance structure]{@link https://docs.ccxt.com/en/latest/manual.html?#balance-structure}
         */
        await this.loadMarkets ();
        const [ marketType, query ] = this.handleMarketTypeAndParams ('fetchBalance', undefined, params);
        const result = {};
        let response = undefined;
        if (marketType === 'spot') {
            response = await this.fetchAccountHelper ('spot', query);
            const balances = this.safeValue (response, 'balances', []);
            for (let i = 0; i < balances.length; i++) {
                const entry = balances[i];
                const currencyId = this.safeString (entry, 'asset');
                const code = this.safeCurrencyCode (currencyId);
                const account = this.account ();
                account['free'] = this.safeString (entry, 'free');
                account['used'] = this.safeString (entry, 'locked');
                result[code] = account;
            }
        } else if (marketType === 'swap') {
            response = await this.contractPrivateGetAccountAssets (query);
            //
            //     {
            //         "success":true,
            //         "code":0,
            //         "data":[
            //             {"currency":"BSV","positionMargin":0,"availableBalance":0,"cashBalance":0,"frozenBalance":0,"equity":0,"unrealized":0,"bonus":0},
            //             {"currency":"BCH","positionMargin":0,"availableBalance":0,"cashBalance":0,"frozenBalance":0,"equity":0,"unrealized":0,"bonus":0},
            //             {"currency":"CRV","positionMargin":0,"availableBalance":0,"cashBalance":0,"frozenBalance":0,"equity":0,"unrealized":0,"bonus":0},
            //         ]
            //     }
            //
            const data = this.safeValue (response, 'data', []);
            for (let i = 0; i < data.length; i++) {
                const balance = data[i];
                const currencyId = this.safeString (balance, 'currency');
                const code = this.safeCurrencyCode (currencyId);
                const account = this.account ();
                account['free'] = this.safeString (balance, 'availableBalance');
                account['used'] = this.safeString (balance, 'frozenBalance');
                result[code] = account;
            }
        }
        result['info'] = response;
        return this.safeBalance (result);
    }

    async fetchMyTrades (symbol = undefined, since = undefined, limit = undefined, params = {}) {
        /**
         * @method
         * @name mexc3#fetchMyTrades
         * @description fetch all trades made by the user
         * @param {string} symbol unified market symbol
         * @param {int|undefined} since the earliest time in ms to fetch trades for
         * @param {int|undefined} limit the maximum number of trades structures to retrieve
         * @param {object} params extra parameters specific to the mexc3 api endpoint
         * @returns {[object]} a list of [trade structures]{@link https://docs.ccxt.com/en/latest/manual.html#trade-structure}
         */
        if (symbol === undefined) {
            throw new ArgumentsRequired (this.id + ' fetchMyTrades() requires a symbol argument');
        }
        await this.loadMarkets ();
        const market = this.market (symbol);
        const [ marketType, query ] = this.handleMarketTypeAndParams ('fetchMyTrades', market, params);
        const request = {
            'symbol': market['id'],
        };
        let trades = undefined;
        if (marketType === 'spot') {
            if (since !== undefined) {
                request['start_time'] = since;
            }
            if (limit !== undefined) {
                request['limit'] = limit;
            }
            trades = await this.spotPrivateGetMyTrades (this.extend (request, query));
            //
            // spot
            //
            //     [
            //         {
            //             "symbol": "BTCUSDT",
            //             "id": "133948532984922113",
            //             "orderId": "133948532531949568",
            //             "orderListId": "-1",
            //             "price": "41995.51",
            //             "qty": "0.0002",
            //             "quoteQty": "8.399102",
            //             "commission": "0.016798204",
            //             "commissionAsset": "USDT",
            //             "time": "1647718055000",
            //             "isBuyer": true,
            //             "isMaker": false,
            //             "isBestMatch": true
            //         }
            //     ]
            //
        } else {
            if (since !== undefined) {
                request['start_time'] = since;
                const end = this.safeInteger (params, 'end_time');
                if (end === undefined) {
                    request['end_time'] = this.sum (since, this.options['maxTimeTillEnd']);
                }
            }
            if (limit !== undefined) {
                request['page_size'] = limit;
            }
            const response = await this.contractPrivateGetOrderListOrderDeals (this.extend (request, query));
            //
            //     {
            //         "success": true,
            //         "code": "0",
            //         "data": [
            //             {
            //                 "id": "299444585",
            //                 "symbol": "STEPN_USDT",
            //                 "side": "1",
            //                 "vol": "1",
            //                 "price": "2.45455",
            //                 "feeCurrency": "USDT",
            //                 "fee": "0.00147273",
            //                 "timestamp": "1648924557000",
            //                 "profit": "0",
            //                 "category": "1",
            //                 "orderId": "265307163526610432",
            //                 "positionMode": "1",
            //                 "taker": true
            //             }
            //         ]
            //     }
            //
            trades = this.safeValue (response, 'data');
        }
        return this.parseTrades (trades, market, since, limit);
    }

    async fetchOrderTrades (id, symbol = undefined, since = undefined, limit = undefined, params = {}) {
        /**
         * @method
         * @name mexc3#fetchOrderTrades
         * @description fetch all the trades made from a single order
         * @param {string} id order id
         * @param {string|undefined} symbol unified market symbol
         * @param {int|undefined} since the earliest time in ms to fetch trades for
         * @param {int|undefined} limit the maximum number of trades to retrieve
         * @param {object} params extra parameters specific to the mexc3 api endpoint
         * @returns {[object]} a list of [trade structures]{@link https://docs.ccxt.com/en/latest/manual.html#trade-structure}
         */
        await this.loadMarkets ();
        const request = {};
        let market = undefined;
        if (symbol !== undefined) {
            market = this.market (symbol);
        }
        const [ marketType, query ] = this.handleMarketTypeAndParams ('fetchOrderTrades', market, params);
        let trades = undefined;
        if (marketType === 'spot') {
            if (symbol === undefined) {
                throw new ArgumentsRequired (this.id + ' fetchOrderTrades() requires a symbol argument');
            }
            request['symbol'] = market['id'];
            request['orderId'] = id;
            trades = await this.spotPrivateGetMyTrades (this.extend (request, query));
            //
            // spot
            //
            //     [
            //         {
            //             "symbol": "BTCUSDT",
            //             "id": "133948532984922113",
            //             "orderId": "133948532531949568",
            //             "orderListId": "-1",
            //             "price": "41995.51",
            //             "qty": "0.0002",
            //             "quoteQty": "8.399102",
            //             "commission": "0.016798204",
            //             "commissionAsset": "USDT",
            //             "time": "1647718055000",
            //             "isBuyer": true,
            //             "isMaker": false,
            //             "isBestMatch": true
            //         }
            //     ]
            //
        } else {
            request['order_id'] = id;
            const response = await this.contractPrivateGetOrderDealDetailsOrderId (this.extend (request, query));
            //
            //     {
            //         "success": true,
            //         "code": "0",
            //         "data": [
            //             {
            //                 "id": "299444585",
            //                 "symbol": "STEPN_USDT",
            //                 "side": "1",
            //                 "vol": "1",
            //                 "price": "2.45455",
            //                 "feeCurrency": "USDT",
            //                 "fee": "0.00147273",
            //                 "timestamp": "1648924557000",
            //                 "profit": "0",
            //                 "category": "1",
            //                 "orderId": "265307163526610432",
            //                 "positionMode": "1",
            //                 "taker": true
            //             }
            //         ]
            //     }
            //
            trades = this.safeValue (response, 'data');
        }
        return this.parseTrades (trades, market, since, limit, query);
    }

    async modifyMarginHelper (symbol, amount, addOrReduce, params = {}) {
        const positionId = this.safeInteger (params, 'positionId');
        if (positionId === undefined) {
            throw new ArgumentsRequired (this.id + ' modifyMarginHelper() requires a positionId parameter');
        }
        await this.loadMarkets ();
        const request = {
            'positionId': positionId,
            'amount': amount,
            'type': addOrReduce,
        };
        const response = await this.contractPrivatePostPositionChangeMargin (this.extend (request, params));
        //
        //     {
        //         "success": true,
        //         "code": 0
        //     }
        return response;
    }

    async reduceMargin (symbol, amount, params = {}) {
        /**
         * @method
         * @name mexc3#reduceMargin
         * @description remove margin from a position
         * @param {string} symbol unified market symbol
         * @param {float} amount the amount of margin to remove
         * @param {object} params extra parameters specific to the mexc3 api endpoint
         * @returns {object} a [margin structure]{@link https://docs.ccxt.com/en/latest/manual.html#reduce-margin-structure}
         */
        return await this.modifyMarginHelper (symbol, amount, 'SUB', params);
    }

    async addMargin (symbol, amount, params = {}) {
        /**
         * @method
         * @name mexc3#addMargin
         * @description add margin
         * @param {string} symbol unified market symbol
         * @param {float} amount amount of margin to add
         * @param {object} params extra parameters specific to the mexc3 api endpoint
         * @returns {object} a [margin structure]{@link https://docs.ccxt.com/en/latest/manual.html#add-margin-structure}
         */
        return await this.modifyMarginHelper (symbol, amount, 'ADD', params);
    }

    async setLeverage (leverage, symbol = undefined, params = {}) {
        /**
         * @method
         * @name mexc3#setLeverage
         * @description set the level of leverage for a market
         * @param {float} leverage the rate of leverage
         * @param {string|undefined} symbol unified market symbol
         * @param {object} params extra parameters specific to the mexc3 api endpoint
         * @returns {object} response from the exchange
         */
        await this.loadMarkets ();
        const request = {
            'leverage': leverage,
        };
        const positionId = this.safeInteger (params, 'positionId');
        if (positionId === undefined) {
            const openType = this.safeNumber (params, 'openType'); // 1 or 2
            const positionType = this.safeNumber (params, 'positionType'); // 1 or 2
            const market = (symbol !== undefined) ? this.market (symbol) : undefined;
            if ((openType === undefined) || (positionType === undefined) || (market === undefined)) {
                throw new ArgumentsRequired (this.id + ' setLeverage() requires a positionId parameter or a symbol argument with openType and positionType parameters, use openType 1 or 2 for isolated or cross margin respectively, use positionType 1 or 2 for long or short positions');
            } else {
                request['openType'] = openType;
                request['symbol'] = market['symbol'];
                request['positionType'] = positionType;
            }
        } else {
            request['positionId'] = positionId;
        }
        return await this.contractPrivatePostPositionChangeLeverage (this.extend (request, params));
    }

    async fetchFundingHistory (symbol = undefined, since = undefined, limit = undefined, params = {}) {
        /**
         * @method
         * @name mexc3#fetchFundingHistory
         * @description fetch the history of funding payments paid and received on this account
         * @param {string|undefined} symbol unified market symbol
         * @param {int|undefined} since the earliest time in ms to fetch funding history for
         * @param {int|undefined} limit the maximum number of funding history structures to retrieve
         * @param {object} params extra parameters specific to the mexc3 api endpoint
         * @returns {object} a [funding history structure]{@link https://docs.ccxt.com/en/latest/manual.html#funding-history-structure}
         */
        await this.loadMarkets ();
        let market = undefined;
        const request = {
            // 'symbol': market['id'],
            // 'position_id': positionId,
            // 'page_num': 1,
            // 'page_size': limit, // default 20, max 100
        };
        if (symbol !== undefined) {
            market = this.market (symbol);
            request['symbol'] = market['id'];
        }
        if (limit !== undefined) {
            request['page_size'] = limit;
        }
        const response = await this.contractPrivateGetPositionFundingRecords (this.extend (request, params));
        //
        //     {
        //         "success": true,
        //         "code": 0,
        //         "data": {
        //             "pageSize": 20,
        //             "totalCount": 2,
        //             "totalPage": 1,
        //             "currentPage": 1,
        //             "resultList": [
        //                 {
        //                     "id": 7423910,
        //                     "symbol": "BTC_USDT",
        //                     "positionType": 1,
        //                     "positionValue": 29.30024,
        //                     "funding": 0.00076180624,
        //                     "rate": -0.000026,
        //                     "settleTime": 1643299200000
        //                 },
        //                 {
        //                     "id": 7416473,
        //                     "symbol": "BTC_USDT",
        //                     "positionType": 1,
        //                     "positionValue": 28.9188,
        //                     "funding": 0.0014748588,
        //                     "rate": -0.000051,
        //                     "settleTime": 1643270400000
        //                 }
        //             ]
        //         }
        //     }
        //
        const data = this.safeValue (response, 'data', {});
        const resultList = this.safeValue (data, 'resultList', []);
        const result = [];
        for (let i = 0; i < resultList.length; i++) {
            const entry = resultList[i];
            const timestamp = this.safeInteger (entry, 'settleTime');
            result.push ({
                'info': entry,
                'symbol': symbol,
                'code': undefined,
                'timestamp': timestamp,
                'datetime': this.iso8601 (timestamp),
                'id': this.safeNumber (entry, 'id'),
                'amount': this.safeNumber (entry, 'funding'),
            });
        }
        return result;
    }

    parseFundingRate (contract, market = undefined) {
        //
        //     {
        //         "symbol": "BTC_USDT",
        //         "fundingRate": 0.000014,
        //         "maxFundingRate": 0.003,
        //         "minFundingRate": -0.003,
        //         "collectCycle": 8,
        //         "nextSettleTime": 1643241600000,
        //         "timestamp": 1643240373359
        //     }
        //
        const nextFundingRate = this.safeNumber (contract, 'fundingRate');
        const nextFundingTimestamp = this.safeInteger (contract, 'nextSettleTime');
        const marketId = this.safeString (contract, 'symbol');
        const symbol = this.safeSymbol (marketId, market);
        const timestamp = this.safeInteger (contract, 'timestamp');
        const datetime = this.iso8601 (timestamp);
        return {
            'info': contract,
            'symbol': symbol,
            'markPrice': undefined,
            'indexPrice': undefined,
            'interestRate': undefined,
            'estimatedSettlePrice': undefined,
            'timestamp': timestamp,
            'datetime': datetime,
            'fundingRate': nextFundingRate,
            'fundingTimestamp': nextFundingTimestamp,
            'fundingDatetime': this.iso8601 (nextFundingTimestamp),
            'nextFundingRate': undefined,
            'nextFundingTimestamp': undefined,
            'nextFundingDatetime': undefined,
            'previousFundingRate': undefined,
            'previousFundingTimestamp': undefined,
            'previousFundingDatetime': undefined,
        };
    }

    async fetchFundingRate (symbol, params = {}) {
        /**
         * @method
         * @name mexc3#fetchFundingRate
         * @description fetch the current funding rate
         * @param {string} symbol unified market symbol
         * @param {object} params extra parameters specific to the mexc3 api endpoint
         * @returns {object} a [funding rate structure]{@link https://docs.ccxt.com/en/latest/manual.html#funding-rate-structure}
         */
        await this.loadMarkets ();
        const market = this.market (symbol);
        const request = {
            'symbol': market['id'],
        };
        const response = await this.contractPublicGetFundingRateSymbol (this.extend (request, params));
        //
        //     {
        //         "success": true,
        //         "code": 0,
        //         "data": {
        //             "symbol": "BTC_USDT",
        //             "fundingRate": 0.000014,
        //             "maxFundingRate": 0.003,
        //             "minFundingRate": -0.003,
        //             "collectCycle": 8,
        //             "nextSettleTime": 1643241600000,
        //             "timestamp": 1643240373359
        //         }
        //     }
        //
        const result = this.safeValue (response, 'data', {});
        return this.parseFundingRate (result, market);
    }

    async fetchFundingRateHistory (symbol = undefined, since = undefined, limit = undefined, params = {}) {
        /**
         * @method
         * @name mexc#fetchFundingRateHistory
         * @description fetches historical funding rate prices
         * @param {string|undefined} symbol unified symbol of the market to fetch the funding rate history for
         * @param {int|undefined} since not used by mexc, but filtered internally by ccxt
         * @param {int|undefined} limit mexc limit is page_size default 20, maximum is 100
         * @param {object} params extra parameters specific to the mexc api endpoint
         * @returns {[object]} a list of [funding rate structures]{@link https://docs.ccxt.com/en/latest/manual.html?#funding-rate-history-structure}
         */
        if (symbol === undefined) {
            throw new ArgumentsRequired (this.id + ' fetchFundingRateHistory() requires a symbol argument');
        }
        await this.loadMarkets ();
        const market = this.market (symbol);
        const request = {
            'symbol': market['id'],
            // 'page_size': limit, // optional
            // 'page_num': 1, // optional, current page number, default is 1
        };
        if (limit !== undefined) {
            request['page_size'] = limit;
        }
        const response = await this.contractPublicGetFundingRateHistory (this.extend (request, params));
        //
        //    {
        //        "success": true,
        //        "code": 0,
        //        "data": {
        //            "pageSize": 2,
        //            "totalCount": 21,
        //            "totalPage": 11,
        //            "currentPage": 1,
        //            "resultList": [
        //                {
        //                    "symbol": "BTC_USDT",
        //                    "fundingRate": 0.000266,
        //                    "settleTime": 1609804800000
        //                },
        //                {
        //                    "symbol": "BTC_USDT",
        //                    "fundingRate": 0.00029,
        //                    "settleTime": 1609776000000
        //                }
        //            ]
        //        }
        //    }
        //
        const data = this.safeValue (response, 'data');
        const result = this.safeValue (data, 'resultList', []);
        const rates = [];
        for (let i = 0; i < result.length; i++) {
            const entry = result[i];
            const marketId = this.safeString (entry, 'symbol');
            const symbol = this.safeSymbol (marketId);
            const timestamp = this.safeInteger (entry, 'settleTime');
            rates.push ({
                'info': entry,
                'symbol': symbol,
                'fundingRate': this.safeNumber (entry, 'fundingRate'),
                'timestamp': timestamp,
                'datetime': this.iso8601 (timestamp),
            });
        }
        const sorted = this.sortBy (rates, 'timestamp');
        return this.filterBySymbolSinceLimit (sorted, market['symbol'], since, limit);
    }

    async fetchLeverageTiers (symbols = undefined, params = {}) {
        /**
         * @method
         * @name mexc3#fetchLeverageTiers
         * @description retrieve information on the maximum leverage, and maintenance margin for trades of varying trade sizes
         * @param {[string]|undefined} symbols list of unified market symbols
         * @param {object} params extra parameters specific to the mexc3 api endpoint
         * @returns {object} a dictionary of [leverage tiers structures]{@link https://docs.ccxt.com/en/latest/manual.html#leverage-tiers-structure}, indexed by market symbols
         */
        await this.loadMarkets ();
        const response = await this.contractPublicGetDetail (params);
        //
        //     {
        //         "success":true,
        //         "code":0,
        //         "data":[
        //             {
        //                 "symbol": "BTC_USDT",
        //                 "displayName": "BTC_USDT永续",
        //                 "displayNameEn": "BTC_USDT SWAP",
        //                 "positionOpenType": 3,
        //                 "baseCoin": "BTC",
        //                 "quoteCoin": "USDT",
        //                 "settleCoin": "USDT",
        //                 "contractSize": 0.0001,
        //                 "minLeverage": 1,
        //                 "maxLeverage": 125,
        //                 "priceScale": 2,
        //                 "volScale": 0,
        //                 "amountScale": 4,
        //                 "priceUnit": 0.5,
        //                 "volUnit": 1,
        //                 "minVol": 1,
        //                 "maxVol": 1000000,
        //                 "bidLimitPriceRate": 0.1,
        //                 "askLimitPriceRate": 0.1,
        //                 "takerFeeRate": 0.0006,
        //                 "makerFeeRate": 0.0002,
        //                 "maintenanceMarginRate": 0.004,
        //                 "initialMarginRate": 0.008,
        //                 "riskBaseVol": 10000,
        //                 "riskIncrVol": 200000,
        //                 "riskIncrMmr": 0.004,
        //                 "riskIncrImr": 0.004,
        //                 "riskLevelLimit": 5,
        //                 "priceCoefficientVariation": 0.1,
        //                 "indexOrigin": ["BINANCE","GATEIO","HUOBI","MXC"],
        //                 "state": 0, // 0 enabled, 1 delivery, 2 completed, 3 offline, 4 pause
        //                 "isNew": false,
        //                 "isHot": true,
        //                 "isHidden": false
        //             },
        //             ...
        //         ]
        //     }
        //
        const data = this.safeValue (response, 'data');
        return this.parseLeverageTiers (data, symbols, 'symbol');
    }

    parseMarketLeverageTiers (info, market) {
        /**
            @param info: Exchange response for 1 market
            {
                "symbol": "BTC_USDT",
                "displayName": "BTC_USDT永续",
                "displayNameEn": "BTC_USDT SWAP",
                "positionOpenType": 3,
                "baseCoin": "BTC",
                "quoteCoin": "USDT",
                "settleCoin": "USDT",
                "contractSize": 0.0001,
                "minLeverage": 1,
                "maxLeverage": 125,
                "priceScale": 2,
                "volScale": 0,
                "amountScale": 4,
                "priceUnit": 0.5,
                "volUnit": 1,
                "minVol": 1,
                "maxVol": 1000000,
                "bidLimitPriceRate": 0.1,
                "askLimitPriceRate": 0.1,
                "takerFeeRate": 0.0006,
                "makerFeeRate": 0.0002,
                "maintenanceMarginRate": 0.004,
                "initialMarginRate": 0.008,
                "riskBaseVol": 10000,
                "riskIncrVol": 200000,
                "riskIncrMmr": 0.004,
                "riskIncrImr": 0.004,
                "riskLevelLimit": 5,
                "priceCoefficientVariation": 0.1,
                "indexOrigin": ["BINANCE","GATEIO","HUOBI","MXC"],
                "state": 0, // 0 enabled, 1 delivery, 2 completed, 3 offline, 4 pause
                "isNew": false,
                "isHot": true,
                "isHidden": false
            }
            @param market: CCXT market
         */
        let maintenanceMarginRate = this.safeString (info, 'maintenanceMarginRate');
        let initialMarginRate = this.safeString (info, 'initialMarginRate');
        const maxVol = this.safeString (info, 'maxVol');
        const riskIncrVol = this.safeString (info, 'riskIncrVol');
        const riskIncrMmr = this.safeString (info, 'riskIncrMmr');
        const riskIncrImr = this.safeString (info, 'riskIncrImr');
        let floor = '0';
        const tiers = [];
        const quoteId = this.safeString (info, 'quoteCoin');
        while (Precise.stringLt (floor, maxVol)) {
            const cap = Precise.stringAdd (floor, riskIncrVol);
            tiers.push ({
                'tier': this.parseNumber (Precise.stringDiv (cap, riskIncrVol)),
                'currency': this.safeCurrencyCode (quoteId),
                'notionalFloor': this.parseNumber (floor),
                'notionalCap': this.parseNumber (cap),
                'maintenanceMarginRate': this.parseNumber (maintenanceMarginRate),
                'maxLeverage': this.parseNumber (Precise.stringDiv ('1', initialMarginRate)),
                'info': info,
            });
            initialMarginRate = Precise.stringAdd (initialMarginRate, riskIncrImr);
            maintenanceMarginRate = Precise.stringAdd (maintenanceMarginRate, riskIncrMmr);
            floor = cap;
        }
        return tiers;
    }

    parseDepositAddress (depositAddress, currency = undefined) {
        //
        //     {"chain":"ERC-20","address":"0x55cbd73db24eafcca97369e3f2db74b2490586e6"},
        //     {"chain":"MATIC","address":"0x05aa3236f1970eae0f8feb17ec19435b39574d74"},
        //     {"chain":"TRC20","address":"TGaPfhW41EXD3sAfs1grLF6DKfugfqANNw"},
        //     {"chain":"SOL","address":"5FSpUKuh2gjw4mF89T2e7sEjzUA1SkRKjBChFqP43KhV"},
        //     {"chain":"ALGO","address":"B3XTZND2JJTSYR7R2TQVCUDT4QSSYVAIZYDPWVBX34DGAYATBU3AUV43VU"}
        //
        //
        const address = this.safeString (depositAddress, 'address');
        const code = this.safeCurrencyCode (undefined, currency);
        const networkId = this.safeString (depositAddress, 'chain');
        const network = this.safeNetwork (networkId);
        this.checkAddress (address);
        return {
            'currency': code,
            'address': address,
            'tag': undefined,
            'network': network,
            'info': depositAddress,
        };
    }

    async fetchDepositAddressesByNetwork (code, params = {}) {
        /**
         * @method
         * @name mexc3#fetchDepositAddressesByNetwork
         * @description fetch a dictionary of addresses for a currency, indexed by network
         * @param {string} code unified currency code of the currency for the deposit address
         * @param {object} params extra parameters specific to the mexc3 api endpoint
         * @returns {object} a dictionary of [address structures]{@link https://docs.ccxt.com/en/latest/manual.html#address-structure} indexed by the network
         */
        await this.loadMarkets ();
        const currency = this.currency (code);
        const request = {
            'currency': currency['id'],
        };
        const response = await this.spot2PrivateGetAssetDepositAddressList (this.extend (request, params));
        //
        //     {
        //         "code":200,
        //         "data":{
        //             "currency":"USDC",
        //             "chains":[
        //                 {"chain":"ERC-20","address":"0x55cbd73db24eafcca97369e3f2db74b2490586e6"},
        //                 {"chain":"MATIC","address":"0x05aa3236f1970eae0f8feb17ec19435b39574d74"},
        //                 {"chain":"TRC20","address":"TGaPfhW41EXD3sAfs1grLF6DKfugfqANNw"},
        //                 {"chain":"SOL","address":"5FSpUKuh2gjw4mF89T2e7sEjzUA1SkRKjBChFqP43KhV"},
        //                 {"chain":"ALGO","address":"B3XTZND2JJTSYR7R2TQVCUDT4QSSYVAIZYDPWVBX34DGAYATBU3AUV43VU"}
        //             ]
        //         }
        //     }
        //
        const data = this.safeValue (response, 'data', {});
        const chains = this.safeValue (data, 'chains', []);
        const depositAddresses = [];
        for (let i = 0; i < chains.length; i++) {
            const depositAddress = this.parseDepositAddress (chains[i], currency);
            depositAddresses.push (depositAddress);
        }
        return this.indexBy (depositAddresses, 'network');
    }

    async fetchDepositAddress (code, params = {}) {
        /**
         * @method
         * @name mexc3#fetchDepositAddress
         * @description fetch the deposit address for a currency associated with this account
         * @param {string} code unified currency code
         * @param {object} params extra parameters specific to the mexc3 api endpoint
         * @returns {object} an [address structure]{@link https://docs.ccxt.com/en/latest/manual.html#address-structure}
         */
        const rawNetwork = this.safeStringUpper (params, 'network');
        params = this.omit (params, 'network');
        const response = await this.fetchDepositAddressesByNetwork (code, params);
        const networks = this.safeValue (this.options, 'networks', {});
        const network = this.safeString (networks, rawNetwork, rawNetwork);
        let result = undefined;
        if (network === undefined) {
            result = this.safeValue (response, code);
            if (result === undefined) {
                const alias = this.safeString (networks, code, code);
                result = this.safeValue (response, alias);
                if (result === undefined) {
                    const defaultNetwork = this.safeString (this.options, 'defaultNetwork', 'ERC20');
                    result = this.safeValue (response, defaultNetwork);
                    if (result === undefined) {
                        const values = Object.values (response);
                        result = this.safeValue (values, 0);
                        if (result === undefined) {
                            throw new InvalidAddress (this.id + ' fetchDepositAddress() cannot find deposit address for ' + code);
                        }
                    }
                }
            }
            return result;
        }
        // TODO: add support for all aliases here
        result = this.safeValue (response, rawNetwork);
        if (result === undefined) {
            throw new InvalidAddress (this.id + ' fetchDepositAddress() cannot find ' + network + ' deposit address for ' + code);
        }
        return result;
    }

    async fetchDeposits (code = undefined, since = undefined, limit = undefined, params = {}) {
        /**
         * @method
         * @name mexc3#fetchDeposits
         * @description fetch all deposits made to an account
         * @param {string|undefined} code unified currency code
         * @param {int|undefined} since the earliest time in ms to fetch deposits for
         * @param {int|undefined} limit the maximum number of deposits structures to retrieve
         * @param {object} params extra parameters specific to the mexc3 api endpoint
         * @returns {[object]} a list of [transaction structures]{@link https://docs.ccxt.com/en/latest/manual.html#transaction-structure}
         */
        await this.loadMarkets ();
        const request = {
            // 'currency': currency['id'] + network example: USDT-TRX,
            // 'state': 'state',
            // 'start_time': since, // default 1 day
            // 'end_time': this.milliseconds (),
            // 'page_num': 1,
            // 'page_size': limit, // default 20, maximum 50
        };
        let currency = undefined;
        if (code !== undefined) {
            const rawNetwork = this.safeString (params, 'network');
            params = this.omit (params, 'network');
            if (rawNetwork === undefined) {
                throw new ArgumentsRequired (this.id + ' fetchDeposits() requires a network parameter when the currency is specified');
            }
            // currently mexc does not have network names unified so for certain things we might need TRX or TRC-20
            // due to that I'm applying the network parameter directly so the user can control it on its side
            currency = this.currency (code);
            request['currency'] = currency['id'] + '-' + rawNetwork;
        }
        if (since !== undefined) {
            request['start_time'] = since;
        }
        if (limit !== undefined) {
            request['limit'] = limit;
        }
        const response = await this.spot2PrivateGetAssetDepositList (this.extend (request, params));
        //
        //     {
        //         "code":200,
        //         "data":{
        //             "page_size":20,
        //             "total_page":1,
        //             "total_size":1,
        //             "page_num":1,
        //             "result_list":[
        //                 {
        //                     "currency":"USDC",
        //                     "amount":150.0,
        //                     "fee":0.0,
        //                     "confirmations":19,
        //                     "address":"0x55cbd73db24eafcca97369e3f2db74b2490586e6",
        //                     "state":"SUCCESS",
        //                     "tx_id":"0xc65a9b09e1b71def81bf8bb3ec724c0c1b2b4c82200c8c142e4ea4c1469fd789:0",
        //                     "require_confirmations":12,
        //                     "create_time":"2021-10-11T18:58:25.000+00:00",
        //                     "update_time":"2021-10-11T19:01:06.000+00:00"
        //                 }
        //             ]
        //         }
        //     }
        //
        const data = this.safeValue (response, 'data', {});
        const resultList = this.safeValue (data, 'result_list', []);
        return this.parseTransactions (resultList, currency, since, limit);
    }

    async fetchWithdrawals (code = undefined, since = undefined, limit = undefined, params = {}) {
        /**
         * @method
         * @name mexc3#fetchWithdrawals
         * @description fetch all withdrawals made from an account
         * @param {string|undefined} code unified currency code
         * @param {int|undefined} since the earliest time in ms to fetch withdrawals for
         * @param {int|undefined} limit the maximum number of withdrawals structures to retrieve
         * @param {object} params extra parameters specific to the mexc3 api endpoint
         * @returns {[object]} a list of [transaction structures]{@link https://docs.ccxt.com/en/latest/manual.html#transaction-structure}
         */
        await this.loadMarkets ();
        const request = {
            // 'withdrawal_id': '4b450616042a48c99dd45cacb4b092a7', // string
            // 'currency': currency['id'],
            // 'state': 'state',
            // 'start_time': since, // default 1 day
            // 'end_time': this.milliseconds (),
            // 'page_num': 1,
            // 'page_size': limit, // default 20, maximum 50
        };
        let currency = undefined;
        if (code !== undefined) {
            currency = this.currency (code);
            request['currency'] = currency['id'];
        }
        if (since !== undefined) {
            request['start_time'] = since;
        }
        if (limit !== undefined) {
            request['limit'] = limit;
        }
        const response = await this.spot2PrivateGetAssetWithdrawList (this.extend (request, params));
        //
        //     {
        //         "code":200,
        //         "data":{
        //             "page_size":20,
        //             "total_page":1,
        //             "total_size":1,
        //             "page_num":1,
        //             "result_list":[
        //                 {
        //                     "id":"4b450616042a48c99dd45cacb4b092a7",
        //                     "currency":"USDT-TRX",
        //                     "address":"TRHKnx74Gb8UVcpDCMwzZVe4NqXfkdtPak",
        //                     "amount":30.0,
        //                     "fee":1.0,
        //                     "remark":"this is my first withdrawal remark",
        //                     "state":"WAIT",
        //                     "create_time":"2021-10-11T20:45:08.000+00:00"
        //                 }
        //             ]
        //         }
        //     }
        //
        const data = this.safeValue (response, 'data', {});
        const resultList = this.safeValue (data, 'result_list', []);
        return this.parseTransactions (resultList, currency, since, limit);
    }

    parseTransaction (transaction, currency = undefined) {
        //
        // fetchDeposits
        //
        //     {
        //         "currency":"USDC",
        //         "amount":150.0,
        //         "fee":0.0,
        //         "confirmations":19,
        //         "address":"0x55cbd73db24eafcca97369e3f2db74b2490586e6",
        //         "state":"SUCCESS",
        //         "tx_id":"0xc65a9b09e1b71def81bf8bb3ec724c0c1b2b4c82200c8c142e4ea4c1469fd789:0",
        //         "require_confirmations":12,
        //         "create_time":"2021-10-11T18:58:25.000+00:00",
        //         "update_time":"2021-10-11T19:01:06.000+00:00"
        //     }
        //
        // fetchWithdrawals
        //
        //     {
        //         "id":"4b450616042a48c99dd45cacb4b092a7",
        //         "currency":"USDT-TRX",
        //         "address":"TRHKnx74Gb8UVcpDCMwzZVe4NqXfkdtPak",
        //         "amount":30.0,
        //         "fee":1.0,
        //         "remark":"this is my first withdrawal remark",
        //         "state":"WAIT",
        //         "create_time":"2021-10-11T20:45:08.000+00:00"
        //     }
        //
        // withdraw
        //
        //     {
        //         "withdrawId":"25fb2831fb6d4fc7aa4094612a26c81d"
        //     }
        //
        const id = this.safeString2 (transaction, 'id', 'withdrawId');
        const type = (id === undefined) ? 'deposit' : 'withdrawal';
        const timestamp = this.parse8601 (this.safeString (transaction, 'create_time'));
        const updated = this.parse8601 (this.safeString (transaction, 'update_time'));
        let currencyId = this.safeString (transaction, 'currency');
        let network = undefined;
        if ((currencyId !== undefined) && (currencyId.indexOf ('-') >= 0)) {
            const parts = currencyId.split ('-');
            currencyId = this.safeString (parts, 0);
            const networkId = this.safeString (parts, 1);
            network = this.safeNetwork (networkId);
        }
        const code = this.safeCurrencyCode (currencyId, currency);
        const status = this.parseTransactionStatus (this.safeString (transaction, 'state'));
        let amountString = this.safeString (transaction, 'amount');
        const address = this.safeString (transaction, 'address');
        const txid = this.safeString (transaction, 'tx_id');
        let fee = undefined;
        const feeCostString = this.safeString (transaction, 'fee');
        if (feeCostString !== undefined) {
            fee = {
                'cost': this.parseNumber (feeCostString),
                'currency': code,
            };
        }
        if (type === 'withdrawal') {
            // mexc withdrawal amount includes the fee
            amountString = Precise.stringSub (amountString, feeCostString);
        }
        return {
            'info': transaction,
            'id': id,
            'txid': txid,
            'timestamp': timestamp,
            'datetime': this.iso8601 (timestamp),
            'network': network,
            'address': address,
            'addressTo': undefined,
            'addressFrom': undefined,
            'tag': undefined,
            'tagTo': undefined,
            'tagFrom': undefined,
            'type': type,
            'amount': this.parseNumber (amountString),
            'currency': code,
            'status': status,
            'updated': updated,
            'fee': fee,
        };
    }

    parseTransactionStatus (status) {
        const statuses = {
            'WAIT': 'pending',
            'WAIT_PACKAGING': 'pending',
            'SUCCESS': 'ok',
        };
        return this.safeString (statuses, status, status);
    }

    async fetchPosition (symbol, params = {}) {
        /**
         * @method
         * @name mexc3#fetchPosition
         * @description fetch data on a single open contract trade position
         * @param {string} symbol unified market symbol of the market the position is held in, default is undefined
         * @param {object} params extra parameters specific to the mexc3 api endpoint
         * @returns {object} a [position structure]{@link https://docs.ccxt.com/en/latest/manual.html#position-structure}
         */
        await this.loadMarkets ();
        const market = this.market (symbol);
        const request = {
            'symbol': market['id'],
        };
        const response = await this.fetchPositions (undefined, this.extend (request, params));
        return this.safeValue (response, 0);
    }

    async fetchPositions (symbols = undefined, params = {}) {
        /**
         * @method
         * @name mexc3#fetchPositions
         * @description fetch all open positions
         * @param {[string]|undefined} symbols list of unified market symbols
         * @param {object} params extra parameters specific to the mexc3 api endpoint
         * @returns {[object]} a list of [position structure]{@link https://docs.ccxt.com/en/latest/manual.html#position-structure}
         */
        await this.loadMarkets ();
        const response = await this.contractPrivateGetPositionOpenPositions (params);
        //
        //     {
        //         "success": true,
        //         "code": 0,
        //         "data": [
        //             {
        //                 "positionId": 1394650,
        //                 "symbol": "ETH_USDT",
        //                 "positionType": 1,
        //                 "openType": 1,
        //                 "state": 1,
        //                 "holdVol": 1,
        //                 "frozenVol": 0,
        //                 "closeVol": 0,
        //                 "holdAvgPrice": 1217.3,
        //                 "openAvgPrice": 1217.3,
        //                 "closeAvgPrice": 0,
        //                 "liquidatePrice": 1211.2,
        //                 "oim": 0.1290338,
        //                 "im": 0.1290338,
        //                 "holdFee": 0,
        //                 "realised": -0.0073,
        //                 "leverage": 100,
        //                 "createTime": 1609991676000,
        //                 "updateTime": 1609991676000,
        //                 "autoAddIm": false
        //             }
        //         ]
        //     }
        //
        const data = this.safeValue (response, 'data', []);
        return this.parsePositions (data, symbols);
    }

    parsePosition (position, market = undefined) {
        //
        //     {
        //         "positionId": 1394650,
        //         "symbol": "ETH_USDT",
        //         "positionType": 1,
        //         "openType": 1,
        //         "state": 1,
        //         "holdVol": 1,
        //         "frozenVol": 0,
        //         "closeVol": 0,
        //         "holdAvgPrice": 1217.3,
        //         "openAvgPrice": 1217.3,
        //         "closeAvgPrice": 0,
        //         "liquidatePrice": 1211.2,
        //         "oim": 0.1290338,
        //         "im": 0.1290338,
        //         "holdFee": 0,
        //         "realised": -0.0073,
        //         "leverage": 100,
        //         "createTime": 1609991676000,
        //         "updateTime": 1609991676000,
        //         "autoAddIm": false
        //     }
        //
        market = this.safeMarket (this.safeString (position, 'symbol'), market);
        const symbol = market['symbol'];
        const contracts = this.safeString (position, 'holdVol');
        const entryPrice = this.safeNumber (position, 'openAvgPrice');
        const initialMargin = this.safeString (position, 'im');
        const rawSide = this.safeString (position, 'positionType');
        const side = (rawSide === '1') ? 'long' : 'short';
        const openType = this.safeString (position, 'margin_mode');
        const marginType = (openType === '1') ? 'isolated' : 'cross';
        const leverage = this.safeNumber (position, 'leverage');
        const liquidationPrice = this.safeNumber (position, 'liquidatePrice');
        const timestamp = this.safeNumber (position, 'updateTime');
        return {
            'info': position,
            'id': undefined,
            'symbol': symbol,
            'contracts': this.parseNumber (contracts),
            'contractSize': undefined,
            'entryPrice': entryPrice,
            'collateral': undefined,
            'side': side,
            'unrealizedProfit': undefined,
            'leverage': this.parseNumber (leverage),
            'percentage': undefined,
            'marginType': marginType,
            'notional': undefined,
            'markPrice': undefined,
            'liquidationPrice': liquidationPrice,
            'initialMargin': this.parseNumber (initialMargin),
            'initialMarginPercentage': undefined,
            'maintenanceMargin': undefined,
            'maintenanceMarginPercentage': undefined,
            'marginRatio': undefined,
            'timestamp': timestamp,
            'datetime': this.iso8601 (timestamp),
        };
    }

    async fetchTransfer (id, since = undefined, limit = undefined, params = {}) {
        const [ marketType, query ] = this.handleMarketTypeAndParams ('fetchTransfer', undefined, params);
        await this.loadMarkets ();
        if (marketType === 'spot') {
            const request = {
                'transact_id': id,
            };
            const response = await this.spot2PrivateGetAssetInternalTransferInfo (this.extend (request, query));
            //
            //     {
            //         code: '200',
            //         data: {
            //             currency: 'USDT',
            //             amount: '1',
            //             transact_id: '954877a2ef54499db9b28a7cf9ebcf41',
            //             from: 'MAIN',
            //             to: 'CONTRACT',
            //             transact_state: 'SUCCESS'
            //         }
            //     }
            //
            const data = this.safeValue (response, 'data', {});
            return this.parseTransfer (data);
        } else if (marketType === 'swap') {
            throw new BadRequest (this.id + ' fetchTransfer() is not supported for ' + marketType);
        }
    }

    async fetchTransfers (code = undefined, since = undefined, limit = undefined, params = {}) {
        /**
         * @method
         * @name mexc3#fetchTransfers
         * @description fetch a history of internal transfers made on an account
         * @param {string|undefined} code unified currency code of the currency transferred
         * @param {int|undefined} since the earliest time in ms to fetch transfers for
         * @param {int|undefined} limit the maximum number of  transfers structures to retrieve
         * @param {object} params extra parameters specific to the mexc3 api endpoint
         * @returns {[object]} a list of [transfer structures]{@link https://docs.ccxt.com/en/latest/manual.html#transfer-structure}
         */
        const [ marketType, query ] = this.handleMarketTypeAndParams ('fetchTransfers', undefined, params);
        await this.loadMarkets ();
        const request = {};
        let currency = undefined;
        let resultList = undefined;
        if (code !== undefined) {
            currency = this.currency (code);
            request['currency'] = currency['id'];
        }
        if (marketType === 'spot') {
            if (since !== undefined) {
                request['start_time'] = since;
            }
            if (limit !== undefined) {
                if (limit > 50) {
                    throw new ExchangeError ('This exchange supports a maximum limit of 50');
                }
                request['page-size'] = limit;
            }
            const response = await this.spot2PrivateGetAssetInternalTransferRecord (this.extend (request, query));
            //
            //     {
            //         code: '200',
            //         data: {
            //             total_page: '1',
            //             total_size: '5',
            //             result_list: [{
            //                     currency: 'USDT',
            //                     amount: '1',
            //                     transact_id: '954877a2ef54499db9b28a7cf9ebcf41',
            //                     from: 'MAIN',
            //                     to: 'CONTRACT',
            //                     transact_state: 'SUCCESS'
            //                 },
            //                 ...
            //             ]
            //         }
            //     }
            //
            const data = this.safeValue (response, 'data', {});
            resultList = this.safeValue (data, 'result_list', []);
        } else if (marketType === 'swap') {
            if (limit !== undefined) {
                request['page_size'] = limit;
            }
            const response = await this.contractPrivateGetAccountTransferRecord (this.extend (request, query));
            const data = this.safeValue (response, 'data');
            resultList = this.safeValue (data, 'resultList');
            //
            //     {
            //         "success": true,
            //         "code": "0",
            //         "data": {
            //             "pageSize": "20",
            //             "totalCount": "10",
            //             "totalPage": "1",
            //             "currentPage": "1",
            //             "resultList": [
            //                 {
            //                     "id": "2980812",
            //                     "txid": "fa8a1e7bf05940a3b7025856dc48d025",
            //                     "currency": "USDT",
            //                     "amount": "22.90213135",
            //                     "type": "IN",
            //                     "state": "SUCCESS",
            //                     "createTime": "1648849076000",
            //                     "updateTime": "1648849076000"
            //                 },
            //             ]
            //         }
            //     }
            //
        }
        return this.parseTransfers (resultList, currency, since, limit);
    }

    async transfer (code, amount, fromAccount, toAccount, params = {}) {
        /**
         * @method
         * @name mexc3#transfer
         * @description transfer currency internally between wallets on the same account
         * @see https://mxcdevelop.github.io/apidocs/spot_v3_en/#user-universal-transfer
         * @param {string} code unified currency code
         * @param {float} amount amount to transfer
         * @param {string} fromAccount account to transfer from
         * @param {string} toAccount account to transfer to
         * @param {object} params extra parameters specific to the mexc3 api endpoint
         * @param {string|undefined} params.symbol market symbol required for margin account transfers eg:BTCUSDT
         * @returns {object} a [transfer structure]{@link https://docs.ccxt.com/en/latest/manual.html#transfer-structure}
         */
        await this.loadMarkets ();
        const currency = this.currency (code);
        const accounts = {
            'spot': 'SPOT',
            'swap': 'FUTURES',
            'margin': 'ISOLATED_MARGIN',
        };
        const fromId = this.safeString (accounts, fromAccount);
        const toId = this.safeString (accounts, toAccount);
        if (fromId === undefined) {
            const keys = Object.keys (accounts);
            throw new ExchangeError (this.id + ' fromAccount must be one of ' + keys.join (', '));
        }
        if (toId === undefined) {
            const keys = Object.keys (accounts);
            throw new ExchangeError (this.id + ' toAccount must be one of ' + keys.join (', '));
        }
        const request = {
            'asset': currency['id'],
            'amount': amount,
            'fromAccountType': fromId,
            'toAccountType': toId,
        };
        if ((fromId === 'ISOLATED_MARGIN') || (toId === 'ISOLATED_MARGIN')) {
            const symbol = this.safeString (params, 'symbol');
            params = this.omit (params, 'symbol');
            if (symbol === undefined) {
                throw new ArgumentsRequired (this.id + ' transfer() requires a symbol argument for isolated margin');
            }
            const market = this.market (symbol);
            request['symbol'] = market['id'];
        }
        const response = await this.spotPrivatePostCapitalTransfer (this.extend (request, params));
        //
        //     {
        //         "tranId": "ebb06123e6a64f4ab234b396c548d57e"
        //     }
        //
        const transaction = this.parseTransfer (response, currency);
        return this.extend (transaction, {
            'amount': amount,
            'fromAccount': fromAccount,
            'toAccount': toAccount,
        });
    }

    parseTransfer (transfer, currency = undefined) {
        //
        // spot: fetchTransfer
        //
        //     {
        //         currency: 'USDT',
        //         amount: '1',
        //         transact_id: 'b60c1df8e7b24b268858003f374ecb75',
        //         from: 'MAIN',
        //         to: 'CONTRACT',
        //         transact_state: 'WAIT'
        //     }
        //
        // swap: fetchTransfer
        //
        //     {
        //         "currency": "USDT",
        //         "amount": "22.90213135",
        //         "txid": "fa8a1e7bf05940a3b7025856dc48d025",
        //         "id": "2980812",
        //         "type": "IN",
        //         "state": "SUCCESS",
        //         "createTime": "1648849076000",
        //         "updateTime": "1648849076000"
        //     }
        //
        // transfer
        //
        //     {
        //         "tranId": "ebb06123e6a64f4ab234b396c548d57e"
        //     }
        //
        const currencyId = this.safeString (transfer, 'currency');
        const id = this.safeStringN (transfer, [ 'transact_id', 'txid', 'tranId' ]);
        const timestamp = this.safeInteger (transfer, 'createTime');
        const datetime = (timestamp !== undefined) ? this.iso8601 (timestamp) : undefined;
        const direction = this.safeString (transfer, 'type');
        let accountFrom = undefined;
        let accountTo = undefined;
        if (direction !== undefined) {
            accountFrom = (direction === 'IN') ? 'MAIN' : 'CONTRACT';
            accountTo = (direction === 'IN') ? 'CONTRACT' : 'MAIN';
        } else {
            accountFrom = this.safeString (transfer, 'from');
            accountTo = this.safeString (transfer, 'to');
        }
        return {
            'info': transfer,
            'id': id,
            'timestamp': timestamp,
            'datetime': datetime,
            'currency': this.safeCurrencyCode (currencyId, currency),
            'amount': this.safeNumber (transfer, 'amount'),
            'fromAccount': this.parseAccountId (accountFrom),
            'toAccount': this.parseAccountId (accountTo),
            'status': this.parseTransferStatus (this.safeString2 (transfer, 'transact_state', 'state')),
        };
    }

    parseAccountId (status) {
        const statuses = {
            'MAIN': 'spot',
            'CONTRACT': 'swap',
        };
        return this.safeString (statuses, status, status);
    }

    parseTransferStatus (status) {
        const statuses = {
            'SUCCESS': 'ok',
            'FAILED': 'failed',
            'WAIT': 'pending',
        };
        return this.safeString (statuses, status, status);
    }

    async withdraw (code, amount, address, tag = undefined, params = {}) {
        /**
         * @method
         * @name mexc3#withdraw
         * @description make a withdrawal
         * @param {string} code unified currency code
         * @param {float} amount the amount to withdraw
         * @param {string} address the address to withdraw to
         * @param {string|undefined} tag
         * @param {object} params extra parameters specific to the mexc3 api endpoint
         * @returns {object} a [transaction structure]{@link https://docs.ccxt.com/en/latest/manual.html#transaction-structure}
         */
        [ tag, params ] = this.handleWithdrawTagAndParams (tag, params);
        const networks = this.safeValue (this.options, 'networks', {});
        let network = this.safeString2 (params, 'network', 'chain'); // this line allows the user to specify either ERC20 or ETH
        network = this.safeString (networks, network, network); // handle ETH > ERC-20 alias
        this.checkAddress (address);
        await this.loadMarkets ();
        const currency = this.currency (code);
        if (tag !== undefined) {
            address += ':' + tag;
        }
        const request = {
            'currency': currency['id'],
            'address': address,
            'amount': amount,
        };
        if (network !== undefined) {
            request['chain'] = network;
            params = this.omit (params, [ 'network', 'chain' ]);
        }
        const response = await this.spot2PrivatePostAssetWithdraw (this.extend (request, params));
        //
        //     {
        //         "code":200,
        //         "data": {
        //             "withdrawId":"25fb2831fb6d4fc7aa4094612a26c81d"
        //         }
        //     }
        //
        const data = this.safeValue (response, 'data', {});
        return this.parseTransaction (data, currency);
    }

    async setPositionMode (hedged, symbol = undefined, params = {}) {
        const request = {
            'positionMode': hedged ? 1 : 2, // 1 Hedge, 2 One-way, before changing position mode make sure that there are no active orders, planned orders, or open positions, the risk limit level will be reset to 1
        };
        const response = await this.contractPrivatePostPositionChangePositionMode (this.extend (request, params));
        //
        //     {
        //         "success":true,
        //         "code":0
        //     }
        //
        return response;
    }

    async fetchPositionMode (symbol = undefined, params = {}) {
        const response = await this.contractPrivateGetPositionPositionMode (params);
        //
        //     {
        //         "success":true,
        //         "code":0,
        //         "data":2
        //     }
        //
        const positionMode = this.safeInteger (response, 'data');
        return {
            'info': response,
            'hedged': (positionMode === 1),
        };
    }

    async borrowMargin (code, amount, symbol = undefined, params = {}) {
        /**
         * @method
         * @name mexc3#borrowMargin
         * @description create a loan to borrow margin
         * @see https://mxcdevelop.github.io/apidocs/spot_v3_en/#loan
         * @param {string} code unified currency code of the currency to borrow
         * @param {float} amount the amount to borrow
         * @param {string} symbol unified market symbol
         * @param {object} params extra parameters specific to the mexc3 api endpoint
         * @returns {object} a [margin loan structure]{@link https://docs.ccxt.com/en/latest/manual.html#margin-loan-structure}
         */
        await this.loadMarkets ();
        if (symbol === undefined) {
            throw new ArgumentsRequired (this.id + ' borrowMargin() requires a symbol argument for isolated margin');
        }
        const market = this.market (symbol);
        const currency = this.currency (code);
        const request = {
            'asset': currency['id'],
            'amount': this.currencyToPrecision (code, amount),
            'symbol': market['id'],
        };
        const response = await this.spotPrivatePostMarginLoan (this.extend (request, params));
        //
        //     {
        //         "tranId": "762407666453712896"
        //     }
        //
        const transaction = this.parseMarginLoan (response, currency);
        return this.extend (transaction, {
            'amount': amount,
            'symbol': symbol,
        });
    }

    async repayMargin (code, amount, symbol = undefined, params = {}) {
        /**
         * @method
         * @name mexc3#repayMargin
         * @description repay borrowed margin and interest
         * @see https://mxcdevelop.github.io/apidocs/spot_v3_en/#repayment
         * @param {string} code unified currency code of the currency to repay
         * @param {float} amount the amount to repay
         * @param {string} symbol unified market symbol
         * @param {object} params extra parameters specific to the mexc3 api endpoint
         * @param {string} params.borrowId transaction id '762407666453712896'
         * @returns {object} a [margin loan structure]{@link https://docs.ccxt.com/en/latest/manual.html#margin-loan-structure}
         */
        await this.loadMarkets ();
        if (symbol === undefined) {
            throw new ArgumentsRequired (this.id + ' repayMargin() requires a symbol argument for isolated margin');
        }
        const id = this.safeString2 (params, 'id', 'borrowId');
        if (id === undefined) {
            throw new ArgumentsRequired (this.id + ' repayMargin() requires a borrowId argument in the params');
        }
        const market = this.market (symbol);
        const currency = this.currency (code);
        const request = {
            'asset': currency['id'],
            'amount': this.currencyToPrecision (code, amount),
            'borrowId': id,
            'symbol': market['id'],
        };
        const response = await this.spotPrivatePostMarginRepay (this.extend (request, params));
        //
        //     {
        //         "tranId": "762407666453712896"
        //     }
        //
        const transaction = this.parseMarginLoan (response, currency);
        return this.extend (transaction, {
            'amount': amount,
            'symbol': symbol,
        });
    }

    parseMarginLoan (info, currency = undefined) {
        //
        //     {
        //         "tranId": "762407666453712896"
        //     }
        //
        return {
            'id': this.safeString (info, 'tranId'),
            'currency': this.safeCurrencyCode (undefined, currency),
            'amount': undefined,
            'symbol': undefined,
            'timestamp': undefined,
            'datetime': undefined,
            'info': info,
        };
    }

    handleMarginModeAndParams (methodName, params = {}) {
        /**
         * @ignore
         * @method
         * @description marginMode specified by params["marginMode"], this.options["marginMode"], this.options["defaultMarginMode"], params["margin"] = true or this.options["defaultType"] = 'margin'
         * @param {object} params extra parameters specific to the exchange api endpoint
<<<<<<< HEAD
=======
         * @param {bool|undefined} params.margin true for trading spot-margin
>>>>>>> e5535bce
         * @returns {[string|undefined, object]} the marginMode in lowercase
         */
        const defaultType = this.safeString (this.options, 'defaultType');
        const isMargin = this.safeValue (params, 'margin', false);
        let marginMode = undefined;
        [ marginMode, params ] = super.handleMarginModeAndParams (methodName, params);
<<<<<<< HEAD
        if (marginMode !== undefined) {
            if (marginMode !== 'isolated') {
                throw new NotSupported (this.id + ' only isolated margin is supported');
            }
        } else {
            if ((defaultType === 'margin') || (isMargin === true)) {
                marginMode = 'isolated';
            }
=======
        if ((defaultType === 'margin') || (isMargin === true)) {
            marginMode = 'isolated';
>>>>>>> e5535bce
        }
        return [ marginMode, params ];
    }

    sign (path, api = 'public', method = 'GET', params = {}, headers = undefined, body = undefined) {
        const [ section, access ] = api;
        [ path, params ] = this.resolvePath (path, params);
        let url = undefined;
        if (section === 'spot') {
            url = this.urls['api'][section][access] + '/api/' + this.version + '/' + path;
            let paramsEncoded = '';
            if (access === 'private') {
                params['timestamp'] = this.milliseconds ();
                params['recvWindow'] = this.safeInteger (this.options, 'recvWindow', 5000);
            }
            if (Object.keys (params).length) {
                paramsEncoded = this.urlencode (params);
                url += '?' + paramsEncoded;
            }
            if (access === 'private') {
                this.checkRequiredCredentials ();
                const signature = this.hmac (this.encode (paramsEncoded), this.encode (this.secret), 'sha256');
                url += '&' + 'signature=' + signature;
                headers = {
                    'X-MEXC-APIKEY': this.apiKey,
                };
            }
            if (method === 'POST') {
                headers['Content-Type'] = 'application/json';
            }
        } else if (section === 'contract' || section === 'spot2') {
            url = this.urls['api'][section][access] + '/' + this.implodeParams (path, params);
            params = this.omit (params, this.extractParams (path));
            if (access === 'public') {
                if (Object.keys (params).length) {
                    url += '?' + this.urlencode (params);
                }
            } else {
                this.checkRequiredCredentials ();
                const timestamp = this.milliseconds ().toString ();
                let auth = '';
                headers = {
                    'ApiKey': this.apiKey,
                    'Request-Time': timestamp,
                    'Content-Type': 'application/json',
                };
                if (method === 'POST') {
                    auth = this.json (params);
                    body = auth;
                } else {
                    params = this.keysort (params);
                    if (Object.keys (params).length) {
                        auth += this.urlencode (params);
                        url += '?' + auth;
                    }
                }
                auth = this.apiKey + timestamp + auth;
                const signature = this.hmac (this.encode (auth), this.encode (this.secret), 'sha256');
                headers['Signature'] = signature;
            }
        }
        return { 'url': url, 'method': method, 'body': body, 'headers': headers };
    }

    handleErrors (code, reason, url, method, headers, body, response, requestHeaders, requestBody) {
        if (response === undefined) {
            return;
        }
        // spot
        //     {"code":-1128,"msg":"Combination of optional parameters invalid.","_extend":null}
        //     {"success":false,"code":123456,"message":"Order quantity error...."}
        //
        // contract
        //
        //     {"code":10232,"msg":"The currency not exist"}
        //     {"code":10216,"msg":"No available deposit address"}
        //     {"success":true, "code":0, "data":1634095541710}
        //
        const success = this.safeValue (response, 'success', false); // v1
        if (success === true) {
            return;
        }
        const responseCode = this.safeString (response, 'code', undefined);
        if ((responseCode !== undefined) && (responseCode !== '200') && (responseCode !== '0')) {
            const feedback = this.id + ' ' + body;
            this.throwBroadlyMatchedException (this.exceptions['broad'], body, feedback);
            this.throwExactlyMatchedException (this.exceptions['exact'], responseCode, feedback);
            throw new ExchangeError (feedback);
        }
    }
};<|MERGE_RESOLUTION|>--- conflicted
+++ resolved
@@ -203,11 +203,8 @@
                             'order': 1,
                             'openOrders': 1,
                             'sub-account/apiKey': 1,
-<<<<<<< HEAD
                             'margin/order': 1,
-=======
                             'margin/openOrders': 1,
->>>>>>> e5535bce
                         },
                     },
                 },
@@ -2527,11 +2524,7 @@
         //         "side": "BUY"
         //     }
         //
-<<<<<<< HEAD
         // margin: cancelOrder, cancelAllOrders
-=======
-        // margin: cancelAllOrders
->>>>>>> e5535bce
         //
         //     {
         //         "symbol": "BTCUSDT",
@@ -4379,29 +4372,15 @@
          * @method
          * @description marginMode specified by params["marginMode"], this.options["marginMode"], this.options["defaultMarginMode"], params["margin"] = true or this.options["defaultType"] = 'margin'
          * @param {object} params extra parameters specific to the exchange api endpoint
-<<<<<<< HEAD
-=======
          * @param {bool|undefined} params.margin true for trading spot-margin
->>>>>>> e5535bce
          * @returns {[string|undefined, object]} the marginMode in lowercase
          */
         const defaultType = this.safeString (this.options, 'defaultType');
         const isMargin = this.safeValue (params, 'margin', false);
         let marginMode = undefined;
         [ marginMode, params ] = super.handleMarginModeAndParams (methodName, params);
-<<<<<<< HEAD
-        if (marginMode !== undefined) {
-            if (marginMode !== 'isolated') {
-                throw new NotSupported (this.id + ' only isolated margin is supported');
-            }
-        } else {
-            if ((defaultType === 'margin') || (isMargin === true)) {
-                marginMode = 'isolated';
-            }
-=======
         if ((defaultType === 'margin') || (isMargin === true)) {
             marginMode = 'isolated';
->>>>>>> e5535bce
         }
         return [ marginMode, params ];
     }
