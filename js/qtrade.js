--- conflicted
+++ resolved
@@ -171,8 +171,8 @@
          * @method
          * @name qtrade#fetchMarkets
          * @description retrieves data on all markets for qtrade
-         * @param {object} params extra parameters specific to the exchange api endpoint
-         * @returns {[object]} an array of objects representing market data
+         * @param {dict} params extra parameters specific to the exchange api endpoint
+         * @returns {[dict]} an array of objects representing market data
          */
         const response = await this.publicGetMarkets (params);
         //
@@ -281,8 +281,8 @@
          * @method
          * @name qtrade#fetchCurrencies
          * @description fetches all available currencies on an exchange
-         * @param {object} params extra parameters specific to the qtrade api endpoint
-         * @returns {object} an associative dictionary of currencies
+         * @param {dict} params extra parameters specific to the qtrade api endpoint
+         * @returns {dict} an associative dictionary of currencies
          */
         const response = await this.publicGetCurrencies (params);
         //
@@ -396,12 +396,12 @@
          * @method
          * @name qtrade#fetchOHLCV
          * @description fetches historical candlestick data containing the open, high, low, and close price, and the volume of a market
-         * @param {string} symbol unified symbol of the market to fetch OHLCV data for
-         * @param {string} timeframe the length of time each candle represents
-         * @param {number|undefined} since timestamp in ms of the earliest candle to fetch
-         * @param {number|undefined} limit the maximum amount of candles to fetch
-         * @param {object} params extra parameters specific to the qtrade api endpoint
-         * @returns {[[number]]} A list of candles ordered as timestamp, open, high, low, close, volume
+         * @param {str} symbol unified symbol of the market to fetch OHLCV data for
+         * @param {str} timeframe the length of time each candle represents
+         * @param {int|undefined} since timestamp in ms of the earliest candle to fetch
+         * @param {int|undefined} limit the maximum amount of candles to fetch
+         * @param {dict} params extra parameters specific to the qtrade api endpoint
+         * @returns {[[int]]} A list of candles ordered as timestamp, open, high, low, close, volume
          */
         await this.loadMarkets ();
         const market = this.market (symbol);
@@ -431,10 +431,10 @@
          * @method
          * @name qtrade#fetchOrderBook
          * @description fetches information on open orders with bid (buy) and ask (sell) prices, volumes and other data
-         * @param {string} symbol unified symbol of the market to fetch the order book for
-         * @param {number|undefined} limit the maximum amount of order book entries to return
-         * @param {object} params extra parameters specific to the qtrade api endpoint
-         * @returns {object} A dictionary of [order book structures]{@link https://docs.ccxt.com/en/latest/manual.html#order-book-structure} indexed by market symbols
+         * @param {str} symbol unified symbol of the market to fetch the order book for
+         * @param {int|undefined} limit the maximum amount of order book entries to return
+         * @param {dict} params extra parameters specific to the qtrade api endpoint
+         * @returns {dict} A dictionary of [order book structures]{@link https://docs.ccxt.com/en/latest/manual.html#order-book-structure} indexed by market symbols
          */
         await this.loadMarkets ();
         const market = this.market (symbol);
@@ -539,9 +539,9 @@
          * @method
          * @name qtrade#fetchTickers
          * @description fetches price tickers for multiple markets, statistical calculations with the information calculated over the past 24 hours each market
-         * @param {[string]|undefined} symbols unified symbols of the markets to fetch the ticker for, all market tickers are returned if not assigned
-         * @param {object} params extra parameters specific to the qtrade api endpoint
-         * @returns {object} an array of [ticker structures]{@link https://docs.ccxt.com/en/latest/manual.html#ticker-structure}
+         * @param {[str]|undefined} symbols unified symbols of the markets to fetch the ticker for, all market tickers are returned if not assigned
+         * @param {dict} params extra parameters specific to the qtrade api endpoint
+         * @returns {dict} an array of [ticker structures]{@link https://docs.ccxt.com/en/latest/manual.html#ticker-structure}
          */
         await this.loadMarkets ();
         const response = await this.publicGetTickers (params);
@@ -584,9 +584,9 @@
          * @method
          * @name qtrade#fetchTicker
          * @description fetches a price ticker, a statistical calculation with the information calculated over the past 24 hours for a specific market
-         * @param {string} symbol unified symbol of the market to fetch the ticker for
-         * @param {object} params extra parameters specific to the qtrade api endpoint
-         * @returns {object} a [ticker structure]{@link https://docs.ccxt.com/en/latest/manual.html#ticker-structure}
+         * @param {str} symbol unified symbol of the market to fetch the ticker for
+         * @param {dict} params extra parameters specific to the qtrade api endpoint
+         * @returns {dict} a [ticker structure]{@link https://docs.ccxt.com/en/latest/manual.html#ticker-structure}
          */
         await this.loadMarkets ();
         const market = this.market (symbol);
@@ -622,11 +622,11 @@
          * @method
          * @name qtrade#fetchTrades
          * @description get the list of most recent trades for a particular symbol
-         * @param {string} symbol unified symbol of the market to fetch trades for
-         * @param {number|undefined} since timestamp in ms of the earliest trade to fetch
-         * @param {number|undefined} limit the maximum amount of trades to fetch
-         * @param {object} params extra parameters specific to the qtrade api endpoint
-         * @returns {[object]} a list of [trade structures]{@link https://docs.ccxt.com/en/latest/manual.html?#public-trades}
+         * @param {str} symbol unified symbol of the market to fetch trades for
+         * @param {int|undefined} since timestamp in ms of the earliest trade to fetch
+         * @param {int|undefined} limit the maximum amount of trades to fetch
+         * @param {dict} params extra parameters specific to the qtrade api endpoint
+         * @returns {[dict]} a list of [trade structures]{@link https://docs.ccxt.com/en/latest/manual.html?#public-trades}
          */
         await this.loadMarkets ();
         const market = this.market (symbol);
@@ -664,11 +664,11 @@
          * @method
          * @name qtrade#fetchMyTrades
          * @description fetch all trades made by the user
-         * @param {string|undefined} symbol unified market symbol
-         * @param {number|undefined} since the earliest time in ms to fetch trades for
-         * @param {number|undefined} limit the maximum number of trades structures to retrieve
-         * @param {object} params extra parameters specific to the qtrade api endpoint
-         * @returns {[object]} a list of [trade structures]{@link https://docs.ccxt.com/en/latest/manual.html#trade-structure}
+         * @param {str|undefined} symbol unified market symbol
+         * @param {int|undefined} since the earliest time in ms to fetch trades for
+         * @param {int|undefined} limit the maximum number of trades structures to retrieve
+         * @param {dict} params extra parameters specific to the qtrade api endpoint
+         * @returns {[dict]} a list of [trade structures]{@link https://docs.ccxt.com/en/latest/manual.html#trade-structure}
          */
         await this.loadMarkets ();
         const request = {
@@ -799,9 +799,9 @@
          * @method
          * @name qtrade#fetchTradingFee
          * @description fetch the trading fees for a market
-         * @param {string} symbol unified market symbol
-         * @param {object} params extra parameters specific to the qtrade api endpoint
-         * @returns {object} a [fee structure]{@link https://docs.ccxt.com/en/latest/manual.html#fee-structure}
+         * @param {str} symbol unified market symbol
+         * @param {dict} params extra parameters specific to the qtrade api endpoint
+         * @returns {dict} a [fee structure]{@link https://docs.ccxt.com/en/latest/manual.html#fee-structure}
          */
         await this.loadMarkets ();
         const market = this.market (symbol);
@@ -878,8 +878,8 @@
          * @method
          * @name qtrade#fetchBalance
          * @description query for balance and get the amount of funds available for trading or funds locked in orders
-         * @param {object} params extra parameters specific to the qtrade api endpoint
-         * @returns {object} a [balance structure]{@link https://docs.ccxt.com/en/latest/manual.html?#balance-structure}
+         * @param {dict} params extra parameters specific to the qtrade api endpoint
+         * @returns {dict} a [balance structure]{@link https://docs.ccxt.com/en/latest/manual.html?#balance-structure}
          */
         await this.loadMarkets ();
         const response = await this.privateGetBalancesAll (params);
@@ -906,13 +906,13 @@
          * @method
          * @name qtrade#createOrder
          * @description create a trade order
-         * @param {string} symbol unified symbol of the market to create an order in
-         * @param {string} type 'market' or 'limit'
-         * @param {string} side 'buy' or 'sell'
-         * @param {number} amount how much of currency you want to trade in units of base currency
-         * @param {number|undefined} price the price at which the order is to be fullfilled, in units of the quote currency, ignored in market orders
-         * @param {object} params extra parameters specific to the qtrade api endpoint
-         * @returns {object} an [order structure]{@link https://docs.ccxt.com/en/latest/manual.html#order-structure}
+         * @param {str} symbol unified symbol of the market to create an order in
+         * @param {str} type 'market' or 'limit'
+         * @param {str} side 'buy' or 'sell'
+         * @param {float} amount how much of currency you want to trade in units of base currency
+         * @param {float|undefined} price the price at which the order is to be fullfilled, in units of the quote currency, ignored in market orders
+         * @param {dict} params extra parameters specific to the qtrade api endpoint
+         * @returns {dict} an [order structure]{@link https://docs.ccxt.com/en/latest/manual.html#order-structure}
          */
         if (type !== 'limit') {
             throw new InvalidOrder (this.id + ' createOrder() allows limit orders only');
@@ -1087,10 +1087,10 @@
          * @method
          * @name qtrade#cancelOrder
          * @description cancels an open order
-         * @param {string} id order id
-         * @param {string|undefined} symbol not used by qtrade cancelOrder ()
-         * @param {object} params extra parameters specific to the qtrade api endpoint
-         * @returns {object} An [order structure]{@link https://docs.ccxt.com/en/latest/manual.html#order-structure}
+         * @param {str} id order id
+         * @param {str|undefined} symbol not used by qtrade cancelOrder ()
+         * @param {dict} params extra parameters specific to the qtrade api endpoint
+         * @returns {dict} An [order structure]{@link https://docs.ccxt.com/en/latest/manual.html#order-structure}
          */
         const request = {
             'id': parseInt (id),
@@ -1104,9 +1104,9 @@
          * @method
          * @name qtrade#fetchOrder
          * @description fetches information on an order made by the user
-         * @param {string|undefined} symbol not used by qtrade fetchOrder
-         * @param {object} params extra parameters specific to the qtrade api endpoint
-         * @returns {object} An [order structure]{@link https://docs.ccxt.com/en/latest/manual.html#order-structure}
+         * @param {str|undefined} symbol not used by qtrade fetchOrder
+         * @param {dict} params extra parameters specific to the qtrade api endpoint
+         * @returns {dict} An [order structure]{@link https://docs.ccxt.com/en/latest/manual.html#order-structure}
          */
         await this.loadMarkets ();
         const request = { 'order_id': id };
@@ -1149,19 +1149,11 @@
          * @method
          * @name qtrade#fetchOrders
          * @description fetches information on multiple orders made by the user
-<<<<<<< HEAD
-         * @param {string|undefined} symbol unified market symbol of the market orders were made in
-         * @param {number|undefined} since the earliest time in ms to fetch orders for
-         * @param {number|undefined} limit the maximum number of  orde structures to retrieve
-         * @param {object} params extra parameters specific to the qtrade api endpoint
-         * @returns {[object]} a list of [order structures]{@link https://docs.ccxt.com/en/latest/manual.html#order-structure
-=======
          * @param {str|undefined} symbol unified market symbol of the market orders were made in
          * @param {int|undefined} since the earliest time in ms to fetch orders for
          * @param {int|undefined} limit the maximum number of  orde structures to retrieve
          * @param {dict} params extra parameters specific to the qtrade api endpoint
          * @returns {[dict]} a list of [order structures]{@link https://docs.ccxt.com/en/latest/manual.html#order-structure}
->>>>>>> 315e9aba
          */
         await this.loadMarkets ();
         const request = {
@@ -1218,11 +1210,11 @@
          * @method
          * @name qtrade#fetchOpenOrders
          * @description fetch all unfilled currently open orders
-         * @param {string|undefined} symbol unified market symbol
-         * @param {number|undefined} since the earliest time in ms to fetch open orders for
-         * @param {number|undefined} limit the maximum number of  open orders structures to retrieve
-         * @param {object} params extra parameters specific to the qtrade api endpoint
-         * @returns {[object]} a list of [order structures]{@link https://docs.ccxt.com/en/latest/manual.html#order-structure}
+         * @param {str|undefined} symbol unified market symbol
+         * @param {int|undefined} since the earliest time in ms to fetch open orders for
+         * @param {int|undefined} limit the maximum number of  open orders structures to retrieve
+         * @param {dict} params extra parameters specific to the qtrade api endpoint
+         * @returns {[dict]} a list of [order structures]{@link https://docs.ccxt.com/en/latest/manual.html#order-structure}
          */
         const request = { 'open': true };
         return await this.fetchOrders (symbol, since, limit, this.extend (request, params));
@@ -1233,19 +1225,11 @@
          * @method
          * @name qtrade#fetchClosedOrders
          * @description fetches information on multiple closed orders made by the user
-<<<<<<< HEAD
-         * @param {string|undefined} symbol unified market symbol of the market orders were made in
-         * @param {number|undefined} since the earliest time in ms to fetch orders for
-         * @param {number|undefined} limit the maximum number of  orde structures to retrieve
-         * @param {object} params extra parameters specific to the qtrade api endpoint
-         * @returns {[object]} a list of [order structures]{@link https://docs.ccxt.com/en/latest/manual.html#order-structure
-=======
          * @param {str|undefined} symbol unified market symbol of the market orders were made in
          * @param {int|undefined} since the earliest time in ms to fetch orders for
          * @param {int|undefined} limit the maximum number of  orde structures to retrieve
          * @param {dict} params extra parameters specific to the qtrade api endpoint
          * @returns {[dict]} a list of [order structures]{@link https://docs.ccxt.com/en/latest/manual.html#order-structure}
->>>>>>> 315e9aba
          */
         const request = { 'open': false };
         return await this.fetchOrders (symbol, since, limit, this.extend (request, params));
@@ -1289,9 +1273,9 @@
          * @method
          * @name qtrade#fetchDepositAddress
          * @description fetch the deposit address for a currency associated with this account
-         * @param {string} code unified currency code
-         * @param {object} params extra parameters specific to the qtrade api endpoint
-         * @returns {object} an [address structure]{@link https://docs.ccxt.com/en/latest/manual.html#address-structure}
+         * @param {str} code unified currency code
+         * @param {dict} params extra parameters specific to the qtrade api endpoint
+         * @returns {dict} an [address structure]{@link https://docs.ccxt.com/en/latest/manual.html#address-structure}
          */
         await this.loadMarkets ();
         const currency = this.currency (code);
@@ -1324,10 +1308,10 @@
          * @method
          * @name qtrade#fetchDeposit
          * @description fetch information on a deposit
-         * @param {string} id deposit id
-         * @param {string|undefined} code not used by qtrade fetchDeposit ()
-         * @param {object} params extra parameters specific to the qtrade api endpoint
-         * @returns {object} a [transaction structure]{@link https://docs.ccxt.com/en/latest/manual.html#transaction-structure}
+         * @param {str} id deposit id
+         * @param {str|undefined} code not used by qtrade fetchDeposit ()
+         * @param {dict} params extra parameters specific to the qtrade api endpoint
+         * @returns {dict} a [transaction structure]{@link https://docs.ccxt.com/en/latest/manual.html#transaction-structure}
          */
         await this.loadMarkets ();
         const request = {
@@ -1383,11 +1367,11 @@
          * @method
          * @name qtrade#fetchDeposits
          * @description fetch all deposits made to an account
-         * @param {string|undefined} code unified currency code
-         * @param {number|undefined} since the earliest time in ms to fetch deposits for
-         * @param {number|undefined} limit the maximum number of deposits structures to retrieve
-         * @param {object} params extra parameters specific to the qtrade api endpoint
-         * @returns {[object]} a list of [transaction structures]{@link https://docs.ccxt.com/en/latest/manual.html#transaction-structure}
+         * @param {str|undefined} code unified currency code
+         * @param {int|undefined} since the earliest time in ms to fetch deposits for
+         * @param {int|undefined} limit the maximum number of deposits structures to retrieve
+         * @param {dict} params extra parameters specific to the qtrade api endpoint
+         * @returns {[dict]} a list of [transaction structures]{@link https://docs.ccxt.com/en/latest/manual.html#transaction-structure}
          */
         await this.loadMarkets ();
         let currency = undefined;
@@ -1447,11 +1431,11 @@
          * @method
          * @name qtrade#fetchTransfers
          * @description fetch a history of internal transfers made on an account
-         * @param {string|undefined} code unified currency code of the currency transferred
-         * @param {number|undefined} since the earliest time in ms to fetch transfers for
-         * @param {number|undefined} limit the maximum number of  transfers structures to retrieve
-         * @param {object} params extra parameters specific to the qtrade api endpoint
-         * @returns {[object]} a list of [transfer structures]{@link https://docs.ccxt.com/en/latest/manual.html#transfer-structure}
+         * @param {str|undefined} code unified currency code of the currency transferred
+         * @param {int|undefined} since the earliest time in ms to fetch transfers for
+         * @param {int|undefined} limit the maximum number of  transfers structures to retrieve
+         * @param {dict} params extra parameters specific to the qtrade api endpoint
+         * @returns {[dict]} a list of [transfer structures]{@link https://docs.ccxt.com/en/latest/manual.html#transfer-structure}
          */
         await this.loadMarkets ();
         let currency = undefined;
@@ -1519,10 +1503,10 @@
          * @method
          * @name qtrade#fetchWithdrawal
          * @description fetch data on a currency withdrawal via the withdrawal id
-         * @param {string} id withdrawal id
-         * @param {string|undefined} code not used by qtrade.fetchWithdrawal
-         * @param {object} params extra parameters specific to the qtrade api endpoint
-         * @returns {object} a [transaction structure]{@link https://docs.ccxt.com/en/latest/manual.html#transaction-structure}
+         * @param {str} id withdrawal id
+         * @param {str|undefined} code not used by qtrade.fetchWithdrawal
+         * @param {dict} params extra parameters specific to the qtrade api endpoint
+         * @returns {dict} a [transaction structure]{@link https://docs.ccxt.com/en/latest/manual.html#transaction-structure}
          */
         await this.loadMarkets ();
         const request = {
@@ -1575,11 +1559,11 @@
          * @method
          * @name qtrade#fetchWithdrawals
          * @description fetch all withdrawals made from an account
-         * @param {string|undefined} code unified currency code
-         * @param {number|undefined} since the earliest time in ms to fetch withdrawals for
-         * @param {number|undefined} limit the maximum number of withdrawals structures to retrieve
-         * @param {object} params extra parameters specific to the qtrade api endpoint
-         * @returns {[object]} a list of [transaction structures]{@link https://docs.ccxt.com/en/latest/manual.html#transaction-structure}
+         * @param {str|undefined} code unified currency code
+         * @param {int|undefined} since the earliest time in ms to fetch withdrawals for
+         * @param {int|undefined} limit the maximum number of withdrawals structures to retrieve
+         * @param {dict} params extra parameters specific to the qtrade api endpoint
+         * @returns {[dict]} a list of [transaction structures]{@link https://docs.ccxt.com/en/latest/manual.html#transaction-structure}
          */
         await this.loadMarkets ();
         let currency = undefined;
@@ -1778,12 +1762,12 @@
          * @method
          * @name qtrade#withdraw
          * @description make a withdrawal
-         * @param {string} code unified currency code
-         * @param {number} amount the amount to withdraw
-         * @param {string} address the address to withdraw to
-         * @param {string|undefined} tag
-         * @param {object} params extra parameters specific to the qtrade api endpoint
-         * @returns {object} a [transaction structure]{@link https://docs.ccxt.com/en/latest/manual.html#transaction-structure}
+         * @param {str} code unified currency code
+         * @param {float} amount the amount to withdraw
+         * @param {str} address the address to withdraw to
+         * @param {str|undefined} tag
+         * @param {dict} params extra parameters specific to the qtrade api endpoint
+         * @returns {dict} a [transaction structure]{@link https://docs.ccxt.com/en/latest/manual.html#transaction-structure}
          */
         [ tag, params ] = this.handleWithdrawTagAndParams (tag, params);
         await this.loadMarkets ();
