--- conflicted
+++ resolved
@@ -225,11 +225,7 @@
         };
     }
 
-<<<<<<< HEAD
-    parseOHLCV (ohlcv, market = undefined, timeframe = '5m', since = undefined, limit = undefined) {
-=======
     parseOHLCV (ohlcv, market = undefined) {
->>>>>>> e73c37f7
         //
         //     {
         //         "date":1590913773,
@@ -281,11 +277,7 @@
         //         {"date":1590914100,"high":0.02498596,"low":0.02488503,"open":0.02493033,"close":0.02497896,"volume":0.21196348,"quoteVolume":8.50291888,"weightedAverage":0.02492832},
         //     ]
         //
-<<<<<<< HEAD
-        return this.parseOHLCVs (response, market);
-=======
         return this.parseOHLCVs (response, market, timeframe, since, limit);
->>>>>>> e73c37f7
     }
 
     async loadMarkets (reload = false, params = {}) {
