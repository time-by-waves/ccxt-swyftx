'use strict';

//  ---------------------------------------------------------------------------

const Exchange = require ('./base/Exchange');
const Precise = require ('./base/Precise');
const { TICK_SIZE } = require ('./base/functions/number');
const { ExchangeError, BadRequest, ArgumentsRequired, AuthenticationError, PermissionDenied, AccountSuspended, InsufficientFunds, RateLimitExceeded, ExchangeNotAvailable, BadSymbol, InvalidOrder, OrderNotFound, NotSupported, AccountNotEnabled, OrderImmediatelyFillable } = require ('./base/errors');

module.exports = class gate extends Exchange {
    describe () {
        return this.deepExtend (super.describe (), {
            'id': 'gate',
            'name': 'Gate.io',
            'countries': [ 'KR' ],
            'rateLimit': 10 / 3, // 300 requests per second or 3.33ms
            'version': 'v4',
            'certified': true,
            'pro': true,
            'urls': {
                'logo': 'https://user-images.githubusercontent.com/1294454/31784029-0313c702-b509-11e7-9ccc-bc0da6a0e435.jpg',
                'doc': 'https://www.gate.io/docs/apiv4/en/index.html',
                'www': 'https://gate.io/',
                'api': {
                    'public': {
                        'wallet': 'https://api.gateio.ws/api/v4',
                        'futures': 'https://api.gateio.ws/api/v4',
                        'margin': 'https://api.gateio.ws/api/v4',
                        'delivery': 'https://api.gateio.ws/api/v4',
                        'spot': 'https://api.gateio.ws/api/v4',
                        'options': 'https://api.gateio.ws/api/v4',
                    },
                    'private': {
                        'withdrawals': 'https://api.gateio.ws/api/v4',
                        'wallet': 'https://api.gateio.ws/api/v4',
                        'futures': 'https://api.gateio.ws/api/v4',
                        'margin': 'https://api.gateio.ws/api/v4',
                        'delivery': 'https://api.gateio.ws/api/v4',
                        'spot': 'https://api.gateio.ws/api/v4',
                        'options': 'https://api.gateio.ws/api/v4',
                    },
                },
                'test': {
                    'public': {
                        'futures': 'https://fx-api-testnet.gateio.ws/api/v4',
                        'delivery': 'https://fx-api-testnet.gateio.ws/api/v4',
                    },
                    'private': {
                        'futures': 'https://fx-api-testnet.gateio.ws/api/v4',
                        'delivery': 'https://fx-api-testnet.gateio.ws/api/v4',
                    },
                },
                'referral': {
                    'url': 'https://www.gate.io/ref/2436035',
                    'discount': 0.2,
                },
            },
            'has': {
                'CORS': undefined,
                'spot': true,
                'margin': true,
                'swap': true,
                'future': true,
                'option': undefined,
                'borrowMargin': true,
                'cancelAllOrders': true,
                'cancelOrder': true,
                'createMarketOrder': false,
                'createOrder': true,
                'createPostOnlyOrder': true,
                'createStopLimitOrder': true,
                'createStopMarketOrder': false,
                'createStopOrder': true,
                'fetchBalance': true,
                'fetchBorrowRate': false,
                'fetchBorrowRateHistories': false,
                'fetchBorrowRateHistory': false,
                'fetchBorrowRates': false,
                'fetchClosedOrders': true,
                'fetchCurrencies': true,
                'fetchDepositAddress': true,
                'fetchDeposits': true,
                'fetchFundingHistory': true,
                'fetchFundingRate': true,
                'fetchFundingRateHistory': true,
                'fetchFundingRates': true,
                'fetchIndexOHLCV': true,
                'fetchLeverage': false,
                'fetchLeverageTiers': true,
                'fetchMarginMode': false,
                'fetchMarketLeverageTiers': 'emulated',
                'fetchMarkets': true,
                'fetchMarkOHLCV': true,
                'fetchMyTrades': true,
                'fetchNetworkDepositAddress': true,
                'fetchOHLCV': true,
                'fetchOpenInterestHistory': false,
                'fetchOpenOrders': true,
                'fetchOrder': true,
                'fetchOrderBook': true,
                'fetchPositionMode': false,
                'fetchPositions': true,
                'fetchPremiumIndexOHLCV': false,
                'fetchTicker': true,
                'fetchTickers': true,
                'fetchTime': false,
                'fetchTrades': true,
                'fetchTradingFee': true,
                'fetchTradingFees': true,
                'fetchTransactionFees': true,
                'fetchWithdrawals': true,
                'repayMargin': true,
                'setLeverage': true,
                'setMarginMode': false,
                'transfer': true,
                'withdraw': true,
            },
            'api': {
                'public': {
                    'wallet': {
                        'get': {
                            'wallet/currency_chains': 1.5,
                        },
                    },
                    'spot': {
                        'get': {
                            'currencies': 1,
                            'currencies/{currency}': 1,
                            'currency_pairs': 1,
                            'currency_pairs/{currency_pair}': 1,
                            'tickers': 1,
                            'order_book': 1,
                            'trades': 1,
                            'candlesticks': 1,
                        },
                    },
                    'margin': {
                        'get': {
                            'currency_pairs': 1,
                            'currency_pairs/{currency_pair}': 1,
                            'cross/currencies': 1,
                            'cross/currencies/{currency}': 1,
                            'funding_book': 1,
                        },
                    },
                    'futures': {
                        'get': {
                            '{settle}/contracts': 1.5,
                            '{settle}/contracts/{contract}': 1.5,
                            '{settle}/order_book': 1.5,
                            '{settle}/trades': 1.5,
                            '{settle}/candlesticks': 1.5,
                            '{settle}/tickers': 1.5,
                            '{settle}/funding_rate': 1.5,
                            '{settle}/insurance': 1.5,
                            '{settle}/contract_stats': 1.5,
                            '{settle}/liq_orders': 1.5,
                        },
                    },
                    'delivery': {
                        'get': {
                            '{settle}/contracts': 1.5,
                            '{settle}/contracts/{contract}': 1.5,
                            '{settle}/order_book': 1.5,
                            '{settle}/trades': 1.5,
                            '{settle}/candlesticks': 1.5,
                            '{settle}/tickers': 1.5,
                            '{settle}/insurance': 1.5,
                        },
                    },
                    'options': {
                        'get': {
                            'underlyings': 1.5,
                            'expirations': 1.5,
                            'contracts': 1.5,
                            'contracts/{contract}': 1.5,
                            'settlements': 1.5,
                            'settlements/{contract}': 1.5,
                            'order_book': 1.5,
                            'tickers': 1.5,
                            'underlying/tickers/{underlying}': 1.5,
                            'candlesticks': 1.5,
                            'underlying/candlesticks': 1.5,
                            'trades': 1.5,
                        },
                    },
                },
                'private': {
                    'withdrawals': {
                        'post': {
                            '': 3000, // 3000 = 10 seconds
                        },
                        'delete': {
                            '{withdrawal_id}': 300,
                        },
                    },
                    'wallet': {
                        'get': {
                            'deposit_address': 300,
                            'withdrawals': 300,
                            'deposits': 300,
                            'sub_account_transfers': 300,
                            'withdraw_status': 300,
                            'sub_account_balances': 300,
                            'fee': 300,
                            'total_balance': 300,
                        },
                        'post': {
                            'transfers': 300,
                            'sub_account_transfers': 300,
                        },
                    },
                    'spot': {
                        'get': {
                            'accounts': 1,
                            'open_orders': 1,
                            'orders': 1,
                            'orders/{order_id}': 1,
                            'my_trades': 1,
                            'price_orders': 1,
                            'price_orders/{order_id}': 1,
                        },
                        'post': {
                            'batch_orders': 1,
                            'orders': 1,
                            'cancel_batch_orders': 1,
                            'price_orders': 1,
                        },
                        'delete': {
                            'orders': 1,
                            'orders/{order_id}': 1,
                            'price_orders': 1,
                            'price_orders/{order_id}': 1,
                        },
                    },
                    'margin': {
                        'get': {
                            'accounts': 1.5,
                            'account_book': 1.5,
                            'funding_accounts': 1.5,
                            'loans': 1.5,
                            'loans/{loan_id}': 1.5,
                            'loans/{loan_id}/repayment': 1.5,
                            'loan_records': 1.5,
                            'loan_records/{load_record_id}': 1.5,
                            'auto_repay': 1.5,
                            'transferable': 1.5,
                            'cross/accounts': 1.5,
                            'cross/account_book': 1.5,
                            'cross/loans': 1.5,
                            'cross/loans/{loan_id}': 1.5,
                            'cross/loans/repayments': 1.5,
                            'cross/transferable': 1.5,
                            'loan_records/{loan_record_id}': 1.5,
                            'borrowable': 1.5,
                            'cross/repayments': 1.5,
                            'cross/borrowable': 1.5,
                        },
                        'post': {
                            'loans': 1.5,
                            'merged_loans': 1.5,
                            'loans/{loan_id}/repayment': 1.5,
                            'auto_repay': 1.5,
                            'cross/loans': 1.5,
                            'cross/loans/repayments': 1.5,
                            'cross/repayments': 1.5,
                        },
                        'patch': {
                            'loans/{loan_id}': 1.5,
                            'loan_records/{loan_record_id}': 1.5,
                        },
                        'delete': {
                            'loans/{loan_id}': 1.5,
                        },
                    },
                    'futures': {
                        'get': {
                            '{settle}/accounts': 1.5,
                            '{settle}/account_book': 1.5,
                            '{settle}/positions': 1.5,
                            '{settle}/positions/{contract}': 1.5,
                            '{settle}/orders': 1.5,
                            '{settle}/orders/{order_id}': 1.5,
                            '{settle}/my_trades': 1.5,
                            '{settle}/position_close': 1.5,
                            '{settle}/liquidates': 1.5,
                            '{settle}/price_orders': 1.5,
                            '{settle}/price_orders/{order_id}': 1.5,
                            '{settle}/dual_comp/positions/{contract}': 1.5,
                        },
                        'post': {
                            '{settle}/positions/{contract}/margin': 1.5,
                            '{settle}/positions/{contract}/leverage': 1.5,
                            '{settle}/positions/{contract}/risk_limit': 1.5,
                            '{settle}/dual_mode': 1.5,
                            '{settle}/dual_comp/positions/{contract}': 1.5,
                            '{settle}/dual_comp/positions/{contract}/margin': 1.5,
                            '{settle}/dual_comp/positions/{contract}/leverage': 1.5,
                            '{settle}/dual_comp/positions/{contract}/risk_limit': 1.5,
                            '{settle}/orders': 1.5,
                            '{settle}/price_orders': 1.5,
                        },
                        'delete': {
                            '{settle}/orders': 1.5,
                            '{settle}/orders/{order_id}': 1.5,
                            '{settle}/price_orders': 1.5,
                            '{settle}/price_orders/{order_id}': 1.5,
                        },
                    },
                    'delivery': {
                        'get': {
                            '{settle}/accounts': 1.5,
                            '{settle}/account_book': 1.5,
                            '{settle}/positions': 1.5,
                            '{settle}/positions/{contract}': 1.5,
                            '{settle}/orders': 1.5,
                            '{settle}/orders/{order_id}': 1.5,
                            '{settle}/my_trades': 1.5,
                            '{settle}/position_close': 1.5,
                            '{settle}/liquidates': 1.5,
                            '{settle}/price_orders': 1.5,
                            '{settle}/price_orders/{order_id}': 1.5,
                            '{settle}/settlements': 1.5,
                        },
                        'post': {
                            '{settle}/positions/{contract}/margin': 1.5,
                            '{settle}/positions/{contract}/leverage': 1.5,
                            '{settle}/positions/{contract}/risk_limit': 1.5,
                            '{settle}/orders': 1.5,
                            '{settle}/price_orders': 1.5,
                        },
                        'delete': {
                            '{settle}/orders': 1.5,
                            '{settle}/orders/{order_id}': 1.5,
                            '{settle}/price_orders': 1.5,
                            '{settle}/price_orders/{order_id}': 1.5,
                        },
                    },
                    'options': {
                        'get': {
                            'accounts': 1.5,
                            'account_book': 1.5,
                            'positions': 1.5,
                            'positions/{contract}': 1.5,
                            'position_close': 1.5,
                            'orders': 1.5,
                            'orders/{order_id}': 1.5,
                            'my_trades': 1.5,
                        },
                        'post': {
                            'orders': 1.5,
                        },
                        'delete': {
                            'orders': 1.5,
                            'orders/{order_id}': 1.5,
                        },
                    },
                },
            },
            'timeframes': {
                '10s': '10s',
                '1m': '1m',
                '5m': '5m',
                '15m': '15m',
                '30m': '30m',
                '1h': '1h',
                '4h': '4h',
                '8h': '8h',
                '1d': '1d',
                '7d': '7d',
                '1w': '7d',
            },
            // copied from gatev2
            'commonCurrencies': {
                '88MPH': 'MPH',
                'AXIS': 'Axis DeFi',
                'BIFI': 'Bitcoin File',
                'BOX': 'DefiBox',
                'BTCBEAR': 'BEAR',
                'BTCBULL': 'BULL',
                'BYN': 'BeyondFi',
                'EGG': 'Goose Finance',
                'GTC': 'Game.com', // conflict with Gitcoin and Gastrocoin
                'GTC_HT': 'Game.com HT',
                'GTC_BSC': 'Game.com BSC',
                'HIT': 'HitChain',
                'MM': 'Million', // conflict with MilliMeter
                'MPH': 'Morpher', // conflict with 88MPH
                'RAI': 'Rai Reflex Index', // conflict with RAI Finance
                'SBTC': 'Super Bitcoin',
                'TNC': 'Trinity Network Credit',
                'TON': 'TONToken',
                'VAI': 'VAIOT',
            },
            'requiredCredentials': {
                'apiKey': true,
                'secret': true,
            },
            'headers': {
                'X-Gate-Channel-Id': 'ccxt',
            },
            'options': {
                'createOrder': {
                    'expiration': 86400, // for conditional orders
                },
                'networks': {
                    'TRC20': 'TRX',
                    'ERC20': 'ETH',
                    'BEP20': 'BSC',
                },
                'timeInForce': {
                    'GTC': 'gtc',
                    'IOC': 'ioc',
                    'PO': 'poc',
                    'POC': 'poc',
                },
                'accountsByType': {
                    'funding': 'spot',
                    'spot': 'spot',
                    'margin': 'margin',
                    'cross_margin': 'cross_margin',
                    'cross': 'cross_margin',
                    'isolated': 'margin',
                    'swap': 'futures',
                    'future': 'delivery',
                    'futures': 'futures',
                    'delivery': 'delivery',
                },
                'defaultType': 'spot',
                'swap': {
                    'fetchMarkets': {
                        'settlementCurrencies': [ 'usdt', 'btc' ],
                    },
                },
                'future': {
                    'fetchMarkets': {
                        'settlementCurrencies': [ 'usdt', 'btc' ],
                    },
                },
            },
            'precisionMode': TICK_SIZE,
            'fees': {
                'trading': {
                    'tierBased': true,
                    'feeSide': 'get',
                    'percentage': true,
                    'maker': this.parseNumber ('0.002'),
                    'taker': this.parseNumber ('0.002'),
                    'tiers': {
                        // volume is in BTC
                        'maker': [
                            [ this.parseNumber ('0'), this.parseNumber ('0.002') ],
                            [ this.parseNumber ('1.5'), this.parseNumber ('0.00185') ],
                            [ this.parseNumber ('3'), this.parseNumber ('0.00175') ],
                            [ this.parseNumber ('6'), this.parseNumber ('0.00165') ],
                            [ this.parseNumber ('12.5'), this.parseNumber ('0.00155') ],
                            [ this.parseNumber ('25'), this.parseNumber ('0.00145') ],
                            [ this.parseNumber ('75'), this.parseNumber ('0.00135') ],
                            [ this.parseNumber ('200'), this.parseNumber ('0.00125') ],
                            [ this.parseNumber ('500'), this.parseNumber ('0.00115') ],
                            [ this.parseNumber ('1250'), this.parseNumber ('0.00105') ],
                            [ this.parseNumber ('2500'), this.parseNumber ('0.00095') ],
                            [ this.parseNumber ('3000'), this.parseNumber ('0.00085') ],
                            [ this.parseNumber ('6000'), this.parseNumber ('0.00075') ],
                            [ this.parseNumber ('11000'), this.parseNumber ('0.00065') ],
                            [ this.parseNumber ('20000'), this.parseNumber ('0.00055') ],
                            [ this.parseNumber ('40000'), this.parseNumber ('0.00055') ],
                            [ this.parseNumber ('75000'), this.parseNumber ('0.00055') ],
                        ],
                        'taker': [
                            [ this.parseNumber ('0'), this.parseNumber ('0.002') ],
                            [ this.parseNumber ('1.5'), this.parseNumber ('0.00195') ],
                            [ this.parseNumber ('3'), this.parseNumber ('0.00185') ],
                            [ this.parseNumber ('6'), this.parseNumber ('0.00175') ],
                            [ this.parseNumber ('12.5'), this.parseNumber ('0.00165') ],
                            [ this.parseNumber ('25'), this.parseNumber ('0.00155') ],
                            [ this.parseNumber ('75'), this.parseNumber ('0.00145') ],
                            [ this.parseNumber ('200'), this.parseNumber ('0.00135') ],
                            [ this.parseNumber ('500'), this.parseNumber ('0.00125') ],
                            [ this.parseNumber ('1250'), this.parseNumber ('0.00115') ],
                            [ this.parseNumber ('2500'), this.parseNumber ('0.00105') ],
                            [ this.parseNumber ('3000'), this.parseNumber ('0.00095') ],
                            [ this.parseNumber ('6000'), this.parseNumber ('0.00085') ],
                            [ this.parseNumber ('11000'), this.parseNumber ('0.00075') ],
                            [ this.parseNumber ('20000'), this.parseNumber ('0.00065') ],
                            [ this.parseNumber ('40000'), this.parseNumber ('0.00065') ],
                            [ this.parseNumber ('75000'), this.parseNumber ('0.00065') ],
                        ],
                    },
                },
                'swap': {
                    'tierBased': true,
                    'feeSide': 'base',
                    'percentage': true,
                    'maker': this.parseNumber ('0.0'),
                    'taker': this.parseNumber ('0.0005'),
                    'tiers': {
                        'maker': [
                            [ this.parseNumber ('0'), this.parseNumber ('0.0000') ],
                            [ this.parseNumber ('1.5'), this.parseNumber ('-0.00005') ],
                            [ this.parseNumber ('3'), this.parseNumber ('-0.00005') ],
                            [ this.parseNumber ('6'), this.parseNumber ('-0.00005') ],
                            [ this.parseNumber ('12.5'), this.parseNumber ('-0.00005') ],
                            [ this.parseNumber ('25'), this.parseNumber ('-0.00005') ],
                            [ this.parseNumber ('75'), this.parseNumber ('-0.00005') ],
                            [ this.parseNumber ('200'), this.parseNumber ('-0.00005') ],
                            [ this.parseNumber ('500'), this.parseNumber ('-0.00005') ],
                            [ this.parseNumber ('1250'), this.parseNumber ('-0.00005') ],
                            [ this.parseNumber ('2500'), this.parseNumber ('-0.00005') ],
                            [ this.parseNumber ('3000'), this.parseNumber ('-0.00008') ],
                            [ this.parseNumber ('6000'), this.parseNumber ('-0.01000') ],
                            [ this.parseNumber ('11000'), this.parseNumber ('-0.01002') ],
                            [ this.parseNumber ('20000'), this.parseNumber ('-0.01005') ],
                            [ this.parseNumber ('40000'), this.parseNumber ('-0.02000') ],
                            [ this.parseNumber ('75000'), this.parseNumber ('-0.02005') ],
                        ],
                        'taker': [
                            [ this.parseNumber ('0'), this.parseNumber ('0.00050') ],
                            [ this.parseNumber ('1.5'), this.parseNumber ('0.00048') ],
                            [ this.parseNumber ('3'), this.parseNumber ('0.00046') ],
                            [ this.parseNumber ('6'), this.parseNumber ('0.00044') ],
                            [ this.parseNumber ('12.5'), this.parseNumber ('0.00042') ],
                            [ this.parseNumber ('25'), this.parseNumber ('0.00040') ],
                            [ this.parseNumber ('75'), this.parseNumber ('0.00038') ],
                            [ this.parseNumber ('200'), this.parseNumber ('0.00036') ],
                            [ this.parseNumber ('500'), this.parseNumber ('0.00034') ],
                            [ this.parseNumber ('1250'), this.parseNumber ('0.00032') ],
                            [ this.parseNumber ('2500'), this.parseNumber ('0.00030') ],
                            [ this.parseNumber ('3000'), this.parseNumber ('0.00030') ],
                            [ this.parseNumber ('6000'), this.parseNumber ('0.00030') ],
                            [ this.parseNumber ('11000'), this.parseNumber ('0.00030') ],
                            [ this.parseNumber ('20000'), this.parseNumber ('0.00030') ],
                            [ this.parseNumber ('40000'), this.parseNumber ('0.00030') ],
                            [ this.parseNumber ('75000'), this.parseNumber ('0.00030') ],
                        ],
                    },
                },
            },
            // https://www.gate.io/docs/apiv4/en/index.html#label-list
            'exceptions': {
                'exact': {
                    'INVALID_PARAM_VALUE': BadRequest,
                    'INVALID_PROTOCOL': BadRequest,
                    'INVALID_ARGUMENT': BadRequest,
                    'INVALID_REQUEST_BODY': BadRequest,
                    'MISSING_REQUIRED_PARAM': ArgumentsRequired,
                    'BAD_REQUEST': BadRequest,
                    'INVALID_CONTENT_TYPE': BadRequest,
                    'NOT_ACCEPTABLE': BadRequest,
                    'METHOD_NOT_ALLOWED': BadRequest,
                    'NOT_FOUND': ExchangeError,
                    'INVALID_CREDENTIALS': AuthenticationError,
                    'INVALID_KEY': AuthenticationError,
                    'IP_FORBIDDEN': AuthenticationError,
                    'READ_ONLY': PermissionDenied,
                    'INVALID_SIGNATURE': AuthenticationError,
                    'MISSING_REQUIRED_HEADER': AuthenticationError,
                    'REQUEST_EXPIRED': AuthenticationError,
                    'ACCOUNT_LOCKED': AccountSuspended,
                    'FORBIDDEN': PermissionDenied,
                    'SUB_ACCOUNT_NOT_FOUND': ExchangeError,
                    'SUB_ACCOUNT_LOCKED': AccountSuspended,
                    'MARGIN_BALANCE_EXCEPTION': ExchangeError,
                    'MARGIN_TRANSFER_FAILED': ExchangeError,
                    'TOO_MUCH_FUTURES_AVAILABLE': ExchangeError,
                    'FUTURES_BALANCE_NOT_ENOUGH': InsufficientFunds,
                    'ACCOUNT_EXCEPTION': ExchangeError,
                    'SUB_ACCOUNT_TRANSFER_FAILED': ExchangeError,
                    'ADDRESS_NOT_USED': ExchangeError,
                    'TOO_FAST': RateLimitExceeded,
                    'WITHDRAWAL_OVER_LIMIT': ExchangeError,
                    'API_WITHDRAW_DISABLED': ExchangeNotAvailable,
                    'INVALID_WITHDRAW_ID': ExchangeError,
                    'INVALID_WITHDRAW_CANCEL_STATUS': ExchangeError,
                    'INVALID_PRECISION': InvalidOrder,
                    'INVALID_CURRENCY': BadSymbol,
                    'INVALID_CURRENCY_PAIR': BadSymbol,
                    'POC_FILL_IMMEDIATELY': OrderImmediatelyFillable, // {"label":"POC_FILL_IMMEDIATELY","message":"Order would match and take immediately so its cancelled"}
                    'ORDER_NOT_FOUND': OrderNotFound,
                    'CLIENT_ID_NOT_FOUND': OrderNotFound,
                    'ORDER_CLOSED': InvalidOrder,
                    'ORDER_CANCELLED': InvalidOrder,
                    'QUANTITY_NOT_ENOUGH': InvalidOrder,
                    'BALANCE_NOT_ENOUGH': InsufficientFunds,
                    'MARGIN_NOT_SUPPORTED': InvalidOrder,
                    'MARGIN_BALANCE_NOT_ENOUGH': InsufficientFunds,
                    'AMOUNT_TOO_LITTLE': InvalidOrder,
                    'AMOUNT_TOO_MUCH': InvalidOrder,
                    'REPEATED_CREATION': InvalidOrder,
                    'LOAN_NOT_FOUND': OrderNotFound,
                    'LOAN_RECORD_NOT_FOUND': OrderNotFound,
                    'NO_MATCHED_LOAN': ExchangeError,
                    'NOT_MERGEABLE': ExchangeError,
                    'NO_CHANGE': ExchangeError,
                    'REPAY_TOO_MUCH': ExchangeError,
                    'TOO_MANY_CURRENCY_PAIRS': InvalidOrder,
                    'TOO_MANY_ORDERS': InvalidOrder,
                    'MIXED_ACCOUNT_TYPE': InvalidOrder,
                    'AUTO_BORROW_TOO_MUCH': ExchangeError,
                    'TRADE_RESTRICTED': InsufficientFunds,
                    'USER_NOT_FOUND': AccountNotEnabled,
                    'CONTRACT_NO_COUNTER': ExchangeError,
                    'CONTRACT_NOT_FOUND': BadSymbol,
                    'RISK_LIMIT_EXCEEDED': ExchangeError,
                    'INSUFFICIENT_AVAILABLE': InsufficientFunds,
                    'LIQUIDATE_IMMEDIATELY': InvalidOrder,
                    'LEVERAGE_TOO_HIGH': InvalidOrder,
                    'LEVERAGE_TOO_LOW': InvalidOrder,
                    'ORDER_NOT_OWNED': ExchangeError,
                    'ORDER_FINISHED': ExchangeError,
                    'POSITION_CROSS_MARGIN': ExchangeError,
                    'POSITION_IN_LIQUIDATION': ExchangeError,
                    'POSITION_IN_CLOSE': ExchangeError,
                    'POSITION_EMPTY': InvalidOrder,
                    'REMOVE_TOO_MUCH': ExchangeError,
                    'RISK_LIMIT_NOT_MULTIPLE': ExchangeError,
                    'RISK_LIMIT_TOO_HIGH': ExchangeError,
                    'RISK_LIMIT_TOO_lOW': ExchangeError,
                    'PRICE_TOO_DEVIATED': InvalidOrder,
                    'SIZE_TOO_LARGE': InvalidOrder,
                    'SIZE_TOO_SMALL': InvalidOrder,
                    'PRICE_OVER_LIQUIDATION': InvalidOrder,
                    'PRICE_OVER_BANKRUPT': InvalidOrder,
                    'ORDER_POC_IMMEDIATE': OrderImmediatelyFillable, // {"label":"ORDER_POC_IMMEDIATE","detail":"order price 1700 while counter price 1793.55"}
                    'INCREASE_POSITION': InvalidOrder,
                    'CONTRACT_IN_DELISTING': ExchangeError,
                    'INTERNAL': ExchangeNotAvailable,
                    'SERVER_ERROR': ExchangeNotAvailable,
                    'TOO_BUSY': ExchangeNotAvailable,
                    'CROSS_ACCOUNT_NOT_FOUND': ExchangeError,
                },
            },
            'broad': {},
        });
    }

    async fetchMarkets (params = {}) {
        /**
         * @method
         * @name gate#fetchMarkets
         * @description retrieves data on all markets for gate
         * @param {object} params extra parameters specific to the exchange api endpoint
         * @returns {[object]} an array of objects representing market data
         */
        let result = [];
        const [ type, query ] = this.handleMarketTypeAndParams ('fetchMarkets', undefined, params);
        if (type === 'spot' || type === 'margin') {
            result = await this.fetchSpotMarkets (query);
        }
        if (type === 'swap' || type === 'future') {
            result = await this.fetchContractMarkets (query); // futures and swaps
        }
        if (type === 'option') {
            result = await this.fetchOptionMarkets (query);
        }
        const resultLength = result.length;
        if (resultLength === 0) {
            throw new ExchangeError (this.id + " does not support '" + type + "' type, set exchange.options['defaultType'] to " + "'spot', 'margin', 'swap', 'future' or 'option'"); // eslint-disable-line quotes
        }
        return result;
    }

    async fetchSpotMarkets (params) {
        const marginResponse = await this.publicMarginGetCurrencyPairs (params);
        const spotMarketsResponse = await this.publicSpotGetCurrencyPairs (params);
        const marginMarkets = this.indexBy (marginResponse, 'id');
        //
        //  Spot
        //
        //     [
        //         {
        //             "id": "QTUM_ETH",
        //             "base": "QTUM",
        //             "quote": "ETH",
        //             "fee": "0.2",
        //             "min_base_amount": "0.01",
        //             "min_quote_amount": "0.001",
        //             "amount_precision": 3,
        //             "precision": 6,
        //             "trade_status": "tradable",
        //             "sell_start": 0,
        //             "buy_start": 0
        //         }
        //     ]
        //
        //  Margin
        //
        //     [
        //         {
        //             "id": "ETH_USDT",
        //             "base": "ETH",
        //             "quote": "USDT",
        //             "leverage": 3,
        //             "min_base_amount": "0.01",
        //             "min_quote_amount": "100",
        //             "max_quote_amount": "1000000"
        //         }
        //     ]
        //
        const result = [];
        for (let i = 0; i < spotMarketsResponse.length; i++) {
            const spotMarket = spotMarketsResponse[i];
            const id = this.safeString (spotMarket, 'id');
            const marginMarket = this.safeValue (marginMarkets, id);
            const market = this.deepExtend (marginMarket, spotMarket);
            const [ baseId, quoteId ] = id.split ('_');
            const base = this.safeCurrencyCode (baseId);
            const quote = this.safeCurrencyCode (quoteId);
            const takerPercent = this.safeString (market, 'fee');
            const makerPercent = this.safeString (market, 'maker_fee_rate', takerPercent);
            const amountPrecision = this.parseNumber (this.parsePrecision (this.safeString (market, 'amount_precision')));
            const tradeStatus = this.safeString (market, 'trade_status');
            const leverage = this.safeNumber (market, 'leverage');
            const margin = leverage !== undefined;
            result.push ({
                'id': id,
                'symbol': base + '/' + quote,
                'base': base,
                'quote': quote,
                'settle': undefined,
                'baseId': baseId,
                'quoteId': quoteId,
                'settleId': undefined,
                'type': 'spot',
                'spot': true,
                'margin': margin,
                'swap': false,
                'future': false,
                'option': false,
                'active': (tradeStatus === 'tradable'),
                'contract': false,
                'linear': undefined,
                'inverse': undefined,
                // Fee is in %, so divide by 100
                'taker': this.parseNumber (Precise.stringDiv (takerPercent, '100')),
                'maker': this.parseNumber (Precise.stringDiv (makerPercent, '100')),
                'contractSize': undefined,
                'expiry': undefined,
                'expiryDatetime': undefined,
                'strike': undefined,
                'optionType': undefined,
                'precision': {
                    'amount': amountPrecision,
                    'price': this.parseNumber (this.parsePrecision (this.safeString (market, 'precision'))),
                },
                'limits': {
                    'leverage': {
                        'min': this.parseNumber ('1'),
                        'max': this.safeNumber (market, 'leverage', 1),
                    },
                    'amount': {
                        'min': this.safeNumber (spotMarket, 'min_base_amount', amountPrecision),
                        'max': undefined,
                    },
                    'price': {
                        'min': undefined,
                        'max': undefined,
                    },
                    'cost': {
                        'min': this.safeNumber (market, 'min_quote_amount'),
                        'max': this.safeNumber (market, 'max_quote_amount'),
                    },
                },
                'info': market,
            });
        }
        return result;
    }

    async fetchContractMarkets (params) {
        const result = [];
        const swapSettlementCurrencies = this.getSettlementCurrencies ('swap', 'fetchMarkets');
        const futureSettlementCurrencies = this.getSettlementCurrencies ('future', 'fetchMarkets');
        for (let c = 0; c < swapSettlementCurrencies.length; c++) {
            const settleId = swapSettlementCurrencies[c];
            const query = params;
            query['settle'] = settleId;
            const response = await this.publicFuturesGetSettleContracts (query);
            for (let i = 0; i < response.length; i++) {
                const parsedMarket = this.parseContractMarket (response[i], settleId);
                result.push (parsedMarket);
            }
        }
        for (let c = 0; c < futureSettlementCurrencies.length; c++) {
            const settleId = futureSettlementCurrencies[c];
            const query = params;
            query['settle'] = settleId;
            const response = await this.publicDeliveryGetSettleContracts (query);
            for (let i = 0; i < response.length; i++) {
                const parsedMarket = this.parseContractMarket (response[i], settleId);
                result.push (parsedMarket);
            }
        }
        return result;
    }

    parseContractMarket (market, settleId) {
        //
        //  Perpetual swap
        //
        //    {
        //        "name": "BTC_USDT",
        //        "type": "direct",
        //        "quanto_multiplier": "0.0001",
        //        "ref_discount_rate": "0",
        //        "order_price_deviate": "0.5",
        //        "maintenance_rate": "0.005",
        //        "mark_type": "index",
        //        "last_price": "38026",
        //        "mark_price": "37985.6",
        //        "index_price": "37954.92",
        //        "funding_rate_indicative": "0.000219",
        //        "mark_price_round": "0.01",
        //        "funding_offset": 0,
        //        "in_delisting": false,
        //        "risk_limit_base": "1000000",
        //        "interest_rate": "0.0003",
        //        "order_price_round": "0.1",
        //        "order_size_min": 1,
        //        "ref_rebate_rate": "0.2",
        //        "funding_interval": 28800,
        //        "risk_limit_step": "1000000",
        //        "leverage_min": "1",
        //        "leverage_max": "100",
        //        "risk_limit_max": "8000000",
        //        "maker_fee_rate": "-0.00025",
        //        "taker_fee_rate": "0.00075",
        //        "funding_rate": "0.002053",
        //        "order_size_max": 1000000,
        //        "funding_next_apply": 1610035200,
        //        "short_users": 977,
        //        "config_change_time": 1609899548,
        //        "trade_size": 28530850594,
        //        "position_size": 5223816,
        //        "long_users": 455,
        //        "funding_impact_value": "60000",
        //        "orders_limit": 50,
        //        "trade_id": 10851092,
        //        "orderbook_id": 2129638396
        //    }
        //
        //  Delivery Futures
        //
        //    {
        //        "name": "BTC_USDT_20200814",
        //        "underlying": "BTC_USDT",
        //        "cycle": "WEEKLY",
        //        "type": "direct",
        //        "quanto_multiplier": "0.0001",
        //        "mark_type": "index",
        //        "last_price": "9017",
        //        "mark_price": "9019",
        //        "index_price": "9005.3",
        //        "basis_rate": "0.185095",
        //        "basis_value": "13.7",
        //        "basis_impact_value": "100000",
        //        "settle_price": "0",
        //        "settle_price_interval": 60,
        //        "settle_price_duration": 1800,
        //        "settle_fee_rate": "0.0015",
        //        "expire_time": 1593763200,
        //        "order_price_round": "0.1",
        //        "mark_price_round": "0.1",
        //        "leverage_min": "1",
        //        "leverage_max": "100",
        //        "maintenance_rate": "1000000",
        //        "risk_limit_base": "140.726652109199",
        //        "risk_limit_step": "1000000",
        //        "risk_limit_max": "8000000",
        //        "maker_fee_rate": "-0.00025",
        //        "taker_fee_rate": "0.00075",
        //        "ref_discount_rate": "0",
        //        "ref_rebate_rate": "0.2",
        //        "order_price_deviate": "0.5",
        //        "order_size_min": 1,
        //        "order_size_max": 1000000,
        //        "orders_limit": 50,
        //        "orderbook_id": 63,
        //        "trade_id": 26,
        //        "trade_size": 435,
        //        "position_size": 130,
        //        "config_change_time": 1593158867,
        //        "in_delisting": false
        //    }
        //
        const id = this.safeString (market, 'name');
        const parts = id.split ('_');
        const baseId = this.safeString (parts, 0);
        const quoteId = this.safeString (parts, 1);
        const date = this.safeString (parts, 2);
        const base = this.safeCurrencyCode (baseId);
        const quote = this.safeCurrencyCode (quoteId);
        const settle = this.safeCurrencyCode (settleId);
        const expiry = this.safeTimestamp (market, 'expire_time');
        let symbol = '';
        let marketType = 'swap';
        if (date !== undefined) {
            symbol = base + '/' + quote + ':' + settle + '-' + this.yymmdd (expiry, '');
            marketType = 'future';
        } else {
            symbol = base + '/' + quote + ':' + settle;
        }
        const priceDeviate = this.safeString (market, 'order_price_deviate');
        const markPrice = this.safeString (market, 'mark_price');
        const minMultiplier = Precise.stringSub ('1', priceDeviate);
        const maxMultiplier = Precise.stringAdd ('1', priceDeviate);
        const minPrice = Precise.stringMul (minMultiplier, markPrice);
        const maxPrice = Precise.stringMul (maxMultiplier, markPrice);
        const takerPercent = this.safeString (market, 'taker_fee_rate');
        const makerPercent = this.safeString (market, 'maker_fee_rate', takerPercent);
        const isLinear = quote === settle;
        return {
            'id': id,
            'symbol': symbol,
            'base': base,
            'quote': quote,
            'settle': settle,
            'baseId': baseId,
            'quoteId': quoteId,
            'settleId': settleId,
            'type': marketType,
            'spot': false,
            'margin': false,
            'swap': marketType === 'swap',
            'future': marketType === 'future',
            'option': marketType === 'option',
            'active': true,
            'contract': true,
            'linear': isLinear,
            'inverse': !isLinear,
            'taker': this.parseNumber (Precise.stringDiv (takerPercent, '100')), // Fee is in %, so divide by 100
            'maker': this.parseNumber (Precise.stringDiv (makerPercent, '100')),
            'contractSize': this.safeNumber (market, 'quanto_multiplier'),
            'expiry': expiry,
            'expiryDatetime': this.iso8601 (expiry),
            'strike': undefined,
            'optionType': undefined,
            'precision': {
                'amount': this.parseNumber ('1'),
                'price': this.safeNumber (market, 'order_price_round'),
            },
            'limits': {
                'leverage': {
                    'min': this.safeNumber (market, 'leverage_min'),
                    'max': this.safeNumber (market, 'leverage_max'),
                },
                'amount': {
                    'min': this.safeNumber (market, 'order_size_min'),
                    'max': this.safeNumber (market, 'order_size_max'),
                },
                'price': {
                    'min': this.parseNumber (minPrice),
                    'max': this.parseNumber (maxPrice),
                },
                'cost': {
                    'min': undefined,
                    'max': undefined,
                },
            },
            'info': market,
        };
    }

    async fetchOptionMarkets (params = {}) {
        const result = [];
        const underlyings = await this.fetchOptionUnderlyings ();
        for (let i = 0; i < underlyings.length; i++) {
            const underlying = underlyings[i];
            const query = params;
            query['underlying'] = underlying;
            const response = await this.publicOptionsGetContracts (query);
            //
            //    [
            //        {
            //            "orders_limit": "50",
            //            "order_size_max": "100000",
            //            "mark_price_round": "0.1",
            //            "order_size_min": "1",
            //            "position_limit": "1000000",
            //            "orderbook_id": "575967",
            //            "order_price_deviate": "0.9",
            //            "is_call": true, // true means Call false means Put
            //            "last_price": "93.9",
            //            "bid1_size": "0",
            //            "bid1_price": "0",
            //            "taker_fee_rate": "0.0004",
            //            "underlying": "BTC_USDT",
            //            "create_time": "1646381188",
            //            "price_limit_fee_rate": "0.1",
            //            "maker_fee_rate": "0.0004",
            //            "trade_id": "727",
            //            "order_price_round": "0.1",
            //            "settle_fee_rate": "0.0001",
            //            "trade_size": "1982",
            //            "ref_rebate_rate": "0",
            //            "name": "BTC_USDT-20220311-44000-C",
            //            "underlying_price": "39194.26",
            //            "strike_price": "44000",
            //            "multiplier": "0.0001",
            //            "ask1_price": "0",
            //            "ref_discount_rate": "0",
            //            "expiration_time": "1646985600",
            //            "mark_price": "12.15",
            //            "position_size": "4",
            //            "ask1_size": "0",
            //            "tag": "WEEK"
            //        }
            //    ]
            //
            for (let i = 0; i < response.length; i++) {
                const market = response[i];
                const id = this.safeString (market, 'name');
                const parts = underlying.split ('_');
                const baseId = this.safeString (parts, 0);
                const quoteId = this.safeString (parts, 1);
                const base = this.safeCurrencyCode (baseId);
                const quote = this.safeCurrencyCode (quoteId);
                let symbol = base + '/' + quote;
                const expiry = this.safeTimestamp (market, 'expiration_time');
                const strike = this.safeString (market, 'strike_price');
                const isCall = this.safeValue (market, 'is_call');
                const optionLetter = isCall ? 'C' : 'P';
                const optionType = isCall ? 'call' : 'put';
                symbol = symbol + ':' + quote + '-' + this.yymmdd (expiry) + ':' + strike + ':' + optionLetter;
                const priceDeviate = this.safeString (market, 'order_price_deviate');
                const markPrice = this.safeString (market, 'mark_price');
                const minMultiplier = Precise.stringSub ('1', priceDeviate);
                const maxMultiplier = Precise.stringAdd ('1', priceDeviate);
                const minPrice = Precise.stringMul (minMultiplier, markPrice);
                const maxPrice = Precise.stringMul (maxMultiplier, markPrice);
                const takerPercent = this.safeString (market, 'taker_fee_rate');
                const makerPercent = this.safeString (market, 'maker_fee_rate', takerPercent);
                result.push ({
                    'id': id,
                    'symbol': symbol,
                    'base': base,
                    'quote': quote,
                    'settle': quote,
                    'baseId': baseId,
                    'quoteId': quoteId,
                    'settleId': quoteId,
                    'type': 'option',
                    'spot': false,
                    'margin': false,
                    'swap': false,
                    'future': false,
                    'option': true,
                    'active': true,
                    'contract': true,
                    'linear': true,
                    'inverse': false,
                    'taker': this.parseNumber (Precise.stringDiv (takerPercent, '100')), // Fee is in %, so divide by 100
                    'maker': this.parseNumber (Precise.stringDiv (makerPercent, '100')),
                    'contractSize': this.parseNumber ('1'),
                    'expiry': expiry,
                    'expiryDatetime': this.iso8601 (expiry),
                    'strike': strike,
                    'optionType': optionType,
                    'precision': {
                        'amount': this.parseNumber ('1'),
                        'price': this.safeNumber (market, 'order_price_round'),
                    },
                    'limits': {
                        'leverage': {
                            'min': undefined,
                            'max': undefined,
                        },
                        'amount': {
                            'min': this.safeNumber (market, 'order_size_min'),
                            'max': this.safeNumber (market, 'order_size_max'),
                        },
                        'price': {
                            'min': this.parseNumber (minPrice),
                            'max': this.parseNumber (maxPrice),
                        },
                        'cost': {
                            'min': undefined,
                            'max': undefined,
                        },
                    },
                    'info': market,
                });
            }
        }
        return result;
    }

    async fetchOptionUnderlyings () {
        const underlyingsResponse = await this.publicOptionsGetUnderlyings ();
        //
        //    [
        //        {
        //            "index_time": "1646915796",
        //            "name": "BTC_USDT",
        //            "index_price": "39142.73"
        //        }
        //    ]
        //
        const underlyings = [];
        for (let i = 0; i < underlyingsResponse.length; i++) {
            const underlying = underlyingsResponse[i];
            const name = this.safeString (underlying, 'name');
            if (name !== undefined) {
                underlyings.push (name);
            }
        }
        return underlyings;
    }

    prepareRequest (market = undefined, type = undefined, params = {}) {
        /**
         * @ignore
         * @method
         * @name gate#prepareRequest
         * @description Fills request params contract, settle, currency_pair, market and account where applicable
         * @param {object} market CCXT market, required when type is undefined
         * @param {string} type 'spot', 'swap', or 'future', required when market is undefined
         * @param {object} params request parameters
         * @returns the api request object, and the new params object with non-needed parameters removed
         */
        // * Do not call for multi spot order methods like cancelAllOrders and fetchOpenOrders. Use multiOrderSpotPrepareRequest instead
        const request = {};
        if (market !== undefined) {
            if (market['contract']) {
                request['contract'] = market['id'];
                request['settle'] = market['settleId'];
            } else {
                request['currency_pair'] = market['id'];
            }
        } else {
            const swap = type === 'swap';
            const future = type === 'future';
            if (swap || future) {
                const defaultSettle = swap ? 'usdt' : 'btc';
                const settle = this.safeStringLower (params, 'settle', defaultSettle);
                params = this.omit (params, 'settle');
                request['settle'] = settle;
            }
        }
        return [ request, params ];
    }

    spotOrderPrepareRequest (market = undefined, stop = false, params = {}) {
        /**
         * @ignore
         * @method
         * @name gate#multiOrderSpotPrepareRequest
         * @description Fills request params currency_pair, market and account where applicable for spot order methods like fetchOpenOrders, cancelAllOrders
         * @param {object} market CCXT market
         * @param {boolean} stop true if for a stop order
         * @param {object} params request parameters
         * @returns the api request object, and the new params object with non-needed parameters removed
         */
        const [ marginMode, query ] = this.getMarginMode (stop, params);
        const request = {};
        if (!stop) {
            if (market === undefined) {
                throw new ArgumentsRequired (this.id + ' spotOrderPrepareRequest() requires a market argument for non-stop orders');
            }
            request['account'] = marginMode;
            request['currency_pair'] = market['id']; // Should always be set for non-stop
        }
        return [ request, query ];
    }

    multiOrderSpotPrepareRequest (market = undefined, stop = false, params = {}) {
        /**
         * @ignore
         * @method
         * @name gate#multiOrderSpotPrepareRequest
         * @description Fills request params currency_pair, market and account where applicable for spot order methods like fetchOpenOrders, cancelAllOrders
         * @param {object} market CCXT market
         * @param {boolean} stop true if for a stop order
         * @param {object} params request parameters
         * @returns the api request object, and the new params object with non-needed parameters removed
         */
        const [ marginMode, query ] = this.getMarginMode (stop, params);
        const request = {
            'account': marginMode,
        };
        if (market !== undefined) {
            if (stop) {
                // gate spot and margin stop orders use the term market instead of currency_pair, and normal instead of spot. Neither parameter is used when fetching/cancelling a single order. They are used for creating a single stop order, but createOrder does not call this method
                request['market'] = market['id'];
            } else {
                request['currency_pair'] = market['id'];
            }
        }
        return [ request, query ];
    }

    getMarginMode (stop, params) {
        /**
         * @ignore
         * @method
         * @name gate#getMarginMode
         * @description Gets the margin type for this api call
         * @param {boolean} stop True if for a stop order
         * @param {object} params Request params
         * @returns The marginMode and the updated request params with marginMode removed, marginMode value is the value that can be read by the "account" property specified in gates api docs
         */
        const defaultMarginMode = this.safeStringLower2 (this.options, 'defaultMarginMode', 'marginMode', 'spot'); // 'margin' is isolated margin on gate's api
        let marginMode = this.safeStringLower2 (params, 'marginMode', 'account', defaultMarginMode);
        params = this.omit (params, [ 'marginMode', 'account' ]);
        if (marginMode === 'cross') {
            marginMode = 'cross_margin';
        } else if (marginMode === 'isolated') {
            marginMode = 'margin';
        } else if (marginMode === '') {
            marginMode = 'spot';
        }
        if (stop) {
            if (marginMode === 'spot') {
                // gate spot stop orders use the term normal instead of spot
                marginMode = 'normal';
            }
            if (marginMode === 'cross_margin') {
                throw new BadRequest (this.id + ' getMarginMode() does not support stop orders for cross margin');
            }
        }
        return [ marginMode, params ];
    }

    getSettlementCurrencies (type, method) {
        const options = this.safeValue (this.options, type, {}); // [ 'BTC', 'USDT' ] unified codes
        const fetchMarketsContractOptions = this.safeValue (options, method, {});
        const defaultSettle = (type === 'swap') ? [ 'usdt' ] : [ 'btc' ];
        return this.safeValue (fetchMarketsContractOptions, 'settlementCurrencies', defaultSettle);
    }

    async fetchCurrencies (params = {}) {
        /**
         * @method
         * @name gate#fetchCurrencies
         * @description fetches all available currencies on an exchange
         * @param {object} params extra parameters specific to the gate api endpoint
         * @returns {object} an associative dictionary of currencies
         */
        // sandbox/testnet only supports future markets
        const apiBackup = this.safeValue (this.urls, 'apiBackup');
        if (apiBackup !== undefined) {
            return undefined;
        }
        const response = await this.publicSpotGetCurrencies (params);
        //
        //    {
        //        "currency": "BCN",
        //        "delisted": false,
        //        "withdraw_disabled": true,
        //        "withdraw_delayed": false,
        //        "deposit_disabled": true,
        //        "trade_disabled": false
        //    }
        //
        const result = {};
        for (let i = 0; i < response.length; i++) {
            const entry = response[i];
            const currencyId = this.safeString (entry, 'currency');
            const currencyIdLower = this.safeStringLower (entry, 'currency');
            const code = this.safeCurrencyCode (currencyId);
            const delisted = this.safeValue (entry, 'delisted');
            const withdrawDisabled = this.safeValue (entry, 'withdraw_disabled', false);
            const depositDisabled = this.safeValue (entry, 'deposit_disabled', false);
            const tradeDisabled = this.safeValue (entry, 'trade_disabled', false);
            const withdrawEnabled = !withdrawDisabled;
            const depositEnabled = !depositDisabled;
            const tradeEnabled = !tradeDisabled;
            const listed = !delisted;
            const active = listed && tradeEnabled && withdrawEnabled && depositEnabled;
            result[code] = {
                'id': currencyId,
                'lowerCaseId': currencyIdLower,
                'name': undefined,
                'code': code,
                'precision': this.parseNumber ('1e-6'),
                'info': entry,
                'active': active,
                'deposit': depositEnabled,
                'withdraw': withdrawEnabled,
                'fee': undefined,
                'fees': [],
                'limits': this.limits,
            };
        }
        return result;
    }

    async fetchFundingRate (symbol, params = {}) {
        /**
         * @method
         * @name gate#fetchFundingRate
         * @description fetch the current funding rate
         * @param {string} symbol unified market symbol
         * @param {object} params extra parameters specific to the gate api endpoint
         * @returns {object} a [funding rate structure]{@link https://docs.ccxt.com/en/latest/manual.html#funding-rate-structure}
         */
        await this.loadMarkets ();
        const market = this.market (symbol);
        if (!market['swap']) {
            throw new BadSymbol (this.id + ' fetchFundingRate() supports swap contracts only');
        }
        const [ request, query ] = this.prepareRequest (market, undefined, params);
        const response = await this.publicFuturesGetSettleContractsContract (this.extend (request, query));
        //
        //    [
        //        {
        //            "name": "BTC_USDT",
        //            "type": "direct",
        //            "quanto_multiplier": "0.0001",
        //            "ref_discount_rate": "0",
        //            "order_price_deviate": "0.5",
        //            "maintenance_rate": "0.005",
        //            "mark_type": "index",
        //            "last_price": "38026",
        //            "mark_price": "37985.6",
        //            "index_price": "37954.92",
        //            "funding_rate_indicative": "0.000219",
        //            "mark_price_round": "0.01",
        //            "funding_offset": 0,
        //            "in_delisting": false,
        //            "risk_limit_base": "1000000",
        //            "interest_rate": "0.0003",
        //            "order_price_round": "0.1",
        //            "order_size_min": 1,
        //            "ref_rebate_rate": "0.2",
        //            "funding_interval": 28800,
        //            "risk_limit_step": "1000000",
        //            "leverage_min": "1",
        //            "leverage_max": "100",
        //            "risk_limit_max": "8000000",
        //            "maker_fee_rate": "-0.00025",
        //            "taker_fee_rate": "0.00075",
        //            "funding_rate": "0.002053",
        //            "order_size_max": 1000000,
        //            "funding_next_apply": 1610035200,
        //            "short_users": 977,
        //            "config_change_time": 1609899548,
        //            "trade_size": 28530850594,
        //            "position_size": 5223816,
        //            "long_users": 455,
        //            "funding_impact_value": "60000",
        //            "orders_limit": 50,
        //            "trade_id": 10851092,
        //            "orderbook_id": 2129638396
        //        }
        //    ]
        //
        return this.parseFundingRate (response);
    }

    async fetchFundingRates (symbols = undefined, params = {}) {
        /**
         * @method
         * @name gate#fetchFundingRates
         * @description fetch the funding rate for multiple markets
         * @param {[string]|undefined} symbols list of unified market symbols
         * @param {object} params extra parameters specific to the gate api endpoint
         * @returns {object} a dictionary of [funding rates structures]{@link https://docs.ccxt.com/en/latest/manual.html#funding-rates-structure}, indexe by market symbols
         */
        await this.loadMarkets ();
        const [ request, query ] = this.prepareRequest (undefined, 'swap', params);
        const response = await this.publicFuturesGetSettleContracts (this.extend (request, query));
        //
        //    [
        //        {
        //            "name": "BTC_USDT",
        //            "type": "direct",
        //            "quanto_multiplier": "0.0001",
        //            "ref_discount_rate": "0",
        //            "order_price_deviate": "0.5",
        //            "maintenance_rate": "0.005",
        //            "mark_type": "index",
        //            "last_price": "38026",
        //            "mark_price": "37985.6",
        //            "index_price": "37954.92",
        //            "funding_rate_indicative": "0.000219",
        //            "mark_price_round": "0.01",
        //            "funding_offset": 0,
        //            "in_delisting": false,
        //            "risk_limit_base": "1000000",
        //            "interest_rate": "0.0003",
        //            "order_price_round": "0.1",
        //            "order_size_min": 1,
        //            "ref_rebate_rate": "0.2",
        //            "funding_interval": 28800,
        //            "risk_limit_step": "1000000",
        //            "leverage_min": "1",
        //            "leverage_max": "100",
        //            "risk_limit_max": "8000000",
        //            "maker_fee_rate": "-0.00025",
        //            "taker_fee_rate": "0.00075",
        //            "funding_rate": "0.002053",
        //            "order_size_max": 1000000,
        //            "funding_next_apply": 1610035200,
        //            "short_users": 977,
        //            "config_change_time": 1609899548,
        //            "trade_size": 28530850594,
        //            "position_size": 5223816,
        //            "long_users": 455,
        //            "funding_impact_value": "60000",
        //            "orders_limit": 50,
        //            "trade_id": 10851092,
        //            "orderbook_id": 2129638396
        //        }
        //    ]
        //
        const result = this.parseFundingRates (response);
        return this.filterByArray (result, 'symbol', symbols);
    }

    parseFundingRate (contract, market = undefined) {
        //
        //    {
        //        "name": "BTC_USDT",
        //        "type": "direct",
        //        "quanto_multiplier": "0.0001",
        //        "ref_discount_rate": "0",
        //        "order_price_deviate": "0.5",
        //        "maintenance_rate": "0.005",
        //        "mark_type": "index",
        //        "last_price": "38026",
        //        "mark_price": "37985.6",
        //        "index_price": "37954.92",
        //        "funding_rate_indicative": "0.000219",
        //        "mark_price_round": "0.01",
        //        "funding_offset": 0,
        //        "in_delisting": false,
        //        "risk_limit_base": "1000000",
        //        "interest_rate": "0.0003",
        //        "order_price_round": "0.1",
        //        "order_size_min": 1,
        //        "ref_rebate_rate": "0.2",
        //        "funding_interval": 28800,
        //        "risk_limit_step": "1000000",
        //        "leverage_min": "1",
        //        "leverage_max": "100",
        //        "risk_limit_max": "8000000",
        //        "maker_fee_rate": "-0.00025",
        //        "taker_fee_rate": "0.00075",
        //        "funding_rate": "0.002053",
        //        "order_size_max": 1000000,
        //        "funding_next_apply": 1610035200,
        //        "short_users": 977,
        //        "config_change_time": 1609899548,
        //        "trade_size": 28530850594,
        //        "position_size": 5223816,
        //        "long_users": 455,
        //        "funding_impact_value": "60000",
        //        "orders_limit": 50,
        //        "trade_id": 10851092,
        //        "orderbook_id": 2129638396
        //    }
        //
        const marketId = this.safeString (contract, 'name');
        const symbol = this.safeSymbol (marketId, market);
        const markPrice = this.safeNumber (contract, 'mark_price');
        const indexPrice = this.safeNumber (contract, 'index_price');
        const interestRate = this.safeNumber (contract, 'interest_rate');
        const fundingRate = this.safeNumber (contract, 'funding_rate');
        const fundingTime = this.safeInteger (contract, 'funding_next_apply') * 1000;
        const fundingRateIndicative = this.safeNumber (contract, 'funding_rate_indicative');
        return {
            'info': contract,
            'symbol': symbol,
            'markPrice': markPrice,
            'indexPrice': indexPrice,
            'interestRate': interestRate,
            'estimatedSettlePrice': undefined,
            'timestamp': undefined,
            'datetime': undefined,
            'fundingRate': fundingRate,
            'fundingTimestamp': fundingTime,
            'fundingDatetime': this.iso8601 (fundingTime),
            'nextFundingRate': fundingRateIndicative,
            'nextFundingTimestamp': undefined,
            'nextFundingDatetime': undefined,
            'previousFundingRate': undefined,
            'previousFundingTimestamp': undefined,
            'previousFundingDatetime': undefined,
        };
    }

    async fetchNetworkDepositAddress (code, params = {}) {
        await this.loadMarkets ();
        const currency = this.currency (code);
        const request = {
            'currency': currency['id'],
        };
        const response = await this.privateWalletGetDepositAddress (this.extend (request, params));
        const addresses = this.safeValue (response, 'multichain_addresses');
        const currencyId = this.safeString (response, 'currency');
        code = this.safeCurrencyCode (currencyId);
        const result = {};
        for (let i = 0; i < addresses.length; i++) {
            const entry = addresses[i];
            //
            //    {
            //        "chain": "ETH",
            //        "address": "0x359a697945E79C7e17b634675BD73B33324E9408",
            //        "payment_id": "",
            //        "payment_name": "",
            //        "obtain_failed": "0"
            //    }
            //
            const obtainFailed = this.safeInteger (entry, 'obtain_failed');
            if (obtainFailed) {
                continue;
            }
            const network = this.safeString (entry, 'chain');
            const address = this.safeString (entry, 'address');
            let tag = this.safeString (entry, 'payment_id');
            const tagLength = tag.length;
            tag = tagLength ? tag : undefined;
            result[network] = {
                'info': entry,
                'code': code,
                'address': address,
                'tag': tag,
            };
        }
        return result;
    }

    async fetchDepositAddress (code, params = {}) {
        /**
         * @method
         * @name gate#fetchDepositAddress
         * @description fetch the deposit address for a currency associated with this account
         * @param {string} code unified currency code
         * @param {object} params extra parameters specific to the gate api endpoint
         * @returns {object} an [address structure]{@link https://docs.ccxt.com/en/latest/manual.html#address-structure}
         */
        await this.loadMarkets ();
        const currency = this.currency (code);
        const request = {
            'currency': currency['id'],
        };
        const response = await this.privateWalletGetDepositAddress (this.extend (request, params));
        //
        //    {
        //        "currency": "XRP",
        //        "address": "rHcFoo6a9qT5NHiVn1THQRhsEGcxtYCV4d 391331007",
        //        "multichain_addresses": [
        //            {
        //                "chain": "XRP",
        //                "address": "rHcFoo6a9qT5NHiVn1THQRhsEGcxtYCV4d",
        //                "payment_id": "391331007",
        //                "payment_name": "Tag",
        //                "obtain_failed": 0
        //            }
        //        ]
        //    }
        //
        const currencyId = this.safeString (response, 'currency');
        code = this.safeCurrencyCode (currencyId);
        const addressField = this.safeString (response, 'address');
        let tag = undefined;
        let address = undefined;
        if (addressField !== undefined) {
            if (addressField.indexOf (' ') >= 0) {
                const splitted = addressField.split (' ');
                address = splitted[0];
                tag = splitted[1];
            } else {
                address = addressField;
            }
        }
        this.checkAddress (address);
        return {
            'info': response,
            'code': code,
            'address': address,
            'tag': tag,
            'network': undefined,
        };
    }

    async fetchTradingFee (symbol, params = {}) {
        /**
         * @method
         * @name gate#fetchTradingFee
         * @description fetch the trading fees for a market
         * @param {string} symbol unified market symbol
         * @param {object} params extra parameters specific to the gate api endpoint
         * @returns {object} a [fee structure]{@link https://docs.ccxt.com/en/latest/manual.html#fee-structure}
         */
        await this.loadMarkets ();
        const market = this.market (symbol);
        const request = {
            'currency_pair': market['id'],
        };
        const response = await this.privateWalletGetFee (this.extend (request, params));
        //
        //    {
        //        "user_id": 1486602,
        //        "taker_fee": "0.002",
        //        "maker_fee": "0.002",
        //        "gt_discount": true,
        //        "gt_taker_fee": "0.0015",
        //        "gt_maker_fee": "0.0015",
        //        "loan_fee": "0.18",
        //        "point_type": "0",
        //        "futures_taker_fee": "0.0005",
        //        "futures_maker_fee": "0"
        //    }
        //
        return this.parseTradingFee (response, market);
    }

    async fetchTradingFees (params = {}) {
        /**
         * @method
         * @name gate#fetchTradingFees
         * @description fetch the trading fees for multiple markets
         * @param {object} params extra parameters specific to the gate api endpoint
         * @returns {object} a dictionary of [fee structures]{@link https://docs.ccxt.com/en/latest/manual.html#fee-structure} indexed by market symbols
         */
        await this.loadMarkets ();
        const response = await this.privateWalletGetFee (params);
        //
        //    {
        //        "user_id": 1486602,
        //        "taker_fee": "0.002",
        //        "maker_fee": "0.002",
        //        "gt_discount": true,
        //        "gt_taker_fee": "0.0015",
        //        "gt_maker_fee": "0.0015",
        //        "loan_fee": "0.18",
        //        "point_type": "0",
        //        "futures_taker_fee": "0.0005",
        //        "futures_maker_fee": "0"
        //    }
        //
        return this.parseTradingFees (response);
    }

    parseTradingFees (response) {
        const result = {};
        for (let i = 0; i < this.symbols.length; i++) {
            const symbol = this.symbols[i];
            const market = this.market (symbol);
            result[symbol] = this.parseTradingFee (response, market);
        }
        return result;
    }

    parseTradingFee (info, market = undefined) {
        //
        //    {
        //        "user_id": 1486602,
        //        "taker_fee": "0.002",
        //        "maker_fee": "0.002",
        //        "gt_discount": true,
        //        "gt_taker_fee": "0.0015",
        //        "gt_maker_fee": "0.0015",
        //        "loan_fee": "0.18",
        //        "point_type": "0",
        //        "futures_taker_fee": "0.0005",
        //        "futures_maker_fee": "0"
        //    }
        //
        const contract = this.safeValue (market, 'contract');
        const takerKey = contract ? 'futures_taker_fee' : 'taker_fee';
        const makerKey = contract ? 'futures_maker_fee' : 'maker_fee';
        return {
            'info': info,
            'symbol': this.safeString (market, 'symbol'),
            'maker': this.safeNumber (info, makerKey),
            'taker': this.safeNumber (info, takerKey),
        };
    }

    async fetchTransactionFees (codes = undefined, params = {}) {
        /**
         * @method
         * @name gate#fetchTransactionFees
         * @description fetch transaction fees
         * @param {[string]|undefined} codes not used by gate fetchTransactionFees ()
         * @param {object} params extra parameters specific to the gate api endpoint
         * @returns {object} a list of [fee structures]{@link https://docs.ccxt.com/en/latest/manual.html#fee-structure}
         */
        await this.loadMarkets ();
        const response = await this.privateWalletGetWithdrawStatus (params);
        //
        //    {
        //        "currency": "MTN",
        //        "name": "Medicalchain",
        //        "name_cn": "Medicalchain",
        //        "deposit": "0",
        //        "withdraw_percent": "0%",
        //        "withdraw_fix": "900",
        //        "withdraw_day_limit": "500000",
        //        "withdraw_day_limit_remain": "500000",
        //        "withdraw_amount_mini": "900.1",
        //        "withdraw_eachtime_limit": "90000000000",
        //        "withdraw_fix_on_chains": {
        //            "ETH": "900"
        //        }
        //    }
        //
        const withdrawFees = {};
        for (let i = 0; i < response.length; i++) {
            const entry = response[i];
            const currencyId = this.safeString (entry, 'currency');
            const code = this.safeCurrencyCode (currencyId);
            withdrawFees[code] = {};
            let withdrawFix = this.safeValue (entry, 'withdraw_fix_on_chains');
            if (withdrawFix === undefined) {
                withdrawFix = {};
                withdrawFix[code] = this.safeNumber (entry, 'withdraw_fix');
            }
            const keys = Object.keys (withdrawFix);
            for (let i = 0; i < keys.length; i++) {
                const key = keys[i];
                withdrawFees[code][key] = this.parseNumber (withdrawFix[key]);
            }
        }
        return {
            'info': response,
            'withdraw': withdrawFees,
            'deposit': {},
        };
    }

    async fetchFundingHistory (symbol = undefined, since = undefined, limit = undefined, params = {}) {
        /**
         * @method
         * @name gate#fetchFundingHistory
         * @description fetch the history of funding payments paid and received on this account
         * @param {string|undefined} symbol unified market symbol
         * @param {number|undefined} since the earliest time in ms to fetch funding history for
         * @param {number|undefined} limit the maximum number of funding history structures to retrieve
         * @param {object} params extra parameters specific to the gate api endpoint
         * @returns {object} a [funding history structure]{@link https://docs.ccxt.com/en/latest/manual.html#funding-history-structure}
         */
        await this.loadMarkets ();
        // let defaultType = 'future';
        let market = undefined;
        if (symbol !== undefined) {
            market = this.market (symbol);
        }
        const [ type, query ] = this.handleMarketTypeAndParams ('fetchFundingHistory', market, params);
        const [ request, requestParams ] = this.prepareRequest (market, type, query);
        request['type'] = 'fund';  // 'dnw' 'pnl' 'fee' 'refr' 'fund' 'point_dnw' 'point_fee' 'point_refr'
        if (since !== undefined) {
            request['from'] = since / 1000;
        }
        if (limit !== undefined) {
            request['limit'] = limit;
        }
        const method = this.getSupportedMapping (type, {
            'swap': 'privateFuturesGetSettleAccountBook',
            'future': 'privateDeliveryGetSettleAccountBook',
        });
        const response = await this[method] (this.extend (request, requestParams));
        //
        //    [
        //        {
        //            "time": 1646899200,
        //            "change": "-0.027722",
        //            "balance": "11.653120591841",
        //            "text": "XRP_USDT",
        //            "type": "fund"
        //        },
        //        ...
        //    ]
        //
        return this.parseFundingHistories (response, symbol, since, limit);
    }

    parseFundingHistories (response, symbol, since, limit) {
        const result = [];
        for (let i = 0; i < response.length; i++) {
            const entry = response[i];
            const funding = this.parseFundingHistory (entry);
            result.push (funding);
        }
        const sorted = this.sortBy (result, 'timestamp');
        return this.filterBySymbolSinceLimit (sorted, symbol, since, limit);
    }

    parseFundingHistory (info, market = undefined) {
        //
        //    {
        //        "time": 1646899200,
        //        "change": "-0.027722",
        //        "balance": "11.653120591841",
        //        "text": "XRP_USDT",
        //        "type": "fund"
        //    }
        //
        const timestamp = this.safeTimestamp (info, 'time');
        const marketId = this.safeString (info, 'text');
        market = this.safeMarket (marketId, market);
        return {
            'info': info,
            'symbol': this.safeString (market, 'symbol'),
            'code': this.safeString (market, 'settle'),
            'timestamp': timestamp,
            'datetime': this.iso8601 (timestamp),
            'id': undefined,
            'amount': this.safeNumber (info, 'change'),
        };
    }

    async fetchOrderBook (symbol, limit = undefined, params = {}) {
        /**
         * @method
         * @name gate#fetchOrderBook
         * @description fetches information on open orders with bid (buy) and ask (sell) prices, volumes and other data
         * @param {string} symbol unified symbol of the market to fetch the order book for
         * @param {number|undefined} limit the maximum amount of order book entries to return
         * @param {object} params extra parameters specific to the gate api endpoint
         * @returns {object} A dictionary of [order book structures]{@link https://docs.ccxt.com/en/latest/manual.html#order-book-structure} indexed by market symbols
         */
        await this.loadMarkets ();
        const market = this.market (symbol);
        //
        //     const request = {
        //         'currency_pair': market['id'],
        //         'interval': '0', // depth, 0 means no aggregation is applied, default to 0
        //         'limit': limit, // maximum number of order depth data in asks or bids
        //         'with_id': true, // return order book ID
        //     };
        //
        const [ request, query ] = this.prepareRequest (market, undefined, params);
        const method = this.getSupportedMapping (market['type'], {
            'spot': 'publicSpotGetOrderBook',
            'margin': 'publicSpotGetOrderBook',
            'swap': 'publicFuturesGetSettleOrderBook',
            'future': 'publicDeliveryGetSettleOrderBook',
        });
        if (limit !== undefined) {
            request['limit'] = limit; // default 10, max 100
        }
        request['with_id'] = true;
        const response = await this[method] (this.extend (request, query));
        //
        // SPOT
        //
        //     {
        //         "id": 6358770031
        //         "current": 1634345973275,
        //         "update": 1634345973271,
        //         "asks": [
        //             ["2.2241","12449.827"],
        //             ["2.2242","200"],
        //             ["2.2244","826.931"],
        //             ["2.2248","3876.107"],
        //             ["2.225","2377.252"],
        //             ["2.22509","439.484"],
        //             ["2.2251","1489.313"],
        //             ["2.2253","714.582"],
        //             ["2.2254","1349.784"],
        //             ["2.2256","234.701"]],
        //          "bids": [
        //             ["2.2236","32.465"],
        //             ["2.2232","243.983"],
        //             ["2.2231","32.207"],
        //             ["2.223","449.827"],
        //             ["2.2228","7.918"],
        //             ["2.2227","12703.482"],
        //             ["2.2226","143.033"],
        //             ["2.2225","143.027"],
        //             ["2.2224","1369.352"],
        //             ["2.2223","756.063"]
        //         ]
        //     }
        //
        // Perpetual Swap
        //
        //     {
        //         "id": 6358770031
        //         "current": 1634350208.745,
        //         "asks": [
        //             {"s": 24909, "p": "61264.8"},
        //             {"s": 81, "p": "61266.6"},
        //             {"s": 2000, "p": "61267.6"},
        //             {"s": 490, "p": "61270.2"},
        //             {"s": 12, "p": "61270.4"},
        //             {"s": 11782, "p": "61273.2"},
        //             {"s": 14666, "p": "61273.3"},
        //             {"s": 22541, "p": "61273.4"},
        //             {"s": 33, "p": "61273.6"},
        //             {"s": 11980, "p": "61274.5"}
        //         ],
        //         "bids": [
        //             {"s": 41844, "p": "61264.7"},
        //             {"s": 13783, "p": "61263.3"},
        //             {"s": 1143, "p": "61259.8"},
        //             {"s": 81, "p": "61258.7"},
        //             {"s": 2471, "p": "61257.8"},
        //             {"s": 2471, "p": "61257.7"},
        //             {"s": 2471, "p": "61256.5"},
        //             {"s": 3, "p": "61254.2"},
        //             {"s": 114, "p": "61252.4"},
        //             {"s": 14372, "p": "61248.6"}
        //         ],
        //         "update": 1634350208.724
        //     }
        //
        let timestamp = this.safeInteger (response, 'current');
        if (!market['spot']) {
            timestamp = timestamp * 1000;
        }
        const priceKey = market['spot'] ? 0 : 'p';
        const amountKey = market['spot'] ? 1 : 's';
        const nonce = this.safeInteger (response, 'id');
        const result = this.parseOrderBook (response, symbol, timestamp, 'bids', 'asks', priceKey, amountKey);
        result['nonce'] = nonce;
        return result;
    }

    async fetchTicker (symbol, params = {}) {
        /**
         * @method
         * @name gate#fetchTicker
         * @description fetches a price ticker, a statistical calculation with the information calculated over the past 24 hours for a specific market
         * @param {string} symbol unified symbol of the market to fetch the ticker for
         * @param {object} params extra parameters specific to the gate api endpoint
         * @returns {object} a [ticker structure]{@link https://docs.ccxt.com/en/latest/manual.html#ticker-structure}
         */
        await this.loadMarkets ();
        const market = this.market (symbol);
        const [ request, query ] = this.prepareRequest (market, undefined, params);
        const method = this.getSupportedMapping (market['type'], {
            'spot': 'publicSpotGetTickers',
            'margin': 'publicSpotGetTickers',
            'swap': 'publicFuturesGetSettleTickers',
            'future': 'publicDeliveryGetSettleTickers',
        });
        const response = await this[method] (this.extend (request, query));
        const ticker = this.safeValue (response, 0);
        return this.parseTicker (ticker, market);
    }

    parseTicker (ticker, market = undefined) {
        //
        // SPOT
        //
        //     {
        //         "currency_pair": "KFC_USDT",
        //         "last": "7.255",
        //         "lowest_ask": "7.298",
        //         "highest_bid": "7.218",
        //         "change_percentage": "-1.18",
        //         "base_volume": "1219.053687865",
        //         "quote_volume": "8807.40299875455",
        //         "high_24h": "7.262",
        //         "low_24h": "7.095"
        //     }
        //
        // LINEAR/DELIVERY
        //
        //     {
        //         "contract": "BTC_USDT",
        //         "last": "6432",
        //         "low_24h": "6278",
        //         "high_24h": "6790",
        //         "change_percentage": "4.43",
        //         "total_size": "32323904",
        //         "volume_24h": "184040233284",
        //         "volume_24h_btc": "28613220",
        //         "volume_24h_usd": "184040233284",
        //         "volume_24h_base": "28613220",
        //         "volume_24h_quote": "184040233284",
        //         "volume_24h_settle": "28613220",
        //         "mark_price": "6534",
        //         "funding_rate": "0.0001",
        //         "funding_rate_indicative": "0.0001",
        //         "index_price": "6531"
        //     }
        //
        const marketId = this.safeString2 (ticker, 'currency_pair', 'contract');
        const symbol = this.safeSymbol (marketId, market);
        const last = this.safeString (ticker, 'last');
        const ask = this.safeString (ticker, 'lowest_ask');
        const bid = this.safeString (ticker, 'highest_bid');
        const high = this.safeString (ticker, 'high_24h');
        const low = this.safeString (ticker, 'low_24h');
        const baseVolume = this.safeString2 (ticker, 'base_volume', 'volume_24h_base');
        const quoteVolume = this.safeString2 (ticker, 'quote_volume', 'volume_24h_quote');
        const percentage = this.safeString (ticker, 'change_percentage');
        return this.safeTicker ({
            'symbol': symbol,
            'timestamp': undefined,
            'datetime': undefined,
            'high': high,
            'low': low,
            'bid': bid,
            'bidVolume': undefined,
            'ask': ask,
            'askVolume': undefined,
            'vwap': undefined,
            'open': undefined,
            'close': last,
            'last': last,
            'previousClose': undefined,
            'change': undefined,
            'percentage': percentage,
            'average': undefined,
            'baseVolume': baseVolume,
            'quoteVolume': quoteVolume,
            'info': ticker,
        }, market);
    }

    async fetchTickers (symbols = undefined, params = {}) {
        /**
         * @method
         * @name gate#fetchTickers
         * @description fetches price tickers for multiple markets, statistical calculations with the information calculated over the past 24 hours each market
         * @param {[string]|undefined} symbols unified symbols of the markets to fetch the ticker for, all market tickers are returned if not assigned
         * @param {object} params extra parameters specific to the gate api endpoint
         * @returns {object} an array of [ticker structures]{@link https://docs.ccxt.com/en/latest/manual.html#ticker-structure}
         */
        await this.loadMarkets ();
        const [ type, query ] = this.handleMarketTypeAndParams ('fetchTickers', undefined, params);
        const [ request, requestParams ] = this.prepareRequest (undefined, type, query);
        const method = this.getSupportedMapping (type, {
            'spot': 'publicSpotGetTickers',
            'margin': 'publicSpotGetTickers',
            'swap': 'publicFuturesGetSettleTickers',
            'future': 'publicDeliveryGetSettleTickers',
        });
        const response = await this[method] (this.extend (request, requestParams));
        return this.parseTickers (response, symbols);
    }

    fetchBalanceHelper (entry) {
        const account = this.account ();
        account['used'] = this.safeString2 (entry, 'freeze', 'locked');
        account['free'] = this.safeString (entry, 'available');
        account['total'] = this.safeString (entry, 'total');
        return account;
    }

    async fetchBalance (params = {}) {
        /**
         * @param {object} params exchange specific parameters
         * @param {string} params.type spot, margin, swap or future, if not provided this.options['defaultType'] is used
         * @param {string} params.settle 'btc' or 'usdt' - settle currency for perpetual swap and future - default="usdt" for swap and "btc" for future
         * @param {string} params.marginMode 'cross' or 'isolated' - marginMode for margin trading if not provided this.options['defaultMarginMode'] is used
         * @param {string} params.symbol margin only - unified ccxt symbol
         */
        await this.loadMarkets ();
        const symbol = this.safeString (params, 'symbol');
        params = this.omit (params, 'symbol');
        const [ type, query ] = this.handleMarketTypeAndParams ('fetchBalance', undefined, params);
        const [ request, requestParams ] = this.prepareRequest (undefined, type, query);
        const [ marginMode, requestQuery ] = this.getMarginMode (false, requestParams);
        if (symbol !== undefined) {
            const market = this.market (symbol);
            request['currency_pair'] = market['id'];
        }
        const method = this.getSupportedMapping (type, {
            'spot': this.getSupportedMapping (marginMode, {
                'spot': 'privateSpotGetAccounts',
                'margin': 'privateMarginGetAccounts',
                'cross_margin': 'privateMarginGetCrossAccounts',
            }),
            'funding': 'privateMarginGetFundingAccounts',
            'swap': 'privateFuturesGetSettleAccounts',
            'future': 'privateDeliveryGetSettleAccounts',
        });
        let response = await this[method] (this.extend (request, requestQuery));
        const contract = (type === 'swap' || type === 'future');
        if (contract) {
            response = [ response ];
        }
        //
        // Spot / margin funding
        //
        //     [
        //         {
        //             "currency": "DBC",
        //             "available": "0",
        //             "locked": "0"
        //             "lent": "0", // margin funding only
        //             "total_lent": "0" // margin funding only
        //         },
        //         ...
        //     ]
        //
        //  Margin
        //
        //    [
        //        {
        //            "currency_pair": "DOGE_USDT",
        //            "locked": false,
        //            "risk": "9999.99",
        //            "base": {
        //                "currency": "DOGE",
        //                "available": "0",
        //                "locked": "0",
        //                "borrowed": "0",
        //                "interest": "0"
        //            },
        //            "quote": {
        //                "currency": "USDT",
        //                "available": "0.73402",
        //                "locked": "0",
        //                "borrowed": "0",
        //                "interest": "0"
        //            }
        //        },
        //        ...
        //    ]
        //
        // Cross margin
        //
        //    {
        //        "user_id": 10406147,
        //        "locked": false,
        //        "balances": {
        //            "USDT": {
        //                "available": "1",
        //                "freeze": "0",
        //                "borrowed": "0",
        //                "interest": "0"
        //            }
        //        },
        //        "total": "1",
        //        "borrowed": "0",
        //        "interest": "0",
        //        "risk": "9999.99"
        //    }
        //
        //  Perpetual Swap
        //
        //    {
        //        order_margin: "0",
        //        point: "0",
        //        bonus: "0",
        //        history: {
        //            dnw: "2.1321",
        //            pnl: "11.5351",
        //            refr: "0",
        //            point_fee: "0",
        //            fund: "-0.32340576684",
        //            bonus_dnw: "0",
        //            point_refr: "0",
        //            bonus_offset: "0",
        //            fee: "-0.20132775",
        //            point_dnw: "0",
        //        },
        //        unrealised_pnl: "13.315100000006",
        //        total: "12.51345151332",
        //        available: "0",
        //        in_dual_mode: false,
        //        currency: "USDT",
        //        position_margin: "12.51345151332",
        //        user: "6333333",
        //    }
        //
        // Delivery Future
        //
        //    {
        //        order_margin: "0",
        //        point: "0",
        //        history: {
        //            dnw: "1",
        //            pnl: "0",
        //            refr: "0",
        //            point_fee: "0",
        //            point_dnw: "0",
        //            settle: "0",
        //            settle_fee: "0",
        //            point_refr: "0",
        //            fee: "0",
        //        },
        //        unrealised_pnl: "0",
        //        total: "1",
        //        available: "1",
        //        currency: "USDT",
        //        position_margin: "0",
        //        user: "6333333",
        //    }
        //
        const result = {
            'info': response,
        };
        const crossMargin = marginMode === 'cross_margin';
        const margin = marginMode === 'margin';
        let data = response;
        if ('balances' in data) { // True for cross_margin
            const flatBalances = [];
            const balances = this.safeValue (data, 'balances', []);
            // inject currency and create an artificial balance object
            // so it can follow the existent flow
            const keys = Object.keys (balances);
            for (let i = 0; i < keys.length; i++) {
                const currencyId = keys[i];
                const content = balances[currencyId];
                content['currency'] = currencyId;
                flatBalances.push (content);
            }
            data = flatBalances;
        }
        for (let i = 0; i < data.length; i++) {
            const entry = data[i];
            if (margin && !crossMargin) {
                const marketId = this.safeString (entry, 'currency_pair');
                const symbol = this.safeSymbol (marketId, undefined, '_');
                const base = this.safeValue (entry, 'base', {});
                const quote = this.safeValue (entry, 'quote', {});
                const baseCode = this.safeCurrencyCode (this.safeString (base, 'currency'));
                const quoteCode = this.safeCurrencyCode (this.safeString (quote, 'currency'));
                const subResult = {};
                subResult[baseCode] = this.fetchBalanceHelper (base);
                subResult[quoteCode] = this.fetchBalanceHelper (quote);
                result[symbol] = this.safeBalance (subResult);
            } else {
                const code = this.safeCurrencyCode (this.safeString (entry, 'currency'));
                result[code] = this.fetchBalanceHelper (entry);
            }
        }
        return (margin && !crossMargin) ? result : this.safeBalance (result);
    }

    async fetchOHLCV (symbol, timeframe = '1m', since = undefined, limit = undefined, params = {}) {
        /**
         * @method
         * @name gateio#fetchOHLCV
         * @description fetches historical candlestick data containing the open, high, low, and close price, and the volume of a market
         * @param {string} symbol unified symbol of the market to fetch OHLCV data for
         * @param {string} timeframe the length of time each candle represents
         * @param {number|undefined} since timestamp in ms of the earliest candle to fetch
         * @param {number|undefined} limit the maximum amount of candles to fetch
         * @param {object} params extra parameters specific to the gateio api endpoint
         * @param {string|undefined} params.price "mark" or "index" for mark price and index price candles
         * @param {number|undefined} params.until timestamp in ms of the latest candle to fetch
         * @returns {[[number]]} A list of candles ordered as timestamp, open, high, low, close, volume (units in quote currency)
         */
        await this.loadMarkets ();
        const market = this.market (symbol);
        const price = this.safeString (params, 'price');
        let request = {};
        [ request, params ] = this.prepareRequest (market, undefined, params);
        request['interval'] = this.timeframes[timeframe];
        let method = 'publicSpotGetCandlesticks';
        let maxLimit = 1000;
        if (market['contract']) {
            maxLimit = 1999;
            limit = (limit === undefined) ? maxLimit : Math.min (limit, maxLimit);
            if (market['future']) {
                method = 'publicDeliveryGetSettleCandlesticks';
            } else if (market['swap']) {
                method = 'publicFuturesGetSettleCandlesticks';
            }
            const isMark = (price === 'mark');
            const isIndex = (price === 'index');
            if (isMark || isIndex) {
                request['contract'] = price + '_' + market['id'];
                params = this.omit (params, 'price');
            }
        }
        limit = (limit === undefined) ? maxLimit : Math.min (limit, maxLimit);
        let until = this.safeInteger (params, 'until');
        if (until !== undefined) {
            until = parseInt (until / 1000);
            params = this.omit (params, 'until');
        }
        if (since !== undefined) {
            const duration = this.parseTimeframe (timeframe);
            request['from'] = parseInt (since / 1000);
            const toTimestamp = this.sum (request['from'], limit * duration - 1);
            const currentTimestamp = this.seconds ();
            const to = Math.min (toTimestamp, currentTimestamp);
            if (until !== undefined) {
                request['to'] = Math.min (to, until);
            } else {
                request['to'] = to;
            }
        } else {
            if (until !== undefined) {
                request['to'] = until;
            }
            request['limit'] = limit;
        }
        const response = await this[method] (this.extend (request, params));
        return this.parseOHLCVs (response, market, timeframe, since, limit);
    }

    async fetchFundingRateHistory (symbol = undefined, since = undefined, limit = undefined, params = {}) {
        /**
         * @method
         * @name gate#fetchFundingRateHistory
         * @description fetches historical funding rate prices
         * @param {string|undefined} symbol unified symbol of the market to fetch the funding rate history for
         * @param {number|undefined} since timestamp in ms of the earliest funding rate to fetch
         * @param {number|undefined} limit the maximum amount of [funding rate structures]{@link https://docs.ccxt.com/en/latest/manual.html?#funding-rate-history-structure} to fetch
         * @param {object} params extra parameters specific to the gate api endpoint
         * @returns {[object]} a list of [funding rate structures]{@link https://docs.ccxt.com/en/latest/manual.html?#funding-rate-history-structure}
         */
        if (symbol === undefined) {
            throw new ArgumentsRequired (this.id + ' fetchFundingRateHistory() requires a symbol argument');
        }
        await this.loadMarkets ();
        const market = this.market (symbol);
        if (!market['swap']) {
            throw new BadSymbol (this.id + ' fetchFundingRateHistory() supports swap contracts only');
        }
        const [ request, query ] = this.prepareRequest (market, undefined, params);
        if (limit !== undefined) {
            request['limit'] = limit;
        }
        const method = 'publicFuturesGetSettleFundingRate';
        const response = await this[method] (this.extend (request, query));
        //
        //     {
        //         "r": "0.00063521",
        //         "t": "1621267200000",
        //     }
        //
        const rates = [];
        for (let i = 0; i < response.length; i++) {
            const entry = response[i];
            const timestamp = this.safeTimestamp (entry, 't');
            rates.push ({
                'info': entry,
                'symbol': symbol,
                'fundingRate': this.safeNumber (entry, 'r'),
                'timestamp': timestamp,
                'datetime': this.iso8601 (timestamp),
            });
        }
        const sorted = this.sortBy (rates, 'timestamp');
        return this.filterBySymbolSinceLimit (sorted, market['symbol'], since, limit);
    }

    parseOHLCV (ohlcv, market = undefined) {
        //
        // Spot market candles
        //
        //     [
        //         "1626163200",           // Unix timestamp in seconds
        //         "346711.933138181617",  // Trading volume
        //         "33165.23",             // Close price
        //         "33260",                // Highest price
        //         "33117.6",              // Lowest price
        //         "33184.47"              // Open price
        //     ]
        //
        // Mark and Index price candles
        //
        //     {
        //          "t":1632873600,         // Unix timestamp in seconds
        //          "o": "41025",           // Open price
        //          "h": "41882.17",        // Highest price
        //          "c": "41776.92",        // Close price
        //          "l": "40783.94"         // Lowest price
        //     }
        //
        if (Array.isArray (ohlcv)) {
            return [
                this.safeTimestamp (ohlcv, 0),   // unix timestamp in seconds
                this.safeNumber (ohlcv, 5),      // open price
                this.safeNumber (ohlcv, 3),      // highest price
                this.safeNumber (ohlcv, 4),      // lowest price
                this.safeNumber (ohlcv, 2),      // close price
                this.safeNumber (ohlcv, 1),      // trading volume
            ];
        } else {
            // Mark and Index price candles
            return [
                this.safeTimestamp (ohlcv, 't'), // unix timestamp in seconds
                this.safeNumber (ohlcv, 'o'),    // open price
                this.safeNumber (ohlcv, 'h'),    // highest price
                this.safeNumber (ohlcv, 'l'),    // lowest price
                this.safeNumber (ohlcv, 'c'),    // close price
                this.safeNumber (ohlcv, 'v'),    // trading volume, undefined for mark or index price
            ];
        }
    }

    async fetchTrades (symbol, since = undefined, limit = undefined, params = {}) {
        /**
         * @method
         * @name gate#fetchTrades
         * @description get the list of most recent trades for a particular symbol
         * @param {string} symbol unified symbol of the market to fetch trades for
         * @param {number|undefined} since timestamp in ms of the earliest trade to fetch
         * @param {number|undefined} limit the maximum amount of trades to fetch
         * @param {object} params extra parameters specific to the gate api endpoint
         * @returns {[object]} a list of [trade structures]{@link https://docs.ccxt.com/en/latest/manual.html?#public-trades}
         */
        await this.loadMarkets ();
        const market = this.market (symbol);
        //
        // spot
        //
        //     const request = {
        //         'currency_pair': market['id'],
        //         'limit': limit, // maximum number of records to be returned in a single list
        //         'last_id': 'id', // specify list staring point using the id of last record in previous list-query results
        //         'reverse': false, // true to retrieve records where id is smaller than the specified last_id, false to retrieve records where id is larger than the specified last_id
        //     };
        //
        // swap, future
        //
        //     const request = {
        //         'settle': market['settleId'],
        //         'contract': market['id'],
        //         'limit': limit, // maximum number of records to be returned in a single list
        //         'last_id': 'id', // specify list staring point using the id of last record in previous list-query results
        //         'from': since / 1000), // starting time in seconds, if not specified, to and limit will be used to limit response items
        //         'to': this.seconds (), // end time in seconds, default to current time
        //     };
        //
        const [ request, query ] = this.prepareRequest (market, undefined, params);
        const method = this.getSupportedMapping (market['type'], {
            'spot': 'publicSpotGetTrades',
            'margin': 'publicSpotGetTrades',
            'swap': 'publicFuturesGetSettleTrades',
            'future': 'publicDeliveryGetSettleTrades',
        });
        if (limit !== undefined) {
            request['limit'] = limit; // default 100, max 1000
        }
        if (since !== undefined && (market['contract'])) {
            request['from'] = parseInt (since / 1000);
        }
        const response = await this[method] (this.extend (request, query));
        //
        // spot
        //
        //     [
        //         {
        //             id: "1852958144",
        //             create_time: "1634673259",
        //             create_time_ms: "1634673259378.105000",
        //             currency_pair: "ADA_USDT",
        //             side: "sell",
        //             amount: "307.078",
        //             price: "2.104",
        //         }
        //     ]
        //
        // perpetual swap
        //
        //     [
        //         {
        //              size: "2",
        //              id: "2522911",
        //              create_time_ms: "1634673380.182",
        //              create_time: "1634673380.182",
        //              contract: "ADA_USDT",
        //              price: "2.10486",
        //         }
        //     ]
        //
        return this.parseTrades (response, market, since, limit);
    }

    async fetchOrderTrades (id, symbol = undefined, since = undefined, limit = undefined, params = {}) {
        /**
         * @method
         * @name gate#fetchOrderTrades
         * @description fetch all the trades made from a single order
         * @param {string} id order id
         * @param {string} symbol unified market symbol
         * @param {number|undefined} since the earliest time in ms to fetch trades for
         * @param {number|undefined} limit the maximum number of trades to retrieve
         * @param {object} params extra parameters specific to the binance api endpoint
         * @returns {[object]} a list of [trade structures]{@link https://docs.ccxt.com/en/latest/manual.html#trade-structure}
         */
        await this.loadMarkets ();
        if (symbol === undefined) {
            throw new ArgumentsRequired (this.id + ' fetchOrderTrades requires a symbol argument');
        }
        //
        //      [
        //          {
        //              "id":"3711449544",
        //              "create_time":"1655486040",
        //              "create_time_ms":"1655486040177.599900",
        //              "currency_pair":"SHIB_USDT",
        //              "side":"buy",
        //              "role":"taker",
        //              "amount":"1360039",
        //              "price":"0.0000081084",
        //              "order_id":"169717399644",
        //              "fee":"2720.078",
        //              "fee_currency":"SHIB",
        //              "point_fee":"0",
        //              "gt_fee":"0"
        //          }
        //      ]
        //
        const response = await this.fetchMyTrades (symbol, since, limit, { 'order_id': id });
        return response;
    }

    async fetchMyTrades (symbol = undefined, since = undefined, limit = undefined, params = {}) {
        /**
         * @method
         * @name gate#fetchMyTrades
         * @description Fetch personal trading history
         * @param {string|undefined} symbol unified market symbol
         * @param {number|undefined} since the earliest time in ms to fetch trades for
         * @param {number|undefined} limit the maximum number of trades structures to retrieve
         * @param {object} params extra parameters specific to the gate api endpoint
         * @param {string|undefined} params.marginMode 'cross' or 'isolated' - marginMode for margin trading if not provided this.options['defaultMarginMode'] is used
         * @param {string|undefined} params.type 'spot', 'swap', or 'future', if not provided this.options['defaultMarginMode'] is used
         * @param {number|undefined} params.until The latest timestamp, in ms, that fetched trades were made
         * @param {number|undefined} params.page *spot only* Page number
         * @param {string|undefined} params.order_id *spot only* Filter trades with specified order ID. symbol is also required if this field is present
         * @param {string|undefined} params.order *contract only* Futures order ID, return related data only if specified
         * @param {number|undefined} params.offset *contract only* list offset, starting from 0
         * @param {string|undefined} params.last_id *contract only* specify list staring point using the id of last record in previous list-query results
         * @param {number|undefined} params.count_total *contract only* whether to return total number matched, default to 0(no return)
         * @returns {[object]} a list of [trade structures]{@link https://docs.ccxt.com/en/latest/manual.html#trade-structure}
         */
        await this.loadMarkets ();
        let type = undefined;
        let marginMode = undefined;
        let request = {};
        const market = (symbol !== undefined) ? this.market (symbol) : undefined;
        const until = this.safeInteger2 (params, 'until', 'till');
        params = this.omit (params, [ 'until', 'till' ]);
        [ type, params ] = this.handleMarketTypeAndParams ('fetchMyTrades', market, params);
        const contract = (type === 'swap') || (type === 'future');
        if (contract) {
            [ request, params ] = this.prepareRequest (market, type, params);
        } else {
            if (market !== undefined) {
                request['currency_pair'] = market['id']; // Should always be set for non-stop
            }
            [ marginMode, params ] = this.getMarginMode (false, params);
            request['account'] = marginMode;
        }
        if (limit !== undefined) {
            request['limit'] = limit; // default 100, max 1000
        }
        if (since !== undefined) {
            request['from'] = parseInt (since / 1000);
        }
        if (until !== undefined) {
            request['to'] = parseInt (until / 1000);
        }
        const method = this.getSupportedMapping (type, {
            'spot': 'privateSpotGetMyTrades',
            'margin': 'privateSpotGetMyTrades',
            'swap': 'privateFuturesGetSettleMyTrades',
            'future': 'privateDeliveryGetSettleMyTrades',
        });
        const response = await this[method] (this.extend (request, params));
        //
        // spot
        //
        //     [
        //         {
        //             "id": "2876130500",
        //             "create_time": "1645464610",
        //             "create_time_ms": "1645464610777.399200",
        //             "currency_pair": "DOGE_USDT",
        //             "side": "sell",
        //             "role": "taker",
        //             "amount": "10.97",
        //             "price": "0.137384",
        //             "order_id": "125924049993",
        //             "fee": "0.00301420496",
        //             "fee_currency": "USDT",
        //             "point_fee": "0",
        //             "gt_fee": "0"
        //         }
        //     ]
        //
        // perpetual swap
        //
        //     [
        //         {
        //             "size": -5,
        //             "order_id": "130264979823",
        //             "id": 26884791,
        //             "role": "taker",
        //             "create_time": 1645465199.5472,
        //             "contract": "DOGE_USDT",
        //             "price": "0.136888"
        //         }
        //     ]
        //
        // future
        //
        //     [
        //         {
        //             "id": 121234231,
        //             "create_time": 1514764800.123,
        //             "contract": "BTC_USDT",
        //             "order_id": "21893289839",
        //             "size": 100,
        //             "price": "100.123",
        //             "role": "taker"
        //         }
        //     ]
        //
        return this.parseTrades (response, market, since, limit);
    }

    parseTrade (trade, market = undefined) {
        //
        // public
        //
        //     {
        //         "id": "1334253759",
        //         "create_time": "1626342738",
        //         "create_time_ms": "1626342738331.497000",
        //         "currency_pair": "BTC_USDT",
        //         "side": "sell",
        //         "amount": "0.0022",
        //         "price": "32452.16"
        //     }
        //
        // public ws
        //
        //     {
        //         id: 221994511,
        //         time: 1580311438.618647,
        //         price: '9309',
        //         amount: '0.0019',
        //         type: 'sell'
        //     }
        //
        // spot rest
        //
        //     {
        //         "id": "2876130500",
        //         "create_time": "1645464610",
        //         "create_time_ms": "1645464610777.399200",
        //         "currency_pair": "DOGE_USDT",
        //         "side": "sell",
        //         "role": "taker",
        //         "amount": "10.97",
        //         "price": "0.137384",
        //         "order_id": "125924049993",
        //         "fee": "0.00301420496",
        //         "fee_currency": "USDT",
        //         "point_fee": "1.1",
        //         "gt_fee":"2.2"
        //     }
        //
        // perpetual swap rest
        //
        //     {
        //         "size": -5,
        //         "order_id": "130264979823",
        //         "id": 26884791,
        //         "role": "taker",
        //         "create_time": 1645465199.5472,
        //         "contract": "DOGE_USDT",
        //         "price": "0.136888"
        //     }
        //
        // future rest
        //
        //     {
        //         "id": 121234231,
        //         "create_time": 1514764800.123,
        //         "contract": "BTC_USDT",
        //         "order_id": "21893289839",
        //         "size": 100,
        //         "price": "100.123",
        //         "role": "taker"
        //     }
        //
        const id = this.safeString (trade, 'id');
        let timestamp = this.safeTimestamp2 (trade, 'time', 'create_time');
        timestamp = this.safeInteger (trade, 'create_time_ms', timestamp);
        const marketId = this.safeString2 (trade, 'currency_pair', 'contract');
        market = this.safeMarket (marketId, market);
        let amountString = this.safeString2 (trade, 'amount', 'size');
        const priceString = this.safeString (trade, 'price');
        const contractSide = Precise.stringLt (amountString, '0') ? 'sell' : 'buy';
        amountString = Precise.stringAbs (amountString);
        const side = this.safeString2 (trade, 'side', 'type', contractSide);
        const orderId = this.safeString (trade, 'order_id');
        const feeAmount = this.safeString (trade, 'fee');
        const gtFee = this.safeString (trade, 'gt_fee');
        const pointFee = this.safeString (trade, 'point_fee');
        const fees = [];
        if (feeAmount !== undefined && !Precise.stringEq (feeAmount, '0')) {
            const feeCurrencyId = this.safeString (trade, 'fee_currency');
            let feeCurrencyCode = this.safeCurrencyCode (feeCurrencyId);
            if (feeCurrencyCode === undefined) {
                feeCurrencyCode = this.safeString (market, 'settle');
            }
            fees.push ({
                'cost': feeAmount,
                'currency': feeCurrencyCode,
            });
        }
        if (gtFee !== undefined && !Precise.stringEq (gtFee, '0')) {
            fees.push ({
                'cost': gtFee,
                'currency': 'GT',
            });
        }
        if (pointFee !== undefined && !Precise.stringEq (pointFee, '0')) {
            fees.push ({
                'cost': pointFee,
                'currency': 'POINT',
            });
        }
        const takerOrMaker = this.safeString (trade, 'role');
        return this.safeTrade ({
            'info': trade,
            'id': id,
            'timestamp': timestamp,
            'datetime': this.iso8601 (timestamp),
            'symbol': market['symbol'],
            'order': orderId,
            'type': undefined,
            'side': side,
            'takerOrMaker': takerOrMaker,
            'price': priceString,
            'amount': amountString,
            'cost': undefined,
            'fee': undefined,
            'fees': fees,
        }, market);
    }

    async fetchDeposits (code = undefined, since = undefined, limit = undefined, params = {}) {
        /**
         * @method
         * @name gate#fetchDeposits
         * @description fetch all deposits made to an account
         * @param {string|undefined} code unified currency code
         * @param {number|undefined} since the earliest time in ms to fetch deposits for
         * @param {number|undefined} limit the maximum number of deposits structures to retrieve
         * @param {object} params extra parameters specific to the gate api endpoint
         * @returns {[object]} a list of [transaction structures]{@link https://docs.ccxt.com/en/latest/manual.html#transaction-structure}
         */
        await this.loadMarkets ();
        const request = {};
        let currency = undefined;
        if (code !== undefined) {
            currency = this.currency (code);
            request['currency'] = currency['id'];
        }
        if (limit !== undefined) {
            request['limit'] = limit;
        }
        if (since !== undefined) {
            const start = parseInt (since / 1000);
            request['from'] = start;
            request['to'] = this.sum (start, 30 * 24 * 60 * 60);
        }
        const response = await this.privateWalletGetDeposits (this.extend (request, params));
        return this.parseTransactions (response, currency);
    }

    async fetchWithdrawals (code = undefined, since = undefined, limit = undefined, params = {}) {
        /**
         * @method
         * @name gate#fetchWithdrawals
         * @description fetch all withdrawals made from an account
         * @param {string|undefined} code unified currency code
         * @param {number|undefined} since the earliest time in ms to fetch withdrawals for
         * @param {number|undefined} limit the maximum number of withdrawals structures to retrieve
         * @param {object} params extra parameters specific to the gate api endpoint
         * @returns {[object]} a list of [transaction structures]{@link https://docs.ccxt.com/en/latest/manual.html#transaction-structure}
         */
        await this.loadMarkets ();
        const request = {};
        let currency = undefined;
        if (code !== undefined) {
            currency = this.currency (code);
            request['currency'] = currency['id'];
        }
        if (limit !== undefined) {
            request['limit'] = limit;
        }
        if (since !== undefined) {
            const start = parseInt (since / 1000);
            request['from'] = start;
            request['to'] = this.sum (start, 30 * 24 * 60 * 60);
        }
        const response = await this.privateWalletGetWithdrawals (this.extend (request, params));
        return this.parseTransactions (response, currency);
    }

    async withdraw (code, amount, address, tag = undefined, params = {}) {
        /**
         * @method
         * @name gate#withdraw
         * @description make a withdrawal
         * @param {string} code unified currency code
         * @param {number} amount the amount to withdraw
         * @param {string} address the address to withdraw to
         * @param {string|undefined} tag
         * @param {object} params extra parameters specific to the gate api endpoint
         * @returns {object} a [transaction structure]{@link https://docs.ccxt.com/en/latest/manual.html#transaction-structure}
         */
        [ tag, params ] = this.handleWithdrawTagAndParams (tag, params);
        this.checkAddress (address);
        await this.loadMarkets ();
        const currency = this.currency (code);
        const request = {
            'currency': currency['id'],
            'address': address,
            'amount': this.currencyToPrecision (code, amount),
        };
        if (tag !== undefined) {
            request['memo'] = tag;
        }
        const networks = this.safeValue (this.options, 'networks', {});
        let network = this.safeStringUpper (params, 'network'); // this line allows the user to specify either ERC20 or ETH
        network = this.safeStringLower (networks, network, network); // handle ETH>ERC20 alias
        if (network !== undefined) {
            request['chain'] = network;
            params = this.omit (params, 'network');
        }
        const response = await this.privateWithdrawalsPost (this.extend (request, params));
        //
        //    {
        //        "id": "w13389675",
        //        "currency": "USDT",
        //        "amount": "50",
        //        "address": "TUu2rLFrmzUodiWfYki7QCNtv1akL682p1",
        //        "memo": null
        //    }
        //
        return this.parseTransaction (response, currency);
    }

    parseTransactionStatus (status) {
        const statuses = {
            'PEND': 'pending',
            'REQUEST': 'pending',
            'DMOVE': 'pending',
            'CANCEL': 'failed',
            'DONE': 'ok',
            'BCODE': 'ok', // GateCode withdrawal
        };
        return this.safeString (statuses, status, status);
    }

    parseTransactionType (type) {
        const types = {
            'd': 'deposit',
            'w': 'withdrawal',
        };
        return this.safeString (types, type, type);
    }

    parseTransaction (transaction, currency = undefined) {
        //
        // deposits
        //
        //    {
        //        "id": "d33361395",
        //        "currency": "USDT_TRX",
        //        "address": "TErdnxenuLtXfnMafLbfappYdHtnXQ5U4z",
        //        "amount": "100",
        //        "txid": "ae9374de34e558562fe18cbb1bf9ab4d9eb8aa7669d65541c9fa2a532c1474a0",
        //        "timestamp": "1626345819",
        //        "status": "DONE",
        //        "memo": ""
        //    }
        //
        // withdraw
        //
        //    {
        //        "id": "w13389675",
        //        "currency": "USDT",
        //        "amount": "50",
        //        "address": "TUu2rLFrmzUodiWfYki7QCNtv1akL682p1",
        //        "memo": null
        //    }
        //
        const id = this.safeString (transaction, 'id');
        let type = undefined;
        let amount = this.safeString (transaction, 'amount');
        if (id[0] === 'b') {
            // GateCode handling
            type = Precise.stringGt (amount, '0') ? 'deposit' : 'withdrawal';
            amount = Precise.stringAbs (amount);
        } else if (id !== undefined) {
            type = this.parseTransactionType (id[0]);
        }
        const currencyId = this.safeString (transaction, 'currency');
        const code = this.safeCurrencyCode (currencyId);
        const txid = this.safeString (transaction, 'txid');
        const rawStatus = this.safeString (transaction, 'status');
        const status = this.parseTransactionStatus (rawStatus);
        const address = this.safeString (transaction, 'address');
        const fee = this.safeNumber (transaction, 'fee');
        const tag = this.safeString (transaction, 'memo');
        const timestamp = this.safeTimestamp (transaction, 'timestamp');
        return {
            'info': transaction,
            'id': id,
            'txid': txid,
            'currency': code,
            'amount': this.parseNumber (amount),
            'network': undefined,
            'address': address,
            'addressTo': undefined,
            'addressFrom': undefined,
            'tag': tag,
            'tagTo': undefined,
            'tagFrom': undefined,
            'status': status,
            'type': type,
            'timestamp': timestamp,
            'datetime': this.iso8601 (timestamp),
            'updated': undefined,
            'fee': fee,
        };
    }

    async createOrder (symbol, type, side, amount, price = undefined, params = {}) {
        /**
         * @method
         * @name gate#createOrder
         * @description Create an order on the exchange
         * @param {string} symbol Unified CCXT market symbol
         * @param {string} type 'limit' or 'market' *"market" is contract only*
         * @param {string} side 'buy' or 'sell'
         * @param {number} amount the amount of currency to trade
         * @param {number|undefined} price *ignored in "market" orders* the price at which the order is to be fullfilled at in units of the quote currency
         * @param {object} params  Extra parameters specific to the exchange API endpoint
         * @param {number|undefined} params.stopPrice The price at which a trigger order is triggered at
         * @param {string|undefined} params.timeInForce "GTC", "IOC", or "PO"
         * @param {string|undefined} params.marginMode 'cross' or 'isolated' - marginMode for margin trading if not provided this.options['defaultMarginMode'] is used
         * @param {number|undefined} params.iceberg Amount to display for the iceberg order, Null or 0 for normal orders, Set to -1 to hide the order completely
         * @param {string|undefined} params.text User defined information
         * @param {string|undefined} params.account *spot and margin only* "spot", "margin" or "cross_margin"
         * @param {bool|undefined} params.auto_borrow *margin only* Used in margin or cross margin trading to allow automatic loan of insufficient amount if balance is not enough
         * @param {string|undefined} params.settle *contract only* Unified Currency Code for settle currency
         * @param {bool|undefined} params.reduceOnly *contract only* Indicates if this order is to reduce the size of a position
         * @param {bool|undefined} params.close *contract only* Set as true to close the position, with size set to 0
         * @param {bool|undefined} params.auto_size *contract only* Set side to close dual-mode position, close_long closes the long side, while close_short the short one, size also needs to be set to 0
         * @returns {dict|undefined} [An order structure]{@link https://docs.ccxt.com/en/latest/manual.html#order-structure}
         */
        await this.loadMarkets ();
        const market = this.market (symbol);
        const contract = market['contract'];
        const trigger = this.safeValue (params, 'trigger');
        const triggerPrice = this.safeValue2 (params, 'triggerPrice', 'stopPrice');
        const stopLossPrice = this.safeValue (params, 'stopLossPrice', triggerPrice);
        const takeProfitPrice = this.safeValue (params, 'takeProfitPrice');
        const isStopLossOrder = stopLossPrice !== undefined;
        const isTakeProfitOrder = takeProfitPrice !== undefined;
        const isStopOrder = isStopLossOrder || isTakeProfitOrder;
        if (isStopLossOrder && isTakeProfitOrder) {
            throw new ExchangeError (this.id + ' createOrder() stopLossPrice and takeProfitPrice cannot both be defined');
        }
        let methodTail = 'Orders';
        const reduceOnly = this.safeValue (params, 'reduceOnly');
        const exchangeSpecificTimeInForce = this.safeStringLower2 (params, 'time_in_force', 'tif');
        const postOnly = this.isPostOnly (type === 'market', exchangeSpecificTimeInForce === 'poc', params);
        let timeInForce = this.handleTimeInForce (params);
        // we only omit the unified params here
        // this is because the other params will get extended into the request
        params = this.omit (params, [ 'stopPrice', 'triggerPrice', 'stopLossPrice', 'takeProfitPrice', 'reduceOnly', 'timeInForce', 'postOnly' ]);
        if (postOnly) {
            timeInForce = 'poc';
        }
        const isLimitOrder = (type === 'limit');
        const isMarketOrder = (type === 'market');
        if (isLimitOrder && price === undefined) {
            throw new ArgumentsRequired (this.id + ' createOrder () requires a price argument for ' + type + ' orders');
        }
        if (contract) {
            const amountToPrecision = this.amountToPrecision (symbol, amount);
            const signedAmount = (side === 'sell') ? Precise.stringNeg (amountToPrecision) : amountToPrecision;
            amount = parseInt (signedAmount);
            if (isMarketOrder) {
                if ((timeInForce === 'poc') || (timeInForce === 'gtc')) {
                    throw new ExchangeError (this.id + ' createOrder () timeInForce for market orders must be "IOC"');
                }
                timeInForce = 'ioc';
                price = 0;
            }
        } else if (!isLimitOrder) {
            // exchange doesn't have market orders for spot
            throw new InvalidOrder (this.id + ' createOrder () does not support ' + type + ' orders for ' + market['type'] + ' markets');
        }
        let request = undefined;
        if (!isStopOrder && (trigger === undefined)) {
            if (contract) {
                // contract order
                request = {
                    'contract': market['id'], // filled in prepareRequest above
                    'size': amount, // int64, positive = bid, negative = ask
                    // 'iceberg': 0, // int64, display size for iceberg order, 0 for non-iceberg, note that you will have to pay the taker fee for the hidden size
                    'price': this.priceToPrecision (symbol, price), // 0 for market order with tif set as ioc
                    // 'close': false, // true to close the position, with size set to 0
                    // 'reduce_only': false, // St as true to be reduce-only order
                    // 'tif': 'gtc', // gtc, ioc, poc PendingOrCancelled == postOnly order
                    // 'text': clientOrderId, // 't-abcdef1234567890',
                    // 'auto_size': '', // close_long, close_short, note size also needs to be set to 0
                    'settle': market['settleId'], // filled in prepareRequest above
                };
                if (reduceOnly !== undefined) {
                    request['reduce_only'] = reduceOnly;
                }
                if (timeInForce !== undefined) {
                    request['tif'] = timeInForce;
                }
            } else {
                let marginMode = undefined;
                [ marginMode, params ] = this.getMarginMode (false, params);
                // spot order
                request = {
                    // 'text': clientOrderId, // 't-abcdef1234567890',
                    'currency_pair': market['id'], // filled in prepareRequest above
                    'type': type,
                    'account': marginMode, // 'spot', 'margin', 'cross_margin'
                    'side': side,
                    'amount': this.amountToPrecision (symbol, amount),
                    'price': this.priceToPrecision (symbol, price),
                    // 'time_in_force': 'gtc', // gtc, ioc, poc PendingOrCancelled == postOnly order
                    // 'iceberg': 0, // amount to display for the iceberg order, null or 0 for normal orders, set to -1 to hide the order completely
                    // 'auto_borrow': false, // used in margin or cross margin trading to allow automatic loan of insufficient amount if balance is not enough
                    // 'auto_repay': false, // automatic repayment for automatic borrow loan generated by cross margin order, diabled by default
                };
                if (timeInForce !== undefined) {
                    request['time_in_force'] = timeInForce;
                }
            }
            let clientOrderId = this.safeString2 (params, 'text', 'clientOrderId');
            if (clientOrderId !== undefined) {
                // user-defined, must follow the rules if not empty
                //     prefixed with t-
                //     no longer than 28 bytes without t- prefix
                //     can only include 0-9, A-Z, a-z, underscores (_), hyphens (-) or dots (.)
                if (clientOrderId.length > 28) {
                    throw new BadRequest (this.id + ' createOrder () clientOrderId or text param must be up to 28 characters');
                }
                params = this.omit (params, [ 'text', 'clientOrderId' ]);
                if (clientOrderId[0] !== 't') {
                    clientOrderId = 't-' + clientOrderId;
                }
                request['text'] = clientOrderId;
            }
        } else {
            if (contract) {
                // contract conditional order
                request = {
                    'initial': {
                        'contract': market['id'],
                        'size': amount, // positive = buy, negative = sell, set to 0 to close the position
                        'price': this.priceToPrecision (symbol, price), // set to 0 to use market price
                        // 'close': false, // set to true if trying to close the position
                        // 'tif': 'gtc', // gtc, ioc, if using market price, only ioc is supported
                        // 'text': clientOrderId, // web, api, app
                        // 'reduce_only': false,
                    },
                    'settle': market['settleId'],
                };
                if (trigger === undefined) {
                    let rule = undefined;
                    let triggerOrderPrice = undefined;
                    if (isStopLossOrder) {
                        // we let trigger orders be aliases for stopLoss orders because
                        // gateio doesn't accept conventional trigger orders for spot markets
                        rule = (side === 'buy') ? 1 : 2;
                        triggerOrderPrice = this.priceToPrecision (symbol, stopLossPrice);
                    } else if (isTakeProfitOrder) {
                        rule = (side === 'buy') ? 2 : 1;
                        triggerOrderPrice = this.priceToPrecision (symbol, takeProfitPrice);
                    }
                    request['trigger'] = {
                        // 'strategy_type': 0, // 0 = by price, 1 = by price gap, only 0 is supported currently
                        'price_type': 0, // 0 latest deal price, 1 mark price, 2 index price
                        'price': this.priceToPrecision (symbol, triggerOrderPrice), // price or gap
                        'rule': rule, // 1 means price_type >= price, 2 means price_type <= price
                        // 'expiration': expiration, how many seconds to wait for the condition to be triggered before cancelling the order
                    };
                }
                if (reduceOnly !== undefined) {
                    request['initial']['reduce_only'] = reduceOnly;
                }
                if (timeInForce !== undefined) {
                    request['initial']['tif'] = timeInForce;
                }
            } else {
                // spot conditional order
                const options = this.safeValue (this.options, 'createOrder', {});
                let marginMode = undefined;
                [ marginMode, params ] = this.getMarginMode (true, params);
                request = {
                    'put': {
                        'type': type,
                        'side': side,
                        'price': this.priceToPrecision (symbol, price),
                        'amount': this.amountToPrecision (symbol, amount),
                        'account': marginMode,
                        'time_in_force': 'gtc', // gtc, ioc for taker only
                    },
                    'market': market['id'],
                };
                if (trigger === undefined) {
                    const defaultExpiration = this.safeInteger (options, 'expiration');
                    const expiration = this.safeInteger (params, 'expiration', defaultExpiration);
                    let rule = undefined;
                    let triggerOrderPrice = undefined;
                    if (isStopLossOrder) {
                        // we let trigger orders be aliases for stopLoss orders because
                        // gateio doesn't accept conventional trigger orders for spot markets
                        rule = (side === 'buy') ? '>=' : '<=';
                        triggerOrderPrice = this.priceToPrecision (symbol, stopLossPrice);
                    } else if (isTakeProfitOrder) {
                        rule = (side === 'buy') ? '<=' : '>=';
                        triggerOrderPrice = this.priceToPrecision (symbol, takeProfitPrice);
                    }
                    request['trigger'] = {
                        'price': this.priceToPrecision (symbol, triggerOrderPrice),
                        'rule': rule, // >= triggered when market price larger than or equal to price field, <= triggered when market price less than or equal to price field
                        'expiration': expiration, // required, how long (in seconds) to wait for the condition to be triggered before cancelling the order
                    };
                }
                if (timeInForce !== undefined) {
                    request['put']['time_in_force'] = timeInForce;
                }
            }
            methodTail = 'PriceOrders';
        }
        const method = this.getSupportedMapping (market['type'], {
            'spot': 'privateSpotPost' + methodTail,
            'margin': 'privateSpotPost' + methodTail,
            'swap': 'privateFuturesPostSettle' + methodTail,
            'future': 'privateDeliveryPostSettle' + methodTail,
        });
        const response = await this[method] (this.deepExtend (request, params));
        //
        // spot
        //
        //     {
        //         "id": "95282841887",
        //         "text": "apiv4",
        //         "create_time": "1637383156",
        //         "update_time": "1637383156",
        //         "create_time_ms": 1637383156017,
        //         "update_time_ms": 1637383156017,
        //         "status": "open",
        //         "currency_pair": "ETH_USDT",
        //         "type": "limit",
        //         "account": "spot",
        //         "side": "buy",
        //         "amount": "0.01",
        //         "price": "3500",
        //         "time_in_force": "gtc",
        //         "iceberg": "0",
        //         "left": "0.01",
        //         "fill_price": "0",
        //         "filled_total": "0",
        //         "fee": "0",
        //         "fee_currency": "ETH",
        //         "point_fee": "0",
        //         "gt_fee": "0",
        //         "gt_discount": false,
        //         "rebated_fee": "0",
        //         "rebated_fee_currency": "USDT"
        //     }
        //
        // spot conditional
        //
        //     {"id": 5891843}
        //
        // future and perpetual swaps
        //
        //     {
        //         "id": 95938572327,
        //         "contract": "ETH_USDT",
        //         "mkfr": "0",
        //         "tkfr": "0.0005",
        //         "tif": "gtc",
        //         "is_reduce_only": false,
        //         "create_time": 1637384600.08,
        //         "price": "3000",
        //         "size": 1,
        //         "refr": "0",
        //         "left": 1,
        //         "text": "api",
        //         "fill_price": "0",
        //         "user": 2436035,
        //         "status": "open",
        //         "is_liq": false,
        //         "refu": 0,
        //         "is_close": false,
        //         "iceberg": 0
        //     }
        //
        // futures and perpetual swaps conditionals
        //
        //     {"id": 7615567}
        //
        return this.parseOrder (response, market);
    }

    parseOrderStatus (status) {
        const statuses = {
            '_new': 'open',
            'filled': 'closed',
            'cancelled': 'canceled',
            'liquidated': 'closed',
            'ioc': 'canceled',
            'failed': 'canceled',
            'expired': 'canceled',
            'finished': 'closed',
            'succeeded': 'closed',
        };
        return this.safeString (statuses, status, status);
    }

    parseOrder (order, market = undefined) {
        //
        // SPOT
        // createOrder/cancelOrder/fetchOrder
        //
        //    {
        //        "id": "62364648575",
        //        "text": "apiv4",
        //        "create_time": "1626354834",
        //        "update_time": "1626354834",
        //        "create_time_ms": "1626354833544",
        //        "update_time_ms": "1626354833544",
        //        "status": "open",
        //        "currency_pair": "BTC_USDT",
        //        "type": "limit",
        //        "account": "spot",
        //        "side": "buy",
        //        "amount": "0.0001",
        //        "price": "30000",
        //        "time_in_force": "gtc",
        //        "iceberg": "0",
        //        "left": "0.0001",
        //        "fill_price": "0",
        //        "filled_total": "0",
        //        "fee": "0",
        //        "fee_currency": "BTC",
        //        "point_fee": "0",
        //        "gt_fee": "0",
        //        "gt_discount": true,
        //        "rebated_fee": "0",
        //        "rebated_fee_currency": "USDT"
        //     }
        //
        // SPOT TRIGGER ORDERS
        // createOrder
        //
        //    {
        //        "id": 12604556
        //    }
        //
        // fetchOrder/cancelOrder
        //
        //    {
        //        "market": "ADA_USDT",
        //        "user": 6392049,
        //        "trigger": {
        //            "price": "1.08", // stopPrice
        //            "rule": "\u003e=",
        //            "expiration": 86400
        //        },
        //        "put": {
        //            "type": "limit",
        //            "side": "buy",
        //            "price": "1.08", // order price
        //            "amount": "1.00000000000000000000",
        //            "account": "normal",
        //            "time_in_force": "gtc"
        //        },
        //        "id": 71639298,
        //        "ctime": 1643945985,
        //        "status": "open"
        //    }
        //
        // FUTURE AND SWAP
        // createOrder/cancelOrder/fetchOrder
        //
        //    {
        //        "id": 123028481731,
        //        "contract": "ADA_USDT",
        //        "mkfr": "-0.00005",
        //        "tkfr": "0.00048",
        //        "tif": "ioc",
        //        "is_reduce_only": false,
        //        "create_time": 1643950262.68,
        //        "finish_time": 1643950262.68,
        //        "price": "0",
        //        "size": 1,
        //        "refr": "0",
        //        "left":0,
        //        "text": "api",
        //        "fill_price": "1.05273",
        //        "user":6329238,
        //        "finish_as": "filled",
        //        "status": "finished",
        //        "is_liq": false,
        //        "refu":0,
        //        "is_close": false,
        //        "iceberg": 0
        //    }
        //
        // TRIGGER ORDERS (FUTURE AND SWAP)
        // createOrder
        //
        //    {
        //        "id": 12604556
        //    }
        //
        // fetchOrder/cancelOrder
        //
        //    {
        //        "user": 6320300,
        //        "trigger": {
        //            "strategy_type": 0,
        //            "price_type": 0,
        //            "price": "1.03", // stopPrice
        //            "rule": 2,
        //            "expiration": 0
        //        },
        //        "initial": {
        //            "contract": "ADA_USDT",
        //            "size": -1,
        //            "price": "1.02",
        //            "tif": "gtc",
        //            "text": "",
        //            "iceberg": 0,
        //            "is_close": false,
        //            "is_reduce_only": false,
        //            "auto_size": ""
        //        },
        //        "id": 126393906,
        //        "trade_id": 0,
        //        "status": "open",
        //        "reason": "",
        //        "create_time": 1643953482,
        //        "finish_time": 1643953482,
        //        "is_stop_order": false,
        //        "stop_trigger": {
        //            "rule": 0,
        //            "trigger_price": "",
        //            "order_price": ""
        //        },
        //        "me_order_id": 0,
        //        "order_type": ""
        //    }
        //
        const put = this.safeValue2 (order, 'put', 'initial');
        const trigger = this.safeValue (order, 'trigger');
        let contract = this.safeString (put, 'contract');
        let type = this.safeString (put, 'type');
        let timeInForce = this.safeStringUpper2 (put, 'time_in_force', 'tif');
        let amount = this.safeString2 (put, 'amount', 'size');
        let side = this.safeString (put, 'side');
        let price = this.safeString (put, 'price');
        contract = this.safeString (order, 'contract', contract);
        type = this.safeString (order, 'type', type);
        timeInForce = this.safeStringUpper2 (order, 'time_in_force', 'tif', timeInForce);
        if (timeInForce === 'POC') {
            timeInForce = 'PO';
        }
        const postOnly = (timeInForce === 'PO');
        amount = this.safeString2 (order, 'amount', 'size', amount);
        side = this.safeString (order, 'side', side);
        price = this.safeString (order, 'price', price);
        let remaining = this.safeString (order, 'left');
        let filled = Precise.stringSub (amount, remaining);
        let cost = this.safeString (order, 'filled_total');
        let rawStatus = undefined;
        let average = undefined;
        if (put) {
            remaining = amount;
            filled = '0';
            cost = '0';
        }
        if (contract) {
            const isMarketOrder = Precise.stringEquals (price, '0') && (timeInForce === 'IOC');
            type = isMarketOrder ? 'market' : 'limit';
            side = Precise.stringGt (amount, '0') ? 'buy' : 'sell';
            rawStatus = this.safeString (order, 'finish_as', 'open');
            average = this.safeNumber (order, 'fill_price');
        } else {
            rawStatus = this.safeString (order, 'status');
        }
        let timestamp = this.safeInteger (order, 'create_time_ms');
        if (timestamp === undefined) {
            timestamp = this.safeTimestamp2 (order, 'create_time', 'ctime');
        }
        let lastTradeTimestamp = this.safeInteger (order, 'update_time_ms');
        if (lastTradeTimestamp === undefined) {
            lastTradeTimestamp = this.safeTimestamp2 (order, 'update_time', 'finish_time');
        }
        const exchangeSymbol = this.safeString2 (order, 'currency_pair', 'market', contract);
        // Everything below this(above return) is related to fees
        const fees = [];
        const gtFee = this.safeString (order, 'gt_fee');
        if (gtFee) {
            fees.push ({
                'currency': 'GT',
                'cost': gtFee,
            });
        }
        const fee = this.safeString (order, 'fee');
        if (fee) {
            fees.push ({
                'currency': this.safeCurrencyCode (this.safeString (order, 'fee_currency')),
                'cost': fee,
            });
        }
        const rebate = this.safeString (order, 'rebated_fee');
        if (rebate) {
            fees.push ({
                'currency': this.safeCurrencyCode (this.safeString (order, 'rebated_fee_currency')),
                'cost': Precise.stringNeg (rebate),
            });
        }
        const numFeeCurrencies = fees.length;
        const multipleFeeCurrencies = numFeeCurrencies > 1;
        const status = this.parseOrderStatus (rawStatus);
        return this.safeOrder ({
            'id': this.safeString (order, 'id'),
            'clientOrderId': this.safeString (order, 'text'),
            'timestamp': timestamp,
            'datetime': this.iso8601 (timestamp),
            'lastTradeTimestamp': lastTradeTimestamp,
            'status': status,
            'symbol': this.safeSymbol (exchangeSymbol),
            'type': type,
            'timeInForce': timeInForce,
            'postOnly': postOnly,
            'reduceOnly': this.safeValue (order, 'is_reduce_only'),
            'side': side,
            'price': this.parseNumber (price),
            'stopPrice': this.safeNumber (trigger, 'price'),
            'average': average,
            'amount': this.parseNumber (Precise.stringAbs (amount)),
            'cost': Precise.stringAbs (cost),
            'filled': this.parseNumber (Precise.stringAbs (filled)),
            'remaining': this.parseNumber (Precise.stringAbs (remaining)),
            'fee': multipleFeeCurrencies ? undefined : this.safeValue (fees, 0),
            'fees': multipleFeeCurrencies ? fees : [],
            'trades': undefined,
            'info': order,
        }, market);
    }

    async fetchOrder (id, symbol = undefined, params = {}) {
        /**
         * @method
         * @name gate#fetchOrder
         * @description Retrieves information on an order
         * @param {string} id Order id
         * @param {string} symbol Unified market symbol, *required for spot and margin*
         * @param {object} params Parameters specified by the exchange api
         * @param {boolean} params.stop True if the order being fetched is a trigger order
         * @param {string} params.marginMode 'cross' or 'isolated' - marginMode for margin trading if not provided this.options['defaultMarginMode'] is used
         * @param {string} params.type 'spot', 'swap', or 'future', if not provided this.options['defaultMarginMode'] is used
         * @param {string} params.settle 'btc' or 'usdt' - settle currency for perpetual swap and future - market settle currency is used if symbol !== undefined, default="usdt" for swap and "btc" for future
         * @returns An [order structure]{@link https://docs.ccxt.com/en/latest/manual.html#order-structure}
         */
        await this.loadMarkets ();
        const stop = this.safeValue2 (params, 'is_stop_order', 'stop', false);
        params = this.omit (params, [ 'is_stop_order', 'stop' ]);
        let clientOrderId = this.safeString2 (params, 'text', 'clientOrderId');
        let orderId = id;
        if (clientOrderId !== undefined) {
            params = this.omit (params, [ 'text', 'clientOrderId' ]);
            if (clientOrderId[0] !== 't') {
                clientOrderId = 't-' + clientOrderId;
            }
            orderId = clientOrderId;
        }
        const market = (symbol === undefined) ? undefined : this.market (symbol);
        const [ type, query ] = this.handleMarketTypeAndParams ('fetchOrder', market, params);
        const contract = (type === 'swap') || (type === 'future');
        const [ request, requestParams ] = contract ? this.prepareRequest (market, type, query) : this.spotOrderPrepareRequest (market, stop, query);
        request['order_id'] = orderId;
        const methodMiddle = stop ? 'PriceOrders' : 'Orders';
        const method = this.getSupportedMapping (type, {
            'spot': 'privateSpotGet' + methodMiddle + 'OrderId',
            'margin': 'privateSpotGet' + methodMiddle + 'OrderId',
            'swap': 'privateFuturesGetSettle' + methodMiddle + 'OrderId',
            'future': 'privateDeliveryGetSettle' + methodMiddle + 'OrderId',
        });
        const response = await this[method] (this.extend (request, requestParams));
        return this.parseOrder (response, market);
    }

    async fetchOpenOrders (symbol = undefined, since = undefined, limit = undefined, params = {}) {
        /**
         * @method
         * @name gate#fetchOpenOrders
         * @description fetch all unfilled currently open orders
         * @param {string|undefined} symbol unified market symbol
         * @param {number|undefined} since the earliest time in ms to fetch open orders for
         * @param {number|undefined} limit the maximum number of  open orders structures to retrieve
         * @param {object} params extra parameters specific to the gate api endpoint
         * @param {boolean} params.stop true for fetching stop orders
         * @param {string} params.type spot, margin, swap or future, if not provided this.options['defaultType'] is used
         * @param {string} params.marginMode 'cross' or 'isolated' - marginMode for type='margin', if not provided this.options['defaultMarginMode'] is used
         * @returns {[object]} a list of [order structures]{@link https://docs.ccxt.com/en/latest/manual.html#order-structure}
         */
        return await this.fetchOrdersByStatus ('open', symbol, since, limit, params);
    }

    async fetchClosedOrders (symbol = undefined, since = undefined, limit = undefined, params = {}) {
        /**
         * @method
         * @name gate#fetchClosedOrders
         * @description fetches information on multiple closed orders made by the user
<<<<<<< HEAD
         * @param {string|undefined} symbol unified market symbol of the market orders were made in
         * @param {number|undefined} since the earliest time in ms to fetch orders for
         * @param {number|undefined} limit the maximum number of  orde structures to retrieve
         * @param {object} params extra parameters specific to the gate api endpoint
         * @param {boolean} params.stop true for fetching stop orders
         * @param {string} params.type spot, swap or future, if not provided this.options['defaultType'] is used
         * @param {string} params.marginMode 'cross' or 'isolated' - marginMode for margin trading if not provided this.options['defaultMarginMode'] is used
         * @returns {[object]} a list of [order structures]{@link https://docs.ccxt.com/en/latest/manual.html#order-structure
=======
         * @param {str|undefined} symbol unified market symbol of the market orders were made in
         * @param {int|undefined} since the earliest time in ms to fetch orders for
         * @param {int|undefined} limit the maximum number of  orde structures to retrieve
         * @param {dict} params extra parameters specific to the gate api endpoint
         * @param {bool} params.stop true for fetching stop orders
         * @param {str} params.type spot, swap or future, if not provided this.options['defaultType'] is used
         * @param {str} params.marginMode 'cross' or 'isolated' - marginMode for margin trading if not provided this.options['defaultMarginMode'] is used
         * @returns {[dict]} a list of [order structures]{@link https://docs.ccxt.com/en/latest/manual.html#order-structure}
>>>>>>> 315e9aba
         */
        return await this.fetchOrdersByStatus ('finished', symbol, since, limit, params);
    }

    async fetchOrdersByStatus (status, symbol = undefined, since = undefined, limit = undefined, params = {}) {
        await this.loadMarkets ();
        const market = (symbol === undefined) ? undefined : this.market (symbol);
        const stop = this.safeValue (params, 'stop');
        params = this.omit (params, 'stop');
        const [ type, query ] = this.handleMarketTypeAndParams ('fetchOrdersByStatus', market, params);
        const spot = (type === 'spot') || (type === 'margin');
        const [ request, requestParams ] = spot ? this.multiOrderSpotPrepareRequest (market, stop, query) : this.prepareRequest (market, type, query);
        if (status === 'closed') {
            status = 'finished';
        }
        request['status'] = status;
        if (limit !== undefined) {
            request['limit'] = limit;
        }
        if (since !== undefined && spot) {
            request['from'] = parseInt (since / 1000);
        }
        let methodTail = stop ? 'PriceOrders' : 'Orders';
        const openSpotOrders = spot && (status === 'open') && !stop;
        if (openSpotOrders) {
            methodTail = 'OpenOrders';
        }
        const method = this.getSupportedMapping (type, {
            'spot': 'privateSpotGet' + methodTail,
            'margin': 'privateSpotGet' + methodTail,
            'swap': 'privateFuturesGetSettle' + methodTail,
            'future': 'privateDeliveryGetSettle' + methodTail,
        });
        const response = await this[method] (this.extend (request, requestParams));
        //
        // SPOT Open Orders
        //
        //    [
        //        {
        //            "currency_pair": "ADA_USDT",
        //            "total": 2,
        //            "orders": [
        //                {
        //                    "id": "155498539874",
        //                    "text": "apiv4",
        //                    "create_time": "1652406843",
        //                    "update_time": "1652406843",
        //                    "create_time_ms": 1652406843295,
        //                    "update_time_ms": 1652406843295,
        //                    "status": "open",
        //                    "currency_pair": "ADA_USDT",
        //                    "type": "limit",
        //                    "account": "spot",
        //                    "side": "buy",
        //                    "amount": "3",
        //                    "price": "0.35",
        //                    "time_in_force": "gtc",
        //                    "iceberg": "0",
        //                    "left": "3",
        //                    "fill_price": "0",
        //                    "filled_total": "0",
        //                    "fee": "0",
        //                    "fee_currency": "ADA",
        //                    "point_fee": "0",
        //                    "gt_fee": "0",
        //                    "gt_discount": false,
        //                    "rebated_fee": "0",
        //                    "rebated_fee_currency": "USDT"
        //                },
        //                ...
        //            ]
        //        },
        //        ...
        //    ]
        //
        // SPOT
        //
        //    [
        //        {
        //           "id": "8834234273",
        //           "text": "3",
        //           "create_time": "1635406193",
        //           "update_time": "1635406193",
        //           "create_time_ms": 1635406193361,
        //           "update_time_ms": 1635406193361,
        //           "status": "closed",
        //           "currency_pair": "BTC_USDT",
        //           "type": "limit",
        //           "account": "spot", // margin for margin orders
        //           "side": "sell",
        //           "amount": "0.0002",
        //           "price": "58904.01",
        //           "time_in_force": "gtc",
        //           "iceberg": "0",
        //           "left": "0.0000",
        //           "fill_price": "11.790516",
        //           "filled_total": "11.790516",
        //           "fee": "0.023581032",
        //           "fee_currency": "USDT",
        //           "point_fee": "0",
        //           "gt_fee": "0",
        //           "gt_discount": false,
        //           "rebated_fee_currency": "BTC"
        //        }
        //    ]
        //
        // Spot Stop
        //
        //    [
        //        {
        //            "market": "ADA_USDT",
        //            "user": 10406147,
        //            "trigger": {
        //                "price": "0.65",
        //                "rule": "\u003c=",
        //                "expiration": 86400
        //            },
        //            "put": {
        //                "type": "limit",
        //                "side": "sell",
        //                "price": "0.65",
        //                "amount": "2.00000000000000000000",
        //                "account": "normal",  // margin for margin orders
        //                "time_in_force": "gtc"
        //            },
        //            "id": 8449909,
        //            "ctime": 1652188982,
        //            "status": "open"
        //        }
        //    ]
        //
        // Perpetual Swap
        //
        //    [
        //        {
        //           "status": "finished",
        //           "size": -1,
        //           "left": 0,
        //           "id": 82750739203,
        //           "is_liq": false,
        //           "is_close": false,
        //           "contract": "BTC_USDT",
        //           "text": "web",
        //           "fill_price": "60721.3",
        //           "finish_as": "filled",
        //           "iceberg": 0,
        //           "tif": "ioc",
        //           "is_reduce_only": true,
        //           "create_time": 1635403475.412,
        //           "finish_time": 1635403475.4127,
        //           "price": "0"
        //        }
        //    ]
        //
        let result = response;
        if (openSpotOrders) {
            result = [];
            for (let i = 0; i < response.length; i++) {
                const orders = this.safeValue (response[i], 'orders');
                result = this.arrayConcat (result, orders);
            }
        }
        const orders = this.parseOrders (result, market, since, limit);
        return this.filterBySymbolSinceLimit (orders, symbol, since, limit);
    }

    async cancelOrder (id, symbol = undefined, params = {}) {
        /**
         * @method
         * @name gate#cancelOrder
         * @description Cancels an open order
         * @param {string} id Order id
         * @param {string} symbol Unified market symbol
         * @param {object} params Parameters specified by the exchange api
         * @param {boolean} params.stop True if the order to be cancelled is a trigger order
         * @returns An [order structure]{@link https://docs.ccxt.com/en/latest/manual.html#order-structure}
         */
        await this.loadMarkets ();
        const market = (symbol === undefined) ? undefined : this.market (symbol);
        const stop = this.safeValue2 (params, 'is_stop_order', 'stop', false);
        params = this.omit (params, [ 'is_stop_order', 'stop' ]);
        const [ type, query ] = this.handleMarketTypeAndParams ('cancelOrder', market, params);
        const [ request, requestParams ] = (type === 'spot' || type === 'margin') ? this.spotOrderPrepareRequest (market, stop, query) : this.prepareRequest (market, type, query);
        request['order_id'] = id;
        const pathMiddle = stop ? 'Price' : '';
        const method = this.getSupportedMapping (type, {
            'spot': 'privateSpotDelete' + pathMiddle + 'OrdersOrderId',
            'margin': 'privateSpotDelete' + pathMiddle + 'OrdersOrderId',
            'swap': 'privateFuturesDeleteSettle' + pathMiddle + 'OrdersOrderId',
            'future': 'privateDeliveryDeleteSettle' + pathMiddle + 'OrdersOrderId',
        });
        const response = await this[method] (this.extend (request, requestParams));
        //
        // spot
        //
        //     {
        //         "id": "95282841887",
        //         "text": "apiv4",
        //         "create_time": "1637383156",
        //         "update_time": "1637383235",
        //         "create_time_ms": 1637383156017,
        //         "update_time_ms": 1637383235085,
        //         "status": "cancelled",
        //         "currency_pair": "ETH_USDT",
        //         "type": "limit",
        //         "account": "spot",
        //         "side": "buy",
        //         "amount": "0.01",
        //         "price": "3500",
        //         "time_in_force": "gtc",
        //         "iceberg": "0",
        //         "left": "0.01",
        //         "fill_price": "0",
        //         "filled_total": "0",
        //         "fee": "0",
        //         "fee_currency": "ETH",
        //         "point_fee": "0",
        //         "gt_fee": "0",
        //         "gt_discount": false,
        //         "rebated_fee": "0",
        //         "rebated_fee_currency": "USDT"
        //     }
        //
        // spot conditional
        //
        //     {
        //         "market": "ETH_USDT",
        //         "user": 2436035,
        //         "trigger": {
        //             "price": "3500",
        //             "rule": "\u003c=",
        //             "expiration": 86400
        //         },
        //         "put": {
        //             "type": "limit",
        //             "side": "buy",
        //             "price": "3500",
        //             "amount": "0.01000000000000000000",
        //             "account": "normal",
        //             "time_in_force": "gtc"
        //         },
        //         "id": 5891843,
        //         "ctime": 1637382379,
        //         "ftime": 1637382673,
        //         "status": "canceled"
        //     }
        //
        // perpetual swaps
        //
        //     {
        //         id: "82241928192",
        //         contract: "BTC_USDT",
        //         mkfr: "0",
        //         tkfr: "0.0005",
        //         tif: "gtc",
        //         is_reduce_only: false,
        //         create_time: "1635196145.06",
        //         finish_time: "1635196233.396",
        //         price: "61000",
        //         size: "4",
        //         refr: "0",
        //         left: "4",
        //         text: "web",
        //         fill_price: "0",
        //         user: "6693577",
        //         finish_as: "cancelled",
        //         status: "finished",
        //         is_liq: false,
        //         refu: "0",
        //         is_close: false,
        //         iceberg: "0",
        //     }
        //
        return this.parseOrder (response, market);
    }

    async cancelAllOrders (symbol = undefined, params = {}) {
        /**
         * @method
         * @name gate#cancelAllOrders
         * @description cancel all open orders
         * @param {string|undefined} symbol unified market symbol, only orders in the market of this symbol are cancelled when symbol is not undefined
         * @param {object} params extra parameters specific to the gate api endpoint
         * @returns {[object]} a list of [order structures]{@link https://docs.ccxt.com/en/latest/manual.html#order-structure}
         */
        await this.loadMarkets ();
        const market = (symbol === undefined) ? undefined : this.market (symbol);
        const stop = this.safeValue (params, 'stop');
        params = this.omit (params, 'stop');
        const [ type, query ] = this.handleMarketTypeAndParams ('cancelAllOrders', market, params);
        const [ request, requestParams ] = (type === 'spot') ? this.multiOrderSpotPrepareRequest (market, stop, query) : this.prepareRequest (market, type, query);
        const methodTail = stop ? 'PriceOrders' : 'Orders';
        const method = this.getSupportedMapping (type, {
            'spot': 'privateSpotDelete' + methodTail,
            'margin': 'privateSpotDelete' + methodTail,
            'swap': 'privateFuturesDeleteSettle' + methodTail,
            'future': 'privateDeliveryDeleteSettle' + methodTail,
        });
        const response = await this[method] (this.extend (request, requestParams));
        //
        //    [
        //        {
        //            "id": 139797004085,
        //            "contract": "ADA_USDT",
        //            "mkfr": "0",
        //            "tkfr": "0.0005",
        //            "tif": "gtc",
        //            "is_reduce_only": false,
        //            "create_time": 1647911169.343,
        //            "finish_time": 1647911226.849,
        //            "price": "0.8",
        //            "size": 1,
        //            "refr": "0.3",
        //            "left": 1,
        //            "text": "api",
        //            "fill_price": "0",
        //            "user": 6693577,
        //            "finish_as": "cancelled",
        //            "status": "finished",
        //            "is_liq": false,
        //            "refu": 2436035,
        //            "is_close": false,
        //            "iceberg": 0
        //        }
        //        ...
        //    ]
        //
        return this.parseOrders (response, market);
    }

    async transfer (code, amount, fromAccount, toAccount, params = {}) {
        /**
         * @method
         * @name gate#transfer
         * @description transfer currency internally between wallets on the same account
         * @param {string} code unified currency code for currency being transferred
         * @param {number} amount the amount of currency to transfer
         * @param {string} fromAccount the account to transfer currency from
         * @param {string} toAccount the account to transfer currency to
         * @param {object} params extra parameters specific to the gate api endpoint
         * @param {string|undefined} params.symbol Unified market symbol *required for type == margin*
         * @returns A [transfer structure]{@link https://docs.ccxt.com/en/latest/manual.html#transfer-structure}
         */
        await this.loadMarkets ();
        const currency = this.currency (code);
        const fromId = this.parseAccount (fromAccount);
        const toId = this.parseAccount (toAccount);
        const truncated = this.currencyToPrecision (code, amount);
        const request = {
            'currency': currency['id'],
            'amount': truncated,
        };
        if (!(fromId in this.options['accountsByType'])) {
            request['from'] = 'margin';
            request['currency_pair'] = fromId;
        } else {
            request['from'] = fromId;
        }
        if (!(toId in this.options['accountsByType'])) {
            request['to'] = 'margin';
            request['currency_pair'] = toId;
        } else {
            request['to'] = toId;
        }
        if (fromId === 'margin' || toId === 'margin') {
            const symbol = this.safeString2 (params, 'symbol', 'currency_pair');
            if (symbol === undefined) {
                throw new ArgumentsRequired (this.id + ' transfer requires params["symbol"] for isolated margin transfers');
            }
            const market = this.market (symbol);
            request['currency_pair'] = market['id'];
            params = this.omit (params, 'symbol');
        }
        if ((toId === 'futures') || (toId === 'delivery') || (fromId === 'futures') || (fromId === 'delivery')) {
            request['settle'] = currency['lowerCaseId'];
        }
        const response = await this.privateWalletPostTransfers (this.extend (request, params));
        //
        // according to the docs (however actual response seems to be an empty string '')
        //
        //    {
        //        "currency": "BTC",
        //        "from": "spot",
        //        "to": "margin",
        //        "amount": "1",
        //        "currency_pair": "BTC_USDT"
        //    }
        //
        const transfer = this.parseTransfer (response, currency);
        return this.extend (transfer, {
            'fromAccount': fromAccount,
            'toAccount': toAccount,
            'amount': this.parseNumber (truncated),
        });
    }

    parseAccount (account) {
        const accountsByType = this.options['accountsByType'];
        if (account in accountsByType) {
            return accountsByType[account];
        } else if (account in this.markets) {
            const market = this.market (account);
            return market['id'];
        } else {
            const keys = Object.keys (accountsByType);
            throw new ExchangeError (this.id + ' accounts must be one of ' + keys.join (', ') + ' or an isolated margin symbol');
        }
    }

    parseTransfer (transfer, currency = undefined) {
        const timestamp = this.milliseconds ();
        return {
            'id': undefined,
            'timestamp': timestamp,
            'datetime': this.iso8601 (timestamp),
            'currency': this.safeCurrencyCode (undefined, currency),
            'amount': undefined,
            'fromAccount': undefined,
            'toAccount': undefined,
            'status': undefined,
            'info': transfer,
        };
    }

    async setLeverage (leverage, symbol = undefined, params = {}) {
        /**
         * @method
         * @name gate#setLeverage
         * @description set the level of leverage for a market
         * @param {number} leverage the rate of leverage
         * @param {string} symbol unified market symbol
         * @param {object} params extra parameters specific to the gate api endpoint
         * @returns {object} response from the exchange
         */
        if (symbol === undefined) {
            throw new ArgumentsRequired (this.id + ' setLeverage() requires a symbol argument');
        }
        // WARNING: THIS WILL INCREASE LIQUIDATION PRICE FOR OPEN ISOLATED LONG POSITIONS
        // AND DECREASE LIQUIDATION PRICE FOR OPEN ISOLATED SHORT POSITIONS
        if ((leverage < 0) || (leverage > 100)) {
            throw new BadRequest (this.id + ' setLeverage() leverage should be between 1 and 100');
        }
        await this.loadMarkets ();
        const market = this.market (symbol);
        const method = this.getSupportedMapping (market['type'], {
            'swap': 'privateFuturesPostSettlePositionsContractLeverage',
            'future': 'privateDeliveryPostSettlePositionsContractLeverage',
        });
        const [ request, query ] = this.prepareRequest (market, undefined, params);
        const defaultMarginMode = this.safeString2 (this.options, 'marginMode', 'defaultMarginMode');
        const crossLeverageLimit = this.safeString (query, 'cross_leverage_limit');
        let marginMode = this.safeString (query, 'marginMode', defaultMarginMode);
        if (crossLeverageLimit !== undefined) {
            marginMode = 'cross';
            leverage = crossLeverageLimit;
        }
        if (marginMode === 'cross' || marginMode === 'cross_margin') {
            request['query'] = {
                'cross_leverage_limit': leverage.toString (),
                'leverage': '0',
            };
        } else {
            request['query'] = {
                'leverage': leverage.toString (),
            };
        }
        const response = await this[method] (this.extend (request, query));
        //
        //     {
        //         "value": "0",
        //         "leverage": "5",
        //         "mode": "single",
        //         "realised_point": "0",
        //         "contract": "BTC_USDT",
        //         "entry_price": "0",
        //         "mark_price": "62035.86",
        //         "history_point": "0",
        //         "realised_pnl": "0",
        //         "close_order": null,
        //         "size": 0,
        //         "cross_leverage_limit": "0",
        //         "pending_orders": 0,
        //         "adl_ranking": 6,
        //         "maintenance_rate": "0.005",
        //         "unrealised_pnl": "0",
        //         "user": 2436035,
        //         "leverage_max": "100",
        //         "history_pnl": "0",
        //         "risk_limit": "1000000",
        //         "margin": "0",
        //         "last_close_pnl": "0",
        //         "liq_price": "0"
        //     }
        //
        return response;
    }

    parsePosition (position, market = undefined) {
        //
        //     {
        //         value: "12.475572",
        //         leverage: "0",
        //         mode: "single",
        //         realised_point: "0",
        //         contract: "BTC_USDT",
        //         entry_price: "62422.6",
        //         mark_price: "62377.86",
        //         history_point: "0",
        //         realised_pnl: "-0.00624226",
        //         close_order:  null,
        //         size: "2",
        //         cross_leverage_limit: "25",
        //         pending_orders: "0",
        //         adl_ranking: "5",
        //         maintenance_rate: "0.005",
        //         unrealised_pnl: "-0.008948",
        //         user: "663337",
        //         leverage_max: "100",
        //         history_pnl: "14.98868396636",
        //         risk_limit: "1000000",
        //         margin: "0.740721495056",
        //         last_close_pnl: "-0.041996015",
        //         liq_price: "59058.58"
        //     }
        //
        const contract = this.safeString (position, 'contract');
        market = this.safeMarket (contract, market);
        const size = this.safeString (position, 'size');
        let side = undefined;
        if (Precise.stringGt (size, '0')) {
            side = 'long';
        } else if (Precise.stringLt (size, '0')) {
            side = 'short';
        }
        const maintenanceRate = this.safeString (position, 'maintenance_rate');
        const notional = this.safeString (position, 'value');
        const leverage = this.safeString (position, 'leverage');
        let marginMode = undefined;
        if (leverage === '0') {
            marginMode = 'cross';
        } else {
            marginMode = 'isolated';
        }
        const unrealisedPnl = this.safeString (position, 'unrealised_pnl');
        // Initial Position Margin = ( Position Value / Leverage ) + Close Position Fee
        // *The default leverage under the full position is the highest leverage in the market.
        // *Trading fee is charged as Taker Fee Rate (0.075%).
        const takerFee = '0.00075';
        const feePaid = Precise.stringMul (takerFee, notional);
        const initialMarginString = Precise.stringAdd (Precise.stringDiv (notional, leverage), feePaid);
        const percentage = Precise.stringMul (Precise.stringDiv (unrealisedPnl, initialMarginString), '100');
        return {
            'info': position,
            'symbol': this.safeString (market, 'symbol'),
            'timestamp': undefined,
            'datetime': undefined,
            'initialMargin': this.parseNumber (initialMarginString),
            'initialMarginPercentage': this.parseNumber (Precise.stringDiv (initialMarginString, notional)),
            'maintenanceMargin': this.parseNumber (Precise.stringMul (maintenanceRate, notional)),
            'maintenanceMarginPercentage': this.parseNumber (maintenanceRate),
            'entryPrice': this.safeNumber (position, 'entry_price'),
            'notional': this.parseNumber (notional),
            'leverage': this.safeNumber (position, 'leverage'),
            'unrealizedPnl': this.parseNumber (unrealisedPnl),
            'contracts': this.parseNumber (Precise.stringAbs (size)),
            'contractSize': this.safeValue (market, 'contractSize'),
            // 'realisedPnl': position['realised_pnl'],
            'marginRatio': undefined,
            'liquidationPrice': this.safeNumber (position, 'liq_price'),
            'markPrice': this.safeNumber (position, 'mark_price'),
            'collateral': this.safeNumber (position, 'margin'),
            'marginMode': marginMode,
            'side': side,
            'percentage': this.parseNumber (percentage),
        };
    }

    async fetchPositions (symbols = undefined, params = {}) {
        /**
         * @method
         * @name gate#fetchPositions
         * @description fetch all open positions
         * @param {[string]|undefined} symbols Not used by gate, but parsed internally by CCXT
         * @param {object} params extra parameters specific to the gate api endpoint
         * @param {string} params.settle 'btc' or 'usdt' - settle currency for perpetual swap and future - default="usdt" for swap and "btc" for future
         * @param {string} params.type swap or future, if not provided this.options['defaultType'] is used
         * @returns {[object]} a list of [position structure]{@link https://docs.ccxt.com/en/latest/manual.html#position-structure}
         */
        await this.loadMarkets ();
        const [ type, query ] = this.handleMarketTypeAndParams ('fetchPositions', undefined, params);
        const [ request, requestParams ] = this.prepareRequest (undefined, type, query);
        const method = this.getSupportedMapping (type, {
            'swap': 'privateFuturesGetSettlePositions',
            'future': 'privateDeliveryGetSettlePositions',
        });
        const response = await this[method] (this.extend (request, requestParams));
        //
        //     [
        //         {
        //             value: "12.475572",
        //             leverage: "0",
        //             mode: "single",
        //             realised_point: "0",
        //             contract: "BTC_USDT",
        //             entry_price: "62422.6",
        //             mark_price: "62377.86",
        //             history_point: "0",
        //             realised_pnl: "-0.00624226",
        //             close_order:  null,
        //             size: "2",
        //             cross_leverage_limit: "25",
        //             pending_orders: "0",
        //             adl_ranking: "5",
        //             maintenance_rate: "0.005",
        //             unrealised_pnl: "-0.008948",
        //             user: "6693577",
        //             leverage_max: "100",
        //             history_pnl: "14.98868396636",
        //             risk_limit: "1000000",
        //             margin: "0.740721495056",
        //             last_close_pnl: "-0.041996015",
        //             liq_price: "59058.58"
        //         }
        //     ]
        //
        return this.parsePositions (response, symbols);
    }

    async fetchLeverageTiers (symbols = undefined, params = {}) {
        /**
         * @method
         * @name gate#fetchLeverageTiers
         * @description retrieve information on the maximum leverage, and maintenance margin for trades of varying trade sizes
         * @param {[string]|undefined} symbols list of unified market symbols
         * @param {object} params extra parameters specific to the gate api endpoint
         * @returns {object} a dictionary of [leverage tiers structures]{@link https://docs.ccxt.com/en/latest/manual.html#leverage-tiers-structure}, indexed by market symbols
         */
        await this.loadMarkets ();
        const [ type, query ] = this.handleMarketTypeAndParams ('fetchLeverageTiers', undefined, params);
        const [ request, requestParams ] = this.prepareRequest (undefined, type, query);
        if (type !== 'future' && type !== 'swap') {
            throw new BadRequest (this.id + ' fetchLeverageTiers only supports swap and future');
        }
        const method = this.getSupportedMapping (type, {
            'swap': 'publicFuturesGetSettleContracts',
            'future': 'publicDeliveryGetSettleContracts',
        });
        const response = await this[method] (this.extend (request, requestParams));
        //
        // Perpetual swap
        //
        //    [
        //        {
        //            "name": "BTC_USDT",
        //            "type": "direct",
        //            "quanto_multiplier": "0.0001",
        //            "ref_discount_rate": "0",
        //            "order_price_deviate": "0.5",
        //            "maintenance_rate": "0.005",
        //            "mark_type": "index",
        //            "last_price": "38026",
        //            "mark_price": "37985.6",
        //            "index_price": "37954.92",
        //            "funding_rate_indicative": "0.000219",
        //            "mark_price_round": "0.01",
        //            "funding_offset": 0,
        //            "in_delisting": false,
        //            "risk_limit_base": "1000000",
        //            "interest_rate": "0.0003",
        //            "order_price_round": "0.1",
        //            "order_size_min": 1,
        //            "ref_rebate_rate": "0.2",
        //            "funding_interval": 28800,
        //            "risk_limit_step": "1000000",
        //            "leverage_min": "1",
        //            "leverage_max": "100",
        //            "risk_limit_max": "8000000",
        //            "maker_fee_rate": "-0.00025",
        //            "taker_fee_rate": "0.00075",
        //            "funding_rate": "0.002053",
        //            "order_size_max": 1000000,
        //            "funding_next_apply": 1610035200,
        //            "short_users": 977,
        //            "config_change_time": 1609899548,
        //            "trade_size": 28530850594,
        //            "position_size": 5223816,
        //            "long_users": 455,
        //            "funding_impact_value": "60000",
        //            "orders_limit": 50,
        //            "trade_id": 10851092,
        //            "orderbook_id": 2129638396
        //        }
        //    ]
        //
        // Delivery Futures
        //
        //    [
        //        {
        //            "name": "BTC_USDT_20200814",
        //            "underlying": "BTC_USDT",
        //            "cycle": "WEEKLY",
        //            "type": "direct",
        //            "quanto_multiplier": "0.0001",
        //            "mark_type": "index",
        //            "last_price": "9017",
        //            "mark_price": "9019",
        //            "index_price": "9005.3",
        //            "basis_rate": "0.185095",
        //            "basis_value": "13.7",
        //            "basis_impact_value": "100000",
        //            "settle_price": "0",
        //            "settle_price_interval": 60,
        //            "settle_price_duration": 1800,
        //            "settle_fee_rate": "0.0015",
        //            "expire_time": 1593763200,
        //            "order_price_round": "0.1",
        //            "mark_price_round": "0.1",
        //            "leverage_min": "1",
        //            "leverage_max": "100",
        //            "maintenance_rate": "1000000",
        //            "risk_limit_base": "140.726652109199",
        //            "risk_limit_step": "1000000",
        //            "risk_limit_max": "8000000",
        //            "maker_fee_rate": "-0.00025",
        //            "taker_fee_rate": "0.00075",
        //            "ref_discount_rate": "0",
        //            "ref_rebate_rate": "0.2",
        //            "order_price_deviate": "0.5",
        //            "order_size_min": 1,
        //            "order_size_max": 1000000,
        //            "orders_limit": 50,
        //            "orderbook_id": 63,
        //            "trade_id": 26,
        //            "trade_size": 435,
        //            "position_size": 130,
        //            "config_change_time": 1593158867,
        //            "in_delisting": false
        //        }
        //    ]
        //
        return this.parseLeverageTiers (response, symbols, 'name');
    }

    parseMarketLeverageTiers (info, market = undefined) {
        /**
         * @ignore
         * @method
         * @description https://www.gate.io/help/futures/perpetual/22162/instrctions-of-risk-limit
         * @param {object} info Exchange market response for 1 market
         * @param {object} market CCXT market
         */
        //
        // Perpetual swap
        //
        //    {
        //        "name": "BTC_USDT",
        //        "type": "direct",
        //        "quanto_multiplier": "0.0001",
        //        "ref_discount_rate": "0",
        //        "order_price_deviate": "0.5",
        //        "maintenance_rate": "0.005",
        //        "mark_type": "index",
        //        "last_price": "38026",
        //        "mark_price": "37985.6",
        //        "index_price": "37954.92",
        //        "funding_rate_indicative": "0.000219",
        //        "mark_price_round": "0.01",
        //        "funding_offset": 0,
        //        "in_delisting": false,
        //        "risk_limit_base": "1000000",
        //        "interest_rate": "0.0003",
        //        "order_price_round": "0.1",
        //        "order_size_min": 1,
        //        "ref_rebate_rate": "0.2",
        //        "funding_interval": 28800,
        //        "risk_limit_step": "1000000",
        //        "leverage_min": "1",
        //        "leverage_max": "100",
        //        "risk_limit_max": "8000000",
        //        "maker_fee_rate": "-0.00025",
        //        "taker_fee_rate": "0.00075",
        //        "funding_rate": "0.002053",
        //        "order_size_max": 1000000,
        //        "funding_next_apply": 1610035200,
        //        "short_users": 977,
        //        "config_change_time": 1609899548,
        //        "trade_size": 28530850594,
        //        "position_size": 5223816,
        //        "long_users": 455,
        //        "funding_impact_value": "60000",
        //        "orders_limit": 50,
        //        "trade_id": 10851092,
        //        "orderbook_id": 2129638396
        //    }
        //
        // Delivery Futures
        //
        //    {
        //        "name": "BTC_USDT_20200814",
        //        "underlying": "BTC_USDT",
        //        "cycle": "WEEKLY",
        //        "type": "direct",
        //        "quanto_multiplier": "0.0001",
        //        "mark_type": "index",
        //        "last_price": "9017",
        //        "mark_price": "9019",
        //        "index_price": "9005.3",
        //        "basis_rate": "0.185095",
        //        "basis_value": "13.7",
        //        "basis_impact_value": "100000",
        //        "settle_price": "0",
        //        "settle_price_interval": 60,
        //        "settle_price_duration": 1800,
        //        "settle_fee_rate": "0.0015",
        //        "expire_time": 1593763200,
        //        "order_price_round": "0.1",
        //        "mark_price_round": "0.1",
        //        "leverage_min": "1",
        //        "leverage_max": "100",
        //        "maintenance_rate": "1000000",
        //        "risk_limit_base": "140.726652109199",
        //        "risk_limit_step": "1000000",
        //        "risk_limit_max": "8000000",
        //        "maker_fee_rate": "-0.00025",
        //        "taker_fee_rate": "0.00075",
        //        "ref_discount_rate": "0",
        //        "ref_rebate_rate": "0.2",
        //        "order_price_deviate": "0.5",
        //        "order_size_min": 1,
        //        "order_size_max": 1000000,
        //        "orders_limit": 50,
        //        "orderbook_id": 63,
        //        "trade_id": 26,
        //        "trade_size": 435,
        //        "position_size": 130,
        //        "config_change_time": 1593158867,
        //        "in_delisting": false
        //    }
        //
        const maintenanceMarginUnit = this.safeString (info, 'maintenance_rate'); // '0.005',
        const leverageMax = this.safeString (info, 'leverage_max'); // '100',
        const riskLimitStep = this.safeString (info, 'risk_limit_step'); // '1000000',
        const riskLimitMax = this.safeString (info, 'risk_limit_max'); // '16000000',
        const initialMarginUnit = Precise.stringDiv ('1', leverageMax);
        let maintenanceMarginRate = maintenanceMarginUnit;
        let initialMarginRatio = initialMarginUnit;
        let floor = '0';
        const tiers = [];
        while (Precise.stringLt (floor, riskLimitMax)) {
            const cap = Precise.stringAdd (floor, riskLimitStep);
            tiers.push ({
                'tier': this.parseNumber (Precise.stringDiv (cap, riskLimitStep)),
                'currency': this.safeString (market, 'settle'),
                'minNotional': this.parseNumber (floor),
                'maxNotional': this.parseNumber (cap),
                'maintenanceMarginRate': this.parseNumber (maintenanceMarginRate),
                'maxLeverage': this.parseNumber (Precise.stringDiv ('1', initialMarginRatio)),
                'info': info,
            });
            maintenanceMarginRate = Precise.stringAdd (maintenanceMarginRate, maintenanceMarginUnit);
            initialMarginRatio = Precise.stringAdd (initialMarginRatio, initialMarginUnit);
            floor = cap;
        }
        return tiers;
    }

    async repayMargin (code, amount, symbol = undefined, params = {}) {
        /**
         * @method
         * @name gate#repayMargin
         * @description repay borrowed margin and interest
         * @see https://www.gate.io/docs/apiv4/en/#repay-cross-margin-loan
         * @see https://www.gate.io/docs/apiv4/en/#repay-a-loan
         * @param {str} code unified currency code of the currency to repay
         * @param {float} amount the amount to repay
         * @param {str|undefined} symbol unified market symbol, required for isolated margin
         * @param {dict} params extra parameters specific to the gate api endpoint
         * @param {str} params.mode 'all' or 'partial' payment mode, extra parameter required for isolated margin
         * @param {str} params.id '34267567' loan id, extra parameter required for isolated margin
         * @returns {dict} a [margin loan structure]{@link https://docs.ccxt.com/en/latest/manual.html#margin-loan-structure}
         */
        await this.loadMarkets ();
        const currency = this.currency (code);
        let market = undefined;
        if (symbol !== undefined) {
            market = this.market (symbol);
        }
        const request = {
            'currency': currency['id'],
            'amount': this.currencyToPrecision (code, amount),
        };
        const defaultMarginMode = this.safeString2 (this.options, 'defaultMarginMode', 'marginMode', 'cross');
        const marginMode = this.safeString (params, 'marginMode', defaultMarginMode); // cross or isolated
        let method = 'privateMarginPostCrossRepayments';
        if (marginMode === 'isolated') {
            if (symbol === undefined) {
                throw new ArgumentsRequired (this.id + ' repayMargin() requires a symbol argument for isolated margin');
            }
            const mode = this.safeString (params, 'mode'); // 'all' or 'partial'
            if (mode === undefined) {
                throw new ArgumentsRequired (this.id + ' repayMargin() requires a mode parameter for isolated margin');
            }
            const id = this.safeString2 (params, 'loan_id', 'id');
            if (id === undefined) {
                throw new ArgumentsRequired (this.id + ' repayMargin() requires an id parameter for isolated margin');
            }
            method = 'privateMarginPostLoansLoanIdRepayment';
            request['currency_pair'] = market['id'];
            request['mode'] = mode;
            request['loan_id'] = id;
        }
        params = this.omit (params, [ 'marginMode', 'mode', 'loan_id', 'id' ]);
        let response = await this[method] (this.extend (request, params));
        //
        // Cross
        //
        //     [
        //         {
        //             "id": "17",
        //             "create_time": 1620381696159,
        //             "update_time": 1620381696159,
        //             "currency": "EOS",
        //             "amount": "110.553635",
        //             "text": "web",
        //             "status": 2,
        //             "repaid": "110.506649705159",
        //             "repaid_interest": "0.046985294841",
        //             "unpaid_interest": "0.0000074393366667"
        //         }
        //     ]
        //
        // Isolated
        //
        //     {
        //         "id": "34267567",
        //         "create_time": "1656394778",
        //         "expire_time": "1657258778",
        //         "status": "finished",
        //         "side": "borrow",
        //         "currency": "USDT",
        //         "rate": "0.0002",
        //         "amount": "100",
        //         "days": 10,
        //         "auto_renew": false,
        //         "currency_pair": "LTC_USDT",
        //         "left": "0",
        //         "repaid": "100",
        //         "paid_interest": "0.003333333333",
        //         "unpaid_interest": "0"
        //     }
        //
        if (marginMode === 'cross') {
            response = response[0];
        }
        return this.parseMarginLoan (response, currency);
    }

    async borrowMargin (code, amount, symbol = undefined, params = {}) {
        /**
         * @method
         * @name gate#borrowMargin
         * @description create a loan to borrow margin
         * @see https://www.gate.io/docs/apiv4/en/#create-a-cross-margin-borrow-loan
         * @see https://www.gate.io/docs/apiv4/en/#lend-or-borrow
         * @param {str} code unified currency code of the currency to borrow
         * @param {float} amount the amount to borrow
         * @param {str|undefined} symbol unified market symbol, required for isolated margin
         * @param {dict} params extra parameters specific to the gate api endpoint
         * @param {str} params.rate '0.0002' or '0.002' extra parameter required for isolated margin
         * @returns {dict} a [margin loan structure]{@link https://docs.ccxt.com/en/latest/manual.html#margin-loan-structure}
         */
        await this.loadMarkets ();
        const currency = this.currency (code);
        let market = undefined;
        if (symbol !== undefined) {
            market = this.market (symbol);
            symbol = market['symbol'];
        }
        const request = {
            'currency': currency['id'],
            'amount': this.currencyToPrecision (code, amount),
        };
        const defaultMarginMode = this.safeString2 (this.options, 'defaultMarginMode', 'marginMode', 'cross');
        const marginMode = this.safeString (params, 'marginMode', defaultMarginMode); // cross or isolated
        let method = 'privateMarginPostCrossLoans';
        if (marginMode === 'isolated') {
            if (symbol === undefined) {
                throw new ArgumentsRequired (this.id + ' borrowMargin() requires a symbol argument for isolated margin');
            }
            request['currency_pair'] = market['id'];
            const rate = this.safeString (params, 'rate');
            if (rate === undefined) {
                throw new ArgumentsRequired (this.id + ' borrowMargin() requires a rate parameter for isolated margin');
            }
            request['rate'] = rate; // Only rates '0.0002', '0.002' are supported.
            request['side'] = 'borrow';
            method = 'privateMarginPostLoans';
        }
        params = this.omit (params, [ 'marginMode', 'rate' ]);
        const response = await this[method] (this.extend (request, params));
        //
        // Cross
        //
        //     {
        //         "id": "17",
        //         "create_time": 1620381696159,
        //         "update_time": 1620381696159,
        //         "currency": "EOS",
        //         "amount": "110.553635",
        //         "text": "web",
        //         "status": 2,
        //         "repaid": "110.506649705159",
        //         "repaid_interest": "0.046985294841",
        //         "unpaid_interest": "0.0000074393366667"
        //     }
        //
        // Isolated
        //
        //     {
        //         "id": "34267567",
        //         "create_time": "1656394778",
        //         "expire_time": "1657258778",
        //         "status": "loaned",
        //         "side": "borrow",
        //         "currency": "USDT",
        //         "rate": "0.0002",
        //         "amount": "100",
        //         "days": 10,
        //         "auto_renew": false,
        //         "currency_pair": "LTC_USDT",
        //         "left": "0",
        //         "repaid": "0",
        //         "paid_interest": "0",
        //         "unpaid_interest": "0.003333333333"
        //     }
        //
        return this.parseMarginLoan (response, currency);
    }

    parseMarginLoan (info, currency = undefined) {
        //
        // Cross
        //
        //     {
        //         "id": "17",
        //         "create_time": 1620381696159,
        //         "update_time": 1620381696159,
        //         "currency": "EOS",
        //         "amount": "110.553635",
        //         "text": "web",
        //         "status": 2,
        //         "repaid": "110.506649705159",
        //         "repaid_interest": "0.046985294841",
        //         "unpaid_interest": "0.0000074393366667"
        //     }
        //
        // Isolated
        //
        //     {
        //         "id": "34267567",
        //         "create_time": "1656394778",
        //         "expire_time": "1657258778",
        //         "status": "loaned",
        //         "side": "borrow",
        //         "currency": "USDT",
        //         "rate": "0.0002",
        //         "amount": "100",
        //         "days": 10,
        //         "auto_renew": false,
        //         "currency_pair": "LTC_USDT",
        //         "left": "0",
        //         "repaid": "0",
        //         "paid_interest": "0",
        //         "unpaid_interest": "0.003333333333"
        //     }
        //
        const marginMode = this.safeString2 (this.options, 'defaultMarginMode', 'marginMode', 'cross');
        let timestamp = this.safeInteger (info, 'create_time');
        if (marginMode === 'isolated') {
            timestamp = this.safeTimestamp (info, 'create_time');
        }
        const currencyId = this.safeString (info, 'currency');
        const marketId = this.safeString (info, 'currency_pair');
        return {
            'id': this.safeInteger (info, 'id'),
            'currency': this.safeCurrencyCode (currencyId, currency),
            'amount': this.safeNumber (info, 'amount'),
            'symbol': this.safeSymbol (marketId, undefined),
            'timestamp': timestamp,
            'datetime': this.iso8601 (timestamp),
            'info': info,
        };
    }

    sign (path, api = [], method = 'GET', params = {}, headers = undefined, body = undefined) {
        const authentication = api[0]; // public, private
        const type = api[1]; // spot, margin, future, delivery
        let query = this.omit (params, this.extractParams (path));
        path = this.implodeParams (path, params);
        const endPart = (path === '') ? '' : ('/' + path);
        const entirePath = '/' + type + endPart;
        let url = this.urls['api'][authentication][type];
        if (url === undefined) {
            throw new NotSupported (this.id + ' does not have a testnet for the ' + type + ' market type.');
        }
        url += entirePath;
        if (authentication === 'public') {
            if (Object.keys (query).length) {
                url += '?' + this.urlencode (query);
            }
        } else {
            let queryString = '';
            if ((method === 'GET') || (method === 'DELETE')) {
                if (Object.keys (query).length) {
                    queryString = this.urlencode (query);
                    url += '?' + queryString;
                }
            } else {
                const urlQueryParams = this.safeValue (query, 'query', {});
                if (Object.keys (urlQueryParams).length) {
                    queryString = this.urlencode (urlQueryParams);
                    url += '?' + queryString;
                }
                query = this.omit (query, 'query');
                body = this.json (query);
            }
            const bodyPayload = (body === undefined) ? '' : body;
            const bodySignature = this.hash (this.encode (bodyPayload), 'sha512');
            const timestamp = this.seconds ();
            const timestampString = timestamp.toString ();
            const signaturePath = '/api/' + this.version + entirePath;
            const payloadArray = [ method.toUpperCase (), signaturePath, queryString, bodySignature, timestampString ];
            // eslint-disable-next-line quotes
            const payload = payloadArray.join ("\n");
            const signature = this.hmac (this.encode (payload), this.encode (this.secret), 'sha512');
            headers = {
                'KEY': this.apiKey,
                'Timestamp': timestampString,
                'SIGN': signature,
                'Content-Type': 'application/json',
            };
        }
        return { 'url': url, 'method': method, 'body': body, 'headers': headers };
    }

    handleErrors (code, reason, url, method, headers, body, response, requestHeaders, requestBody) {
        if (response === undefined) {
            return;
        }
        //
        //    {"label": "ORDER_NOT_FOUND", "message": "Order not found"}
        //    {"label": "INVALID_PARAM_VALUE", "message": "invalid argument: status"}
        //    {"label": "INVALID_PARAM_VALUE", "message": "invalid argument: Trigger.rule"}
        //    {"label": "INVALID_PARAM_VALUE", "message": "invalid argument: trigger.expiration invalid range"}
        //    {"label": "INVALID_ARGUMENT", "detail": "invalid size"}
        //
        const label = this.safeString (response, 'label');
        if (label !== undefined) {
            const feedback = this.id + ' ' + body;
            this.throwExactlyMatchedException (this.exceptions['exact'], label, feedback);
            throw new ExchangeError (feedback);
        }
    }
};<|MERGE_RESOLUTION|>--- conflicted
+++ resolved
@@ -639,8 +639,8 @@
          * @method
          * @name gate#fetchMarkets
          * @description retrieves data on all markets for gate
-         * @param {object} params extra parameters specific to the exchange api endpoint
-         * @returns {[object]} an array of objects representing market data
+         * @param {dict} params extra parameters specific to the exchange api endpoint
+         * @returns {[dict]} an array of objects representing market data
          */
         let result = [];
         const [ type, query ] = this.handleMarketTypeAndParams ('fetchMarkets', undefined, params);
@@ -1113,9 +1113,9 @@
          * @method
          * @name gate#prepareRequest
          * @description Fills request params contract, settle, currency_pair, market and account where applicable
-         * @param {object} market CCXT market, required when type is undefined
-         * @param {string} type 'spot', 'swap', or 'future', required when market is undefined
-         * @param {object} params request parameters
+         * @param {dict} market CCXT market, required when type is undefined
+         * @param {str} type 'spot', 'swap', or 'future', required when market is undefined
+         * @param {dict} params request parameters
          * @returns the api request object, and the new params object with non-needed parameters removed
          */
         // * Do not call for multi spot order methods like cancelAllOrders and fetchOpenOrders. Use multiOrderSpotPrepareRequest instead
@@ -1146,9 +1146,9 @@
          * @method
          * @name gate#multiOrderSpotPrepareRequest
          * @description Fills request params currency_pair, market and account where applicable for spot order methods like fetchOpenOrders, cancelAllOrders
-         * @param {object} market CCXT market
-         * @param {boolean} stop true if for a stop order
-         * @param {object} params request parameters
+         * @param {dict} market CCXT market
+         * @param {bool} stop true if for a stop order
+         * @param {dict} params request parameters
          * @returns the api request object, and the new params object with non-needed parameters removed
          */
         const [ marginMode, query ] = this.getMarginMode (stop, params);
@@ -1169,9 +1169,9 @@
          * @method
          * @name gate#multiOrderSpotPrepareRequest
          * @description Fills request params currency_pair, market and account where applicable for spot order methods like fetchOpenOrders, cancelAllOrders
-         * @param {object} market CCXT market
-         * @param {boolean} stop true if for a stop order
-         * @param {object} params request parameters
+         * @param {dict} market CCXT market
+         * @param {bool} stop true if for a stop order
+         * @param {dict} params request parameters
          * @returns the api request object, and the new params object with non-needed parameters removed
          */
         const [ marginMode, query ] = this.getMarginMode (stop, params);
@@ -1195,8 +1195,8 @@
          * @method
          * @name gate#getMarginMode
          * @description Gets the margin type for this api call
-         * @param {boolean} stop True if for a stop order
-         * @param {object} params Request params
+         * @param {bool} stop True if for a stop order
+         * @param {dict} params Request params
          * @returns The marginMode and the updated request params with marginMode removed, marginMode value is the value that can be read by the "account" property specified in gates api docs
          */
         const defaultMarginMode = this.safeStringLower2 (this.options, 'defaultMarginMode', 'marginMode', 'spot'); // 'margin' is isolated margin on gate's api
@@ -1233,8 +1233,8 @@
          * @method
          * @name gate#fetchCurrencies
          * @description fetches all available currencies on an exchange
-         * @param {object} params extra parameters specific to the gate api endpoint
-         * @returns {object} an associative dictionary of currencies
+         * @param {dict} params extra parameters specific to the gate api endpoint
+         * @returns {dict} an associative dictionary of currencies
          */
         // sandbox/testnet only supports future markets
         const apiBackup = this.safeValue (this.urls, 'apiBackup');
@@ -1290,9 +1290,9 @@
          * @method
          * @name gate#fetchFundingRate
          * @description fetch the current funding rate
-         * @param {string} symbol unified market symbol
-         * @param {object} params extra parameters specific to the gate api endpoint
-         * @returns {object} a [funding rate structure]{@link https://docs.ccxt.com/en/latest/manual.html#funding-rate-structure}
+         * @param {str} symbol unified market symbol
+         * @param {dict} params extra parameters specific to the gate api endpoint
+         * @returns {dict} a [funding rate structure]{@link https://docs.ccxt.com/en/latest/manual.html#funding-rate-structure}
          */
         await this.loadMarkets ();
         const market = this.market (symbol);
@@ -1353,9 +1353,9 @@
          * @method
          * @name gate#fetchFundingRates
          * @description fetch the funding rate for multiple markets
-         * @param {[string]|undefined} symbols list of unified market symbols
-         * @param {object} params extra parameters specific to the gate api endpoint
-         * @returns {object} a dictionary of [funding rates structures]{@link https://docs.ccxt.com/en/latest/manual.html#funding-rates-structure}, indexe by market symbols
+         * @param {[str]|undefined} symbols list of unified market symbols
+         * @param {dict} params extra parameters specific to the gate api endpoint
+         * @returns {dict} a dictionary of [funding rates structures]{@link https://docs.ccxt.com/en/latest/manual.html#funding-rates-structure}, indexe by market symbols
          */
         await this.loadMarkets ();
         const [ request, query ] = this.prepareRequest (undefined, 'swap', params);
@@ -1526,9 +1526,9 @@
          * @method
          * @name gate#fetchDepositAddress
          * @description fetch the deposit address for a currency associated with this account
-         * @param {string} code unified currency code
-         * @param {object} params extra parameters specific to the gate api endpoint
-         * @returns {object} an [address structure]{@link https://docs.ccxt.com/en/latest/manual.html#address-structure}
+         * @param {str} code unified currency code
+         * @param {dict} params extra parameters specific to the gate api endpoint
+         * @returns {dict} an [address structure]{@link https://docs.ccxt.com/en/latest/manual.html#address-structure}
          */
         await this.loadMarkets ();
         const currency = this.currency (code);
@@ -1580,9 +1580,9 @@
          * @method
          * @name gate#fetchTradingFee
          * @description fetch the trading fees for a market
-         * @param {string} symbol unified market symbol
-         * @param {object} params extra parameters specific to the gate api endpoint
-         * @returns {object} a [fee structure]{@link https://docs.ccxt.com/en/latest/manual.html#fee-structure}
+         * @param {str} symbol unified market symbol
+         * @param {dict} params extra parameters specific to the gate api endpoint
+         * @returns {dict} a [fee structure]{@link https://docs.ccxt.com/en/latest/manual.html#fee-structure}
          */
         await this.loadMarkets ();
         const market = this.market (symbol);
@@ -1612,8 +1612,8 @@
          * @method
          * @name gate#fetchTradingFees
          * @description fetch the trading fees for multiple markets
-         * @param {object} params extra parameters specific to the gate api endpoint
-         * @returns {object} a dictionary of [fee structures]{@link https://docs.ccxt.com/en/latest/manual.html#fee-structure} indexed by market symbols
+         * @param {dict} params extra parameters specific to the gate api endpoint
+         * @returns {dict} a dictionary of [fee structures]{@link https://docs.ccxt.com/en/latest/manual.html#fee-structure} indexed by market symbols
          */
         await this.loadMarkets ();
         const response = await this.privateWalletGetFee (params);
@@ -1675,9 +1675,9 @@
          * @method
          * @name gate#fetchTransactionFees
          * @description fetch transaction fees
-         * @param {[string]|undefined} codes not used by gate fetchTransactionFees ()
-         * @param {object} params extra parameters specific to the gate api endpoint
-         * @returns {object} a list of [fee structures]{@link https://docs.ccxt.com/en/latest/manual.html#fee-structure}
+         * @param {[str]|undefined} codes not used by gate fetchTransactionFees ()
+         * @param {dict} params extra parameters specific to the gate api endpoint
+         * @returns {dict} a list of [fee structures]{@link https://docs.ccxt.com/en/latest/manual.html#fee-structure}
          */
         await this.loadMarkets ();
         const response = await this.privateWalletGetWithdrawStatus (params);
@@ -1727,11 +1727,11 @@
          * @method
          * @name gate#fetchFundingHistory
          * @description fetch the history of funding payments paid and received on this account
-         * @param {string|undefined} symbol unified market symbol
-         * @param {number|undefined} since the earliest time in ms to fetch funding history for
-         * @param {number|undefined} limit the maximum number of funding history structures to retrieve
-         * @param {object} params extra parameters specific to the gate api endpoint
-         * @returns {object} a [funding history structure]{@link https://docs.ccxt.com/en/latest/manual.html#funding-history-structure}
+         * @param {str|undefined} symbol unified market symbol
+         * @param {int|undefined} since the earliest time in ms to fetch funding history for
+         * @param {int|undefined} limit the maximum number of funding history structures to retrieve
+         * @param {dict} params extra parameters specific to the gate api endpoint
+         * @returns {dict} a [funding history structure]{@link https://docs.ccxt.com/en/latest/manual.html#funding-history-structure}
          */
         await this.loadMarkets ();
         // let defaultType = 'future';
@@ -1808,10 +1808,10 @@
          * @method
          * @name gate#fetchOrderBook
          * @description fetches information on open orders with bid (buy) and ask (sell) prices, volumes and other data
-         * @param {string} symbol unified symbol of the market to fetch the order book for
-         * @param {number|undefined} limit the maximum amount of order book entries to return
-         * @param {object} params extra parameters specific to the gate api endpoint
-         * @returns {object} A dictionary of [order book structures]{@link https://docs.ccxt.com/en/latest/manual.html#order-book-structure} indexed by market symbols
+         * @param {str} symbol unified symbol of the market to fetch the order book for
+         * @param {int|undefined} limit the maximum amount of order book entries to return
+         * @param {dict} params extra parameters specific to the gate api endpoint
+         * @returns {dict} A dictionary of [order book structures]{@link https://docs.ccxt.com/en/latest/manual.html#order-book-structure} indexed by market symbols
          */
         await this.loadMarkets ();
         const market = this.market (symbol);
@@ -1916,9 +1916,9 @@
          * @method
          * @name gate#fetchTicker
          * @description fetches a price ticker, a statistical calculation with the information calculated over the past 24 hours for a specific market
-         * @param {string} symbol unified symbol of the market to fetch the ticker for
-         * @param {object} params extra parameters specific to the gate api endpoint
-         * @returns {object} a [ticker structure]{@link https://docs.ccxt.com/en/latest/manual.html#ticker-structure}
+         * @param {str} symbol unified symbol of the market to fetch the ticker for
+         * @param {dict} params extra parameters specific to the gate api endpoint
+         * @returns {dict} a [ticker structure]{@link https://docs.ccxt.com/en/latest/manual.html#ticker-structure}
          */
         await this.loadMarkets ();
         const market = this.market (symbol);
@@ -2010,9 +2010,9 @@
          * @method
          * @name gate#fetchTickers
          * @description fetches price tickers for multiple markets, statistical calculations with the information calculated over the past 24 hours each market
-         * @param {[string]|undefined} symbols unified symbols of the markets to fetch the ticker for, all market tickers are returned if not assigned
-         * @param {object} params extra parameters specific to the gate api endpoint
-         * @returns {object} an array of [ticker structures]{@link https://docs.ccxt.com/en/latest/manual.html#ticker-structure}
+         * @param {[str]|undefined} symbols unified symbols of the markets to fetch the ticker for, all market tickers are returned if not assigned
+         * @param {dict} params extra parameters specific to the gate api endpoint
+         * @returns {dict} an array of [ticker structures]{@link https://docs.ccxt.com/en/latest/manual.html#ticker-structure}
          */
         await this.loadMarkets ();
         const [ type, query ] = this.handleMarketTypeAndParams ('fetchTickers', undefined, params);
@@ -2037,11 +2037,11 @@
 
     async fetchBalance (params = {}) {
         /**
-         * @param {object} params exchange specific parameters
-         * @param {string} params.type spot, margin, swap or future, if not provided this.options['defaultType'] is used
-         * @param {string} params.settle 'btc' or 'usdt' - settle currency for perpetual swap and future - default="usdt" for swap and "btc" for future
-         * @param {string} params.marginMode 'cross' or 'isolated' - marginMode for margin trading if not provided this.options['defaultMarginMode'] is used
-         * @param {string} params.symbol margin only - unified ccxt symbol
+         * @param {dict} params exchange specific parameters
+         * @param {str} params.type spot, margin, swap or future, if not provided this.options['defaultType'] is used
+         * @param {str} params.settle 'btc' or 'usdt' - settle currency for perpetual swap and future - default="usdt" for swap and "btc" for future
+         * @param {str} params.marginMode 'cross' or 'isolated' - marginMode for margin trading if not provided this.options['defaultMarginMode'] is used
+         * @param {str} params.symbol margin only - unified ccxt symbol
          */
         await this.loadMarkets ();
         const symbol = this.safeString (params, 'symbol');
@@ -2223,14 +2223,14 @@
          * @method
          * @name gateio#fetchOHLCV
          * @description fetches historical candlestick data containing the open, high, low, and close price, and the volume of a market
-         * @param {string} symbol unified symbol of the market to fetch OHLCV data for
-         * @param {string} timeframe the length of time each candle represents
-         * @param {number|undefined} since timestamp in ms of the earliest candle to fetch
-         * @param {number|undefined} limit the maximum amount of candles to fetch
-         * @param {object} params extra parameters specific to the gateio api endpoint
-         * @param {string|undefined} params.price "mark" or "index" for mark price and index price candles
-         * @param {number|undefined} params.until timestamp in ms of the latest candle to fetch
-         * @returns {[[number]]} A list of candles ordered as timestamp, open, high, low, close, volume (units in quote currency)
+         * @param {str} symbol unified symbol of the market to fetch OHLCV data for
+         * @param {str} timeframe the length of time each candle represents
+         * @param {int|undefined} since timestamp in ms of the earliest candle to fetch
+         * @param {int|undefined} limit the maximum amount of candles to fetch
+         * @param {dict} params extra parameters specific to the gateio api endpoint
+         * @param {str|undefined} params.price "mark" or "index" for mark price and index price candles
+         * @param {int|undefined} params.until timestamp in ms of the latest candle to fetch
+         * @returns {[[int]]} A list of candles ordered as timestamp, open, high, low, close, volume (units in quote currency)
          */
         await this.loadMarkets ();
         const market = this.market (symbol);
@@ -2287,11 +2287,11 @@
          * @method
          * @name gate#fetchFundingRateHistory
          * @description fetches historical funding rate prices
-         * @param {string|undefined} symbol unified symbol of the market to fetch the funding rate history for
-         * @param {number|undefined} since timestamp in ms of the earliest funding rate to fetch
-         * @param {number|undefined} limit the maximum amount of [funding rate structures]{@link https://docs.ccxt.com/en/latest/manual.html?#funding-rate-history-structure} to fetch
-         * @param {object} params extra parameters specific to the gate api endpoint
-         * @returns {[object]} a list of [funding rate structures]{@link https://docs.ccxt.com/en/latest/manual.html?#funding-rate-history-structure}
+         * @param {str|undefined} symbol unified symbol of the market to fetch the funding rate history for
+         * @param {int|undefined} since timestamp in ms of the earliest funding rate to fetch
+         * @param {int|undefined} limit the maximum amount of [funding rate structures]{@link https://docs.ccxt.com/en/latest/manual.html?#funding-rate-history-structure} to fetch
+         * @param {dict} params extra parameters specific to the gate api endpoint
+         * @returns {[dict]} a list of [funding rate structures]{@link https://docs.ccxt.com/en/latest/manual.html?#funding-rate-history-structure}
          */
         if (symbol === undefined) {
             throw new ArgumentsRequired (this.id + ' fetchFundingRateHistory() requires a symbol argument');
@@ -2379,11 +2379,11 @@
          * @method
          * @name gate#fetchTrades
          * @description get the list of most recent trades for a particular symbol
-         * @param {string} symbol unified symbol of the market to fetch trades for
-         * @param {number|undefined} since timestamp in ms of the earliest trade to fetch
-         * @param {number|undefined} limit the maximum amount of trades to fetch
-         * @param {object} params extra parameters specific to the gate api endpoint
-         * @returns {[object]} a list of [trade structures]{@link https://docs.ccxt.com/en/latest/manual.html?#public-trades}
+         * @param {str} symbol unified symbol of the market to fetch trades for
+         * @param {int|undefined} since timestamp in ms of the earliest trade to fetch
+         * @param {int|undefined} limit the maximum amount of trades to fetch
+         * @param {dict} params extra parameters specific to the gate api endpoint
+         * @returns {[dict]} a list of [trade structures]{@link https://docs.ccxt.com/en/latest/manual.html?#public-trades}
          */
         await this.loadMarkets ();
         const market = this.market (symbol);
@@ -2458,12 +2458,12 @@
          * @method
          * @name gate#fetchOrderTrades
          * @description fetch all the trades made from a single order
-         * @param {string} id order id
-         * @param {string} symbol unified market symbol
-         * @param {number|undefined} since the earliest time in ms to fetch trades for
-         * @param {number|undefined} limit the maximum number of trades to retrieve
-         * @param {object} params extra parameters specific to the binance api endpoint
-         * @returns {[object]} a list of [trade structures]{@link https://docs.ccxt.com/en/latest/manual.html#trade-structure}
+         * @param {str} id order id
+         * @param {str} symbol unified market symbol
+         * @param {int|undefined} since the earliest time in ms to fetch trades for
+         * @param {int|undefined} limit the maximum number of trades to retrieve
+         * @param {dict} params extra parameters specific to the binance api endpoint
+         * @returns {[dict]} a list of [trade structures]{@link https://docs.ccxt.com/en/latest/manual.html#trade-structure}
          */
         await this.loadMarkets ();
         if (symbol === undefined) {
@@ -2497,20 +2497,20 @@
          * @method
          * @name gate#fetchMyTrades
          * @description Fetch personal trading history
-         * @param {string|undefined} symbol unified market symbol
-         * @param {number|undefined} since the earliest time in ms to fetch trades for
-         * @param {number|undefined} limit the maximum number of trades structures to retrieve
-         * @param {object} params extra parameters specific to the gate api endpoint
-         * @param {string|undefined} params.marginMode 'cross' or 'isolated' - marginMode for margin trading if not provided this.options['defaultMarginMode'] is used
-         * @param {string|undefined} params.type 'spot', 'swap', or 'future', if not provided this.options['defaultMarginMode'] is used
-         * @param {number|undefined} params.until The latest timestamp, in ms, that fetched trades were made
-         * @param {number|undefined} params.page *spot only* Page number
-         * @param {string|undefined} params.order_id *spot only* Filter trades with specified order ID. symbol is also required if this field is present
-         * @param {string|undefined} params.order *contract only* Futures order ID, return related data only if specified
-         * @param {number|undefined} params.offset *contract only* list offset, starting from 0
-         * @param {string|undefined} params.last_id *contract only* specify list staring point using the id of last record in previous list-query results
-         * @param {number|undefined} params.count_total *contract only* whether to return total number matched, default to 0(no return)
-         * @returns {[object]} a list of [trade structures]{@link https://docs.ccxt.com/en/latest/manual.html#trade-structure}
+         * @param {str|undefined} symbol unified market symbol
+         * @param {int|undefined} since the earliest time in ms to fetch trades for
+         * @param {int|undefined} limit the maximum number of trades structures to retrieve
+         * @param {dict} params extra parameters specific to the gate api endpoint
+         * @param {str|undefined} params.marginMode 'cross' or 'isolated' - marginMode for margin trading if not provided this.options['defaultMarginMode'] is used
+         * @param {str|undefined} params.type 'spot', 'swap', or 'future', if not provided this.options['defaultMarginMode'] is used
+         * @param {int|undefined} params.until The latest timestamp, in ms, that fetched trades were made
+         * @param {int|undefined} params.page *spot only* Page number
+         * @param {str|undefined} params.order_id *spot only* Filter trades with specified order ID. symbol is also required if this field is present
+         * @param {str|undefined} params.order *contract only* Futures order ID, return related data only if specified
+         * @param {int|undefined} params.offset *contract only* list offset, starting from 0
+         * @param {str|undefined} params.last_id *contract only* specify list staring point using the id of last record in previous list-query results
+         * @param {int|undefined} params.count_total *contract only* whether to return total number matched, default to 0(no return)
+         * @returns {[dict]} a list of [trade structures]{@link https://docs.ccxt.com/en/latest/manual.html#trade-structure}
          */
         await this.loadMarkets ();
         let type = undefined;
@@ -2726,11 +2726,11 @@
          * @method
          * @name gate#fetchDeposits
          * @description fetch all deposits made to an account
-         * @param {string|undefined} code unified currency code
-         * @param {number|undefined} since the earliest time in ms to fetch deposits for
-         * @param {number|undefined} limit the maximum number of deposits structures to retrieve
-         * @param {object} params extra parameters specific to the gate api endpoint
-         * @returns {[object]} a list of [transaction structures]{@link https://docs.ccxt.com/en/latest/manual.html#transaction-structure}
+         * @param {str|undefined} code unified currency code
+         * @param {int|undefined} since the earliest time in ms to fetch deposits for
+         * @param {int|undefined} limit the maximum number of deposits structures to retrieve
+         * @param {dict} params extra parameters specific to the gate api endpoint
+         * @returns {[dict]} a list of [transaction structures]{@link https://docs.ccxt.com/en/latest/manual.html#transaction-structure}
          */
         await this.loadMarkets ();
         const request = {};
@@ -2756,11 +2756,11 @@
          * @method
          * @name gate#fetchWithdrawals
          * @description fetch all withdrawals made from an account
-         * @param {string|undefined} code unified currency code
-         * @param {number|undefined} since the earliest time in ms to fetch withdrawals for
-         * @param {number|undefined} limit the maximum number of withdrawals structures to retrieve
-         * @param {object} params extra parameters specific to the gate api endpoint
-         * @returns {[object]} a list of [transaction structures]{@link https://docs.ccxt.com/en/latest/manual.html#transaction-structure}
+         * @param {str|undefined} code unified currency code
+         * @param {int|undefined} since the earliest time in ms to fetch withdrawals for
+         * @param {int|undefined} limit the maximum number of withdrawals structures to retrieve
+         * @param {dict} params extra parameters specific to the gate api endpoint
+         * @returns {[dict]} a list of [transaction structures]{@link https://docs.ccxt.com/en/latest/manual.html#transaction-structure}
          */
         await this.loadMarkets ();
         const request = {};
@@ -2786,12 +2786,12 @@
          * @method
          * @name gate#withdraw
          * @description make a withdrawal
-         * @param {string} code unified currency code
-         * @param {number} amount the amount to withdraw
-         * @param {string} address the address to withdraw to
-         * @param {string|undefined} tag
-         * @param {object} params extra parameters specific to the gate api endpoint
-         * @returns {object} a [transaction structure]{@link https://docs.ccxt.com/en/latest/manual.html#transaction-structure}
+         * @param {str} code unified currency code
+         * @param {float} amount the amount to withdraw
+         * @param {str} address the address to withdraw to
+         * @param {str|undefined} tag
+         * @param {dict} params extra parameters specific to the gate api endpoint
+         * @returns {dict} a [transaction structure]{@link https://docs.ccxt.com/en/latest/manual.html#transaction-structure}
          */
         [ tag, params ] = this.handleWithdrawTagAndParams (tag, params);
         this.checkAddress (address);
@@ -2916,20 +2916,20 @@
          * @method
          * @name gate#createOrder
          * @description Create an order on the exchange
-         * @param {string} symbol Unified CCXT market symbol
-         * @param {string} type 'limit' or 'market' *"market" is contract only*
-         * @param {string} side 'buy' or 'sell'
-         * @param {number} amount the amount of currency to trade
-         * @param {number|undefined} price *ignored in "market" orders* the price at which the order is to be fullfilled at in units of the quote currency
-         * @param {object} params  Extra parameters specific to the exchange API endpoint
-         * @param {number|undefined} params.stopPrice The price at which a trigger order is triggered at
-         * @param {string|undefined} params.timeInForce "GTC", "IOC", or "PO"
-         * @param {string|undefined} params.marginMode 'cross' or 'isolated' - marginMode for margin trading if not provided this.options['defaultMarginMode'] is used
-         * @param {number|undefined} params.iceberg Amount to display for the iceberg order, Null or 0 for normal orders, Set to -1 to hide the order completely
-         * @param {string|undefined} params.text User defined information
-         * @param {string|undefined} params.account *spot and margin only* "spot", "margin" or "cross_margin"
+         * @param {str} symbol Unified CCXT market symbol
+         * @param {str} type 'limit' or 'market' *"market" is contract only*
+         * @param {str} side 'buy' or 'sell'
+         * @param {float} amount the amount of currency to trade
+         * @param {float|undefined} price *ignored in "market" orders* the price at which the order is to be fullfilled at in units of the quote currency
+         * @param {dict} params  Extra parameters specific to the exchange API endpoint
+         * @param {float|undefined} params.stopPrice The price at which a trigger order is triggered at
+         * @param {str|undefined} params.timeInForce "GTC", "IOC", or "PO"
+         * @param {str|undefined} params.marginMode 'cross' or 'isolated' - marginMode for margin trading if not provided this.options['defaultMarginMode'] is used
+         * @param {int|undefined} params.iceberg Amount to display for the iceberg order, Null or 0 for normal orders, Set to -1 to hide the order completely
+         * @param {str|undefined} params.text User defined information
+         * @param {str|undefined} params.account *spot and margin only* "spot", "margin" or "cross_margin"
          * @param {bool|undefined} params.auto_borrow *margin only* Used in margin or cross margin trading to allow automatic loan of insufficient amount if balance is not enough
-         * @param {string|undefined} params.settle *contract only* Unified Currency Code for settle currency
+         * @param {str|undefined} params.settle *contract only* Unified Currency Code for settle currency
          * @param {bool|undefined} params.reduceOnly *contract only* Indicates if this order is to reduce the size of a position
          * @param {bool|undefined} params.close *contract only* Set as true to close the position, with size set to 0
          * @param {bool|undefined} params.auto_size *contract only* Set side to close dual-mode position, close_long closes the long side, while close_short the short one, size also needs to be set to 0
@@ -3447,13 +3447,13 @@
          * @method
          * @name gate#fetchOrder
          * @description Retrieves information on an order
-         * @param {string} id Order id
-         * @param {string} symbol Unified market symbol, *required for spot and margin*
-         * @param {object} params Parameters specified by the exchange api
-         * @param {boolean} params.stop True if the order being fetched is a trigger order
-         * @param {string} params.marginMode 'cross' or 'isolated' - marginMode for margin trading if not provided this.options['defaultMarginMode'] is used
-         * @param {string} params.type 'spot', 'swap', or 'future', if not provided this.options['defaultMarginMode'] is used
-         * @param {string} params.settle 'btc' or 'usdt' - settle currency for perpetual swap and future - market settle currency is used if symbol !== undefined, default="usdt" for swap and "btc" for future
+         * @param {str} id Order id
+         * @param {str} symbol Unified market symbol, *required for spot and margin*
+         * @param {dict} params Parameters specified by the exchange api
+         * @param {bool} params.stop True if the order being fetched is a trigger order
+         * @param {str} params.marginMode 'cross' or 'isolated' - marginMode for margin trading if not provided this.options['defaultMarginMode'] is used
+         * @param {str} params.type 'spot', 'swap', or 'future', if not provided this.options['defaultMarginMode'] is used
+         * @param {str} params.settle 'btc' or 'usdt' - settle currency for perpetual swap and future - market settle currency is used if symbol !== undefined, default="usdt" for swap and "btc" for future
          * @returns An [order structure]{@link https://docs.ccxt.com/en/latest/manual.html#order-structure}
          */
         await this.loadMarkets ();
@@ -3489,14 +3489,14 @@
          * @method
          * @name gate#fetchOpenOrders
          * @description fetch all unfilled currently open orders
-         * @param {string|undefined} symbol unified market symbol
-         * @param {number|undefined} since the earliest time in ms to fetch open orders for
-         * @param {number|undefined} limit the maximum number of  open orders structures to retrieve
-         * @param {object} params extra parameters specific to the gate api endpoint
-         * @param {boolean} params.stop true for fetching stop orders
-         * @param {string} params.type spot, margin, swap or future, if not provided this.options['defaultType'] is used
-         * @param {string} params.marginMode 'cross' or 'isolated' - marginMode for type='margin', if not provided this.options['defaultMarginMode'] is used
-         * @returns {[object]} a list of [order structures]{@link https://docs.ccxt.com/en/latest/manual.html#order-structure}
+         * @param {str|undefined} symbol unified market symbol
+         * @param {int|undefined} since the earliest time in ms to fetch open orders for
+         * @param {int|undefined} limit the maximum number of  open orders structures to retrieve
+         * @param {dict} params extra parameters specific to the gate api endpoint
+         * @param {bool} params.stop true for fetching stop orders
+         * @param {str} params.type spot, margin, swap or future, if not provided this.options['defaultType'] is used
+         * @param {str} params.marginMode 'cross' or 'isolated' - marginMode for type='margin', if not provided this.options['defaultMarginMode'] is used
+         * @returns {[dict]} a list of [order structures]{@link https://docs.ccxt.com/en/latest/manual.html#order-structure}
          */
         return await this.fetchOrdersByStatus ('open', symbol, since, limit, params);
     }
@@ -3506,16 +3506,6 @@
          * @method
          * @name gate#fetchClosedOrders
          * @description fetches information on multiple closed orders made by the user
-<<<<<<< HEAD
-         * @param {string|undefined} symbol unified market symbol of the market orders were made in
-         * @param {number|undefined} since the earliest time in ms to fetch orders for
-         * @param {number|undefined} limit the maximum number of  orde structures to retrieve
-         * @param {object} params extra parameters specific to the gate api endpoint
-         * @param {boolean} params.stop true for fetching stop orders
-         * @param {string} params.type spot, swap or future, if not provided this.options['defaultType'] is used
-         * @param {string} params.marginMode 'cross' or 'isolated' - marginMode for margin trading if not provided this.options['defaultMarginMode'] is used
-         * @returns {[object]} a list of [order structures]{@link https://docs.ccxt.com/en/latest/manual.html#order-structure
-=======
          * @param {str|undefined} symbol unified market symbol of the market orders were made in
          * @param {int|undefined} since the earliest time in ms to fetch orders for
          * @param {int|undefined} limit the maximum number of  orde structures to retrieve
@@ -3524,7 +3514,6 @@
          * @param {str} params.type spot, swap or future, if not provided this.options['defaultType'] is used
          * @param {str} params.marginMode 'cross' or 'isolated' - marginMode for margin trading if not provided this.options['defaultMarginMode'] is used
          * @returns {[dict]} a list of [order structures]{@link https://docs.ccxt.com/en/latest/manual.html#order-structure}
->>>>>>> 315e9aba
          */
         return await this.fetchOrdersByStatus ('finished', symbol, since, limit, params);
     }
@@ -3696,10 +3685,10 @@
          * @method
          * @name gate#cancelOrder
          * @description Cancels an open order
-         * @param {string} id Order id
-         * @param {string} symbol Unified market symbol
-         * @param {object} params Parameters specified by the exchange api
-         * @param {boolean} params.stop True if the order to be cancelled is a trigger order
+         * @param {str} id Order id
+         * @param {str} symbol Unified market symbol
+         * @param {dict} params Parameters specified by the exchange api
+         * @param {bool} params.stop True if the order to be cancelled is a trigger order
          * @returns An [order structure]{@link https://docs.ccxt.com/en/latest/manual.html#order-structure}
          */
         await this.loadMarkets ();
@@ -3806,9 +3795,9 @@
          * @method
          * @name gate#cancelAllOrders
          * @description cancel all open orders
-         * @param {string|undefined} symbol unified market symbol, only orders in the market of this symbol are cancelled when symbol is not undefined
-         * @param {object} params extra parameters specific to the gate api endpoint
-         * @returns {[object]} a list of [order structures]{@link https://docs.ccxt.com/en/latest/manual.html#order-structure}
+         * @param {str|undefined} symbol unified market symbol, only orders in the market of this symbol are cancelled when symbol is not undefined
+         * @param {dict} params extra parameters specific to the gate api endpoint
+         * @returns {[dict]} a list of [order structures]{@link https://docs.ccxt.com/en/latest/manual.html#order-structure}
          */
         await this.loadMarkets ();
         const market = (symbol === undefined) ? undefined : this.market (symbol);
@@ -3860,12 +3849,12 @@
          * @method
          * @name gate#transfer
          * @description transfer currency internally between wallets on the same account
-         * @param {string} code unified currency code for currency being transferred
-         * @param {number} amount the amount of currency to transfer
-         * @param {string} fromAccount the account to transfer currency from
-         * @param {string} toAccount the account to transfer currency to
-         * @param {object} params extra parameters specific to the gate api endpoint
-         * @param {string|undefined} params.symbol Unified market symbol *required for type == margin*
+         * @param {str} code unified currency code for currency being transferred
+         * @param {float} amount the amount of currency to transfer
+         * @param {str} fromAccount the account to transfer currency from
+         * @param {str} toAccount the account to transfer currency to
+         * @param {dict} params extra parameters specific to the gate api endpoint
+         * @param {str|undefined} params.symbol Unified market symbol *required for type == margin*
          * @returns A [transfer structure]{@link https://docs.ccxt.com/en/latest/manual.html#transfer-structure}
          */
         await this.loadMarkets ();
@@ -3954,10 +3943,10 @@
          * @method
          * @name gate#setLeverage
          * @description set the level of leverage for a market
-         * @param {number} leverage the rate of leverage
-         * @param {string} symbol unified market symbol
-         * @param {object} params extra parameters specific to the gate api endpoint
-         * @returns {object} response from the exchange
+         * @param {float} leverage the rate of leverage
+         * @param {str} symbol unified market symbol
+         * @param {dict} params extra parameters specific to the gate api endpoint
+         * @returns {dict} response from the exchange
          */
         if (symbol === undefined) {
             throw new ArgumentsRequired (this.id + ' setLeverage() requires a symbol argument');
@@ -4107,11 +4096,11 @@
          * @method
          * @name gate#fetchPositions
          * @description fetch all open positions
-         * @param {[string]|undefined} symbols Not used by gate, but parsed internally by CCXT
-         * @param {object} params extra parameters specific to the gate api endpoint
-         * @param {string} params.settle 'btc' or 'usdt' - settle currency for perpetual swap and future - default="usdt" for swap and "btc" for future
-         * @param {string} params.type swap or future, if not provided this.options['defaultType'] is used
-         * @returns {[object]} a list of [position structure]{@link https://docs.ccxt.com/en/latest/manual.html#position-structure}
+         * @param {[str]|undefined} symbols Not used by gate, but parsed internally by CCXT
+         * @param {dict} params extra parameters specific to the gate api endpoint
+         * @param {str} params.settle 'btc' or 'usdt' - settle currency for perpetual swap and future - default="usdt" for swap and "btc" for future
+         * @param {str} params.type swap or future, if not provided this.options['defaultType'] is used
+         * @returns {[dict]} a list of [position structure]{@link https://docs.ccxt.com/en/latest/manual.html#position-structure}
          */
         await this.loadMarkets ();
         const [ type, query ] = this.handleMarketTypeAndParams ('fetchPositions', undefined, params);
@@ -4158,9 +4147,9 @@
          * @method
          * @name gate#fetchLeverageTiers
          * @description retrieve information on the maximum leverage, and maintenance margin for trades of varying trade sizes
-         * @param {[string]|undefined} symbols list of unified market symbols
-         * @param {object} params extra parameters specific to the gate api endpoint
-         * @returns {object} a dictionary of [leverage tiers structures]{@link https://docs.ccxt.com/en/latest/manual.html#leverage-tiers-structure}, indexed by market symbols
+         * @param {[str]|undefined} symbols list of unified market symbols
+         * @param {dict} params extra parameters specific to the gate api endpoint
+         * @returns {dict} a dictionary of [leverage tiers structures]{@link https://docs.ccxt.com/en/latest/manual.html#leverage-tiers-structure}, indexed by market symbols
          */
         await this.loadMarkets ();
         const [ type, query ] = this.handleMarketTypeAndParams ('fetchLeverageTiers', undefined, params);
@@ -4273,8 +4262,8 @@
          * @ignore
          * @method
          * @description https://www.gate.io/help/futures/perpetual/22162/instrctions-of-risk-limit
-         * @param {object} info Exchange market response for 1 market
-         * @param {object} market CCXT market
+         * @param {dict} info Exchange market response for 1 market
+         * @param {dict} market CCXT market
          */
         //
         // Perpetual swap
