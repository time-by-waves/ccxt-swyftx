--- conflicted
+++ resolved
@@ -202,27 +202,8 @@
         const market = this.market (symbol);
         const interval = this.timeframes[timeframe];
         const messageHash = 'market.' + market['id'] + '.kline.' + interval;
-<<<<<<< HEAD
         const type = this.getUniformMarketType (market);
         const ohlcv = await this.subscribePublic (symbol, messageHash, type, undefined, params);
-=======
-        const api = this.safeString (this.options, 'api', 'api');
-        const hostname = { 'hostname': this.hostname };
-        const url = this.implodeParams (this.urls['api']['ws'][api]['spot']['public'], hostname);
-        const requestId = this.requestId ();
-        const request = {
-            'sub': messageHash,
-            'id': requestId,
-        };
-        const subscription = {
-            'id': requestId,
-            'messageHash': messageHash,
-            'symbol': symbol,
-            'timeframe': timeframe,
-            'params': params,
-        };
-        const ohlcv = await this.watch (url, messageHash, this.extend (request, params), messageHash, subscription);
->>>>>>> cded3002
         if (this.newUpdates) {
             limit = ohlcv.getLimit (symbol, limit);
         }
