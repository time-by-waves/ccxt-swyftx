'use strict';

//  ---------------------------------------------------------------------------

const Exchange = require ('./base/Exchange');
const { BadRequest, BadSymbol, ExchangeError, ArgumentsRequired, AuthenticationError, InsufficientFunds, NotSupported, OrderNotFound, ExchangeNotAvailable, RateLimitExceeded, PermissionDenied, InvalidOrder, InvalidAddress, OnMaintenance, RequestTimeout, AccountSuspended, NetworkError, DDoSProtection, DuplicateOrderId, BadResponse } = require ('./base/errors');
const Precise = require ('./base/Precise');

//  ---------------------------------------------------------------------------

module.exports = class zb extends Exchange {
    describe () {
        return this.deepExtend (super.describe (), {
            'id': 'zb',
            'name': 'ZB',
            'countries': [ 'CN' ],
            'rateLimit': 100,
            'version': 'v1',
            'certified': true,
            'pro': true,
            'has': {
                'CORS': undefined,
                'spot': true,
                'margin': true,
                'swap': true,
                'future': undefined,
                'option': undefined,
                'addMargin': true,
                'cancelAllOrders': true,
                'cancelOrder': true,
                'createMarketOrder': undefined,
                'createOrder': true,
                'createReduceOnlyOrder': false,
                'fetchBalance': true,
                'fetchBorrowRate': true,
                'fetchBorrowRateHistories': false,
                'fetchBorrowRateHistory': false,
                'fetchBorrowRates': true,
                'fetchCanceledOrders': true,
                'fetchClosedOrders': true,
                'fetchCurrencies': true,
                'fetchDepositAddress': true,
                'fetchDepositAddresses': true,
                'fetchDeposits': true,
                'fetchFundingHistory': false,
                'fetchFundingRate': true,
                'fetchFundingRateHistory': true,
                'fetchFundingRates': true,
                'fetchLedger': true,
                'fetchLeverage': false,
                'fetchLeverageTiers': false,
                'fetchMarketLeverageTiers': false,
                'fetchMarkets': true,
                'fetchOHLCV': true,
                'fetchOpenOrders': true,
                'fetchOrder': true,
                'fetchOrderBook': true,
                'fetchOrders': true,
                'fetchPosition': true,
                'fetchPositions': true,
                'fetchPositionsRisk': false,
                'fetchPremiumIndexOHLCV': false,
                'fetchTicker': true,
                'fetchTickers': true,
                'fetchTrades': true,
                'fetchTradingFee': false,
                'fetchTradingFees': false,
                'fetchWithdrawals': true,
                'reduceMargin': true,
                'setLeverage': true,
                'setMarginMode': false,
                'setPositionMode': false,
                'transfer': true,
                'withdraw': true,
            },
            'timeframes': {
                '1m': '1m',
                '3m': '3m',
                '5m': '5m',
                '15m': '15m',
                '30m': '30m',
                '1h': '1h',
                '2h': '2h',
                '4h': '4h',
                '6h': '6h',
                '12h': '12h',
                '1d': '1d',
                '3d': '3d',
                '5d': '5d',
                '1w': '1w',
            },
            'hostname': 'zb.com', // zb.cafe for users in China
            'urls': {
                'logo': 'https://user-images.githubusercontent.com/1294454/32859187-cd5214f0-ca5e-11e7-967d-96568e2e2bd1.jpg',
                'api': {
                    'spot': {
                        'v1': {
                            'public': 'https://api.{hostname}/data',
                            'private': 'https://trade.{hostname}/api',
                        },
                    },
                    'contract': {
                        'v1': {
                            'public': 'https://fapi.{hostname}/api/public',
                        },
                        'v2': {
                            'public': 'https://fapi.{hostname}/Server/api',
                            'private': 'https://fapi.{hostname}/Server/api',
                        },
                    },
                },
                'www': 'https://www.zb.com',
                'doc': 'https://www.zb.com/i/developer',
                'fees': 'https://www.zb.com/i/rate',
                'referral': {
                    'url': 'https://www.zbex.club/en/register?ref=4301lera',
                    'discount': 0.16,
                },
            },
            'api': {
                'spot': {
                    'v1': {
                        'public': {
                            'get': [
                                'markets',
                                'ticker',
                                'allTicker',
                                'depth',
                                'trades',
                                'kline',
                                'getGroupMarkets',
                                'getFeeInfo',
                            ],
                        },
                        'private': {
                            'get': [
                                // spot API
                                'order',
                                'orderMoreV2',
                                'cancelOrder',
                                'getOrder',
                                'getOrders',
                                'getOrdersNew',
                                'getOrdersIgnoreTradeType',
                                'getUnfinishedOrdersIgnoreTradeType',
                                'getFinishedAndPartialOrders',
                                'getAccountInfo',
                                'getUserAddress',
                                'getPayinAddress',
                                'getWithdrawAddress',
                                'getWithdrawRecord',
                                'getChargeRecord',
                                'getCnyWithdrawRecord',
                                'getCnyChargeRecord',
                                'withdraw',
                                // sub accounts
                                'addSubUser',
                                'getSubUserList',
                                'doTransferFunds',
                                'createSubUserKey', // removed on 2021-03-16 according to the update log in the API doc
                                // leverage API
                                'getLeverAssetsInfo',
                                'getLeverBills',
                                'transferInLever',
                                'transferOutLever',
                                'loan',
                                'cancelLoan',
                                'getLoans',
                                'getLoanRecords',
                                'borrow',
                                'autoBorrow',
                                'repay',
                                'doAllRepay',
                                'getRepayments',
                                'getFinanceRecords',
                                'changeInvestMark',
                                'changeLoop',
                                // cross API
                                'getCrossAssets',
                                'getCrossBills',
                                'transferInCross',
                                'transferOutCross',
                                'doCrossLoan',
                                'doCrossRepay',
                                'getCrossRepayRecords',
                            ],
                        },
                    },
                },
                'contract': {
                    'v1': {
                        'public': {
                            'get': [
                                'depth',
                                'fundingRate',
                                'indexKline',
                                'indexPrice',
                                'kline',
                                'markKline',
                                'markPrice',
                                'ticker',
                                'trade',
                            ],
                        },
                    },
                    'v2': {
                        'public': {
                            'get': [
                                'allForceOrders',
                                'config/marketList',
                                'topLongShortAccountRatio',
                                'topLongShortPositionRatio',
                                'fundingRate',
                                'premiumIndex',
                            ],
                        },
                        'private': {
                            'get': [
                                'Fund/balance',
                                'Fund/getAccount',
                                'Fund/getBill',
                                'Fund/getBillTypeList',
                                'Fund/marginHistory',
                                'Positions/getPositions',
                                'Positions/getNominalValue',
                                'Positions/marginInfo',
                                'setting/get',
                                'trade/getAllOrders',
                                'trade/getOrder',
                                'trade/getOrderAlgos',
                                'trade/getTradeList',
                                'trade/getUndoneOrders',
                                'trade/tradeHistory',
                            ],
                            'post': [
                                'activity/buyTicket',
                                'Fund/transferFund',
                                'Positions/setMarginCoins',
                                'Positions/updateAppendUSDValue',
                                'Positions/updateMargin',
                                'setting/setLeverage',
                                'trade/batchOrder',
                                'trade/batchCancelOrder',
                                'trade/cancelAlgos',
                                'trade/cancelAllOrders',
                                'trade/cancelOrder',
                                'trade/order',
                                'trade/orderAlgo',
                                'trade/updateOrderAlgo',
                            ],
                        },
                    },
                },
            },
            'fees': {
                'funding': {
                    'withdraw': {},
                },
                'trading': {
                    'maker': this.parseNumber ('0.002'),
                    'taker': this.parseNumber ('0.002'),
                },
            },
            'commonCurrencies': {
                'ANG': 'Anagram',
                'ENT': 'ENTCash',
                'BCHABC': 'BCHABC', // conflict with BCH / BCHA
                'BCHSV': 'BCHSV', // conflict with BCH / BSV
            },
            'options': {
                'timeframes': {
                    'spot': {
                        '1m': '1min',
                        '3m': '3min',
                        '5m': '5min',
                        '15m': '15min',
                        '30m': '30min',
                        '1h': '1hour',
                        '2h': '2hour',
                        '4h': '4hour',
                        '6h': '6hour',
                        '12h': '12hour',
                        '1d': '1day',
                        '3d': '3day',
                        '1w': '1week',
                    },
                    'swap': {
                        '1m': '1M',
                        '5m': '5M',
                        '15m': '15M',
                        '30m': '30M',
                        '1h': '1H',
                        '6h': '6H',
                        '1d': '1D',
                        '5d': '5D',
                    },
                },
            },
            'exceptions': {
                'ws': {
                    // '1000': ExchangeError, // The call is successful.
                    '1001': ExchangeError, // General error prompt
                    '1002': ExchangeError, // Internal Error
                    '1003': AuthenticationError, // Fail to verify
                    '1004': AuthenticationError, // The transaction password is locked
                    '1005': AuthenticationError, // Wrong transaction password, please check it and re-enter。
                    '1006': PermissionDenied, // Real-name authentication is pending approval or unapproved
                    '1007': ExchangeError, // Channel does not exist
                    '1009': OnMaintenance, // This interface is under maintenance
                    '1010': ExchangeNotAvailable, // Not available now
                    '1012': PermissionDenied, // Insufficient permissions
                    '1013': ExchangeError, // Cannot trade, please contact email: support@zb.cn for support.
                    '1014': ExchangeError, // Cannot sell during the pre-sale period
                    '2001': InsufficientFunds, // Insufficient CNY account balance
                    '2002': InsufficientFunds, // Insufficient BTC account balance
                    '2003': InsufficientFunds, // Insufficient LTC account balance
                    '2005': InsufficientFunds, // Insufficient ETH account balance
                    '2006': InsufficientFunds, // ETCInsufficient account balance
                    '2007': InsufficientFunds, // BTSInsufficient account balance
                    '2008': InsufficientFunds, // EOSInsufficient account balance
                    '2009': InsufficientFunds, // BCCInsufficient account balance
                    '3001': OrderNotFound, // Order not found or is completed
                    '3002': InvalidOrder, // Invalid amount
                    '3003': InvalidOrder, // Invalid quantity
                    '3004': AuthenticationError, // User does not exist
                    '3005': BadRequest, // Invalid parameter
                    '3006': PermissionDenied, // Invalid IP or not consistent with the bound IP
                    '3007': RequestTimeout, // The request time has expired
                    '3008': ExchangeError, // Transaction not found
                    '3009': InvalidOrder, // The price exceeds the limit
                    '3010': PermissionDenied, // It fails to place an order, due to you have set up to prohibit trading of this market.
                    '3011': InvalidOrder, // The entrusted price is abnormal, please modify it and place order again
                    '3012': InvalidOrder, // Duplicate custom customerOrderId
                    '4001': AccountSuspended, // APIThe interface is locked for one hour
                    '4002': RateLimitExceeded, // Request too frequently
                },
                'exact': {
                    // '1000': 'Successful operation',
                    '10001': ExchangeError, // Operation failed
                    '10002': PermissionDenied, // Operation is forbidden
                    '10003': BadResponse, // Data existed
                    '10004': BadResponse, // Date not exist
                    '10005': PermissionDenied, // Forbidden to access the interface
                    '10006': BadRequest, // Currency invalid or expired
                    '10007': ExchangeError, // {0}
                    '10008': ExchangeError, // Operation failed: {0}
                    '10009': ExchangeError, // URL error
                    '1001': ExchangeError, // 'General error message',
                    '10010': AuthenticationError, // API KEY not exist
                    '10011': AuthenticationError, // API KEY CLOSED
                    '10012': AccountSuspended, // User API has been frozen, please contact customer service for processing
                    '10013': AuthenticationError, // API verification failed
                    '10014': AuthenticationError, // Invalid signature(1001)
                    '10015': AuthenticationError, // Invalid signature(1002)
                    '10016': AuthenticationError, // Invalid ip
                    '10017': PermissionDenied, // Permission denied
                    '10018': AccountSuspended, // User has been frozen, please contact customer service
                    '10019': RequestTimeout, // Request time has expired
                    '1002': ExchangeError, // 'Internal error',
                    '10020': BadRequest, // {0}Parameter cannot be empty
                    '10021': BadRequest, // {0}Invalid parameter
                    '10022': BadRequest, // Request method error
                    '10023': RateLimitExceeded, // Request frequency is too fast, exceeding the limit allowed by the interface
                    '10024': AuthenticationError, // Login failed
                    '10025': ExchangeError, // Non-personal operation
                    '10026': NetworkError, // Failed to request interface, please try again
                    '10027': RequestTimeout, // Timed out, please try again later
                    '10028': ExchangeNotAvailable, // System busy, please try again later
                    '10029': DDoSProtection, // Frequent operation, please try again later
                    '1003': AuthenticationError, // 'Verification does not pass',
                    '10030': BadRequest, // Currency already exist
                    '10031': BadRequest, // Currency does not exist
                    '10032': BadRequest, // Market existed
                    '10033': BadRequest, // Market not exist
                    '10034': BadRequest, // Currency error
                    '10035': BadRequest, // Market not open
                    '10036': BadRequest, // Ineffective market type
                    '10037': ArgumentsRequired, // User id cannot be empty
                    '10038': BadRequest, // Market id cannot be empty
                    '10039': BadResponse, // Failed to get mark price
                    '1004': AuthenticationError, // 'Funding security password lock',
                    '10040': BadResponse, // Failed to obtain the opening margin configuration
                    '10041': BadResponse, // Failed to obtain maintenance margin allocation
                    '10042': ExchangeError, // Avg. price error
                    '10043': ExchangeError, // Abnormal acquisition of liquidation price
                    '10044': ExchangeError, // Unrealized profit and loss acquisition exception
                    '10045': ExchangeError, // jdbcData source acquisition failed
                    '10046': ExchangeError, // Invalid position opening direction
                    '10047': ExchangeError, // The maximum position allowed by the current leverage multiple has been exceeded
                    '10048': ExchangeError, // The maximum allowable order quantity has been exceeded
                    '10049': NetworkError, // Failed to get the latest price
                    '1005': AuthenticationError, // 'Funds security password is incorrect, please confirm and re-enter.',
                    '1006': AuthenticationError, // 'Real-name certification pending approval or audit does not pass',
                    '1009': ExchangeNotAvailable, // 'This interface is under maintenance',
                    '1010': ExchangeNotAvailable, // Not available now
                    '10100': OnMaintenance, // Sorry! System maintenance, stop operation
                    '1012': PermissionDenied, // Insufficient permissions
                    '1013': ExchangeError, // Cannot trade, please contact email: support@zb.cn for support.
                    '1014': ExchangeError, // Cannot sell during the pre-sale period
                    '11000': ExchangeError, // Funding change failed
                    '11001': ExchangeError, // Position change failed
                    '110011': ExchangeError, // Exceeds the maximum leverage allowed by the position
                    '11002': ExchangeError, // Funding not exist
                    '11003': ExchangeError, // Freeze records not exist
                    '11004': InsufficientFunds, // Insufficient frozen funds
                    '11005': InvalidOrder, // Insufficient positions
                    '11006': InsufficientFunds, // Insufficient frozen positions
                    '11007': OrderNotFound, // Position not exist
                    '11008': ExchangeError, // The contract have positions, cannot be modified
                    '11009': ExchangeError, // Failed to query data
                    '110110': ExchangeError, // Exceed the market's maximum leverage
                    '11012': InsufficientFunds, // Insufficient margin
                    '11013': ExchangeError, // Exceeding accuracy limit
                    '11014': ExchangeError, // Invalid bill type
                    '11015': AuthenticationError, // Failed to add default account
                    '11016': AuthenticationError, // Account not exist
                    '11017': ExchangeError, // Funds are not frozen or unfrozen
                    '11018': InsufficientFunds, // Insufficient funds
                    '11019': ExchangeError, // Bill does not exist
                    '11021': InsufficientFunds, // Inconsistent currency for funds transfer
                    '11023': ExchangeError, // Same transaction currency
                    '11030': PermissionDenied, // Position is locked, the operation is prohibited
                    '11031': ExchangeError, // The number of bill changes is zero
                    '11032': ExchangeError, // The same request is being processed, please do not submit it repeatedly
                    '11033': ArgumentsRequired, // Position configuration data is empty
                    '11034': ExchangeError, // Funding fee is being settled, please do not operate
                    '12000': InvalidOrder, // Invalid order price
                    '12001': InvalidOrder, // Invalid order amount
                    '12002': InvalidOrder, // Invalid order type
                    '12003': InvalidOrder, // Invalid price accuracy
                    '12004': InvalidOrder, // Invalid quantity precision
                    '12005': InvalidOrder, // order value less than the minimum or greater than the maximum
                    '12006': InvalidOrder, // Customize's order number format is wrong
                    '12007': InvalidOrder, // Direction error
                    '12008': InvalidOrder, // Order type error
                    '12009': InvalidOrder, // Commission type error
                    '12010': InvalidOrder, // Failed to place the order, the loss of the order placed at this price will exceed margin
                    '12011': InvalidOrder, // it's not a buz order
                    '12012': OrderNotFound, // order not exist
                    '12013': InvalidOrder, // Order user does not match
                    '12014': InvalidOrder, // Order is still in transaction
                    '12015': InvalidOrder, // Order preprocessing failed
                    '12016': InvalidOrder, // Order cannot be canceled
                    '12017': InvalidOrder, // Transaction Record not exist
                    '12018': InvalidOrder, // Order failed
                    '12019': ArgumentsRequired, // extend parameter cannot be empty
                    '12020': ExchangeError, // extend Parameter error
                    '12021': InvalidOrder, // The order price is not within the price limit rules!
                    '12022': InvalidOrder, // Stop placing an order while the system is calculating the fund fee
                    '12023': OrderNotFound, // There are no positions to close
                    '12024': InvalidOrder, // Orders are prohibited, stay tuned!
                    '12025': InvalidOrder, // Order cancellation is prohibited, so stay tuned!
                    '12026': DuplicateOrderId, // Order failed， customize order number exists
                    '12027': ExchangeNotAvailable, // System busy, please try again later
                    '12028': InvalidOrder, // The market has banned trading
                    '12029': InvalidOrder, // Forbidden place order, stay tuned
                    '12201': InvalidOrder, // Delegation strategy does not exist or the status has changed
                    '12202': InvalidOrder, // Delegation strategy has been changed, cannot be canceled
                    '12203': InvalidOrder, // Wrong order type
                    '12204': InvalidOrder, // Invalid trigger price
                    '12205': InvalidOrder, // The trigger price must be greater than the market’s selling price or lower than the buying price.
                    '12206': InvalidOrder, // Direction and order type do not match
                    '12207': RateLimitExceeded, // Submission failed, exceeding the allowed limit
                    '13001': AuthenticationError, // User not exist
                    '13002': PermissionDenied, // User did not activate futures
                    // '13003': AuthenticationError, // User is locked
                    '13003': InvalidOrder, // Margin gear is not continuous
                    '13004': InvalidOrder, // The margin quick calculation amount is less than 0
                    '13005': RateLimitExceeded, // You have exceeded the number of exports that day
                    '13006': ExchangeError, // No markets are bookmarked
                    '13007': ExchangeError, // Market not favorited
                    '13008': ExchangeError, // Not in any market user whitelist
                    '13009': ExchangeError, // Not in the whitelist of users in this market
                    '14000': ExchangeError, // {0}not support
                    '14001': AuthenticationError, // Already logged in, no need to log in multiple times
                    '14002': AuthenticationError, // Not logged in yet, please log in before subscribing
                    '14003': ExchangeError, // This is a channel for one-time queries, no need to unsubscribe
                    '14100': ExchangeError, // Accuracy does not support
                    '14101': RateLimitExceeded, // Request exceeded frequency limit
                    '14200': ArgumentsRequired, // id empty
                    '14300': ExchangeError, // activity not exist
                    '14301': ExchangeError, // The event has been opened and cannot be admitted
                    '14302': ExchangeError, // The purchase time has passed and cannot be admitted
                    '14303': ExchangeError, // Not yet open for the purchase
                    '14305': ExchangeError, // Cannot enter, the maximum number of returns has been exceeded
                    '14306': ExchangeError, // Cannot repeat admission
                    '14307': InvalidOrder, // Unable to cancel, status has been changed
                    '14308': InvalidOrder, // Unable to cancel, the amount does not match
                    '14309': ExchangeError, // Activity has not started
                    '14310': NotSupported, // Activity is over
                    '14311': NotSupported, // The activity does not support orders placed in this market
                    '14312': ExchangeError, // You have not participated in this activity
                    '14313': PermissionDenied, // Sorry! The purchase failed, the maximum number of participants has been reached
                    '14314': ExchangeError, // Active period id error
                    '2001': InsufficientFunds, // 'Insufficient CNY Balance',
                    '2002': InsufficientFunds, // 'Insufficient BTC Balance',
                    '2003': InsufficientFunds, // 'Insufficient LTC Balance',
                    '2005': InsufficientFunds, // 'Insufficient ETH Balance',
                    '2006': InsufficientFunds, // 'Insufficient ETC Balance',
                    '2007': InsufficientFunds, // 'Insufficient BTS Balance',
                    '2008': InsufficientFunds, // EOSInsufficient account balance
                    '2009': InsufficientFunds, // 'Account balance is not enough',
                    '3001': OrderNotFound, // 'Pending orders not found',
                    '3002': InvalidOrder, // 'Invalid price',
                    '3003': InvalidOrder, // 'Invalid amount',
                    '3004': AuthenticationError, // 'User does not exist',
                    '3005': BadRequest, // 'Invalid parameter',
                    '3006': AuthenticationError, // 'Invalid IP or inconsistent with the bound IP',
                    '3007': AuthenticationError, // 'The request time has expired',
                    '3008': OrderNotFound, // 'Transaction records not found',
                    '3009': InvalidOrder, // 'The price exceeds the limit',
                    '3010': PermissionDenied, // It fails to place an order, due to you have set up to prohibit trading of this market.
                    '3011': InvalidOrder, // 'The entrusted price is abnormal, please modify it and place order again',
                    '3012': InvalidOrder, // Duplicate custom customerOrderId
                    '4001': ExchangeNotAvailable, // 'API interface is locked or not enabled',
                    '4002': RateLimitExceeded, // 'Request too often',
                    '9999': ExchangeError, // Unknown error
                },
                'broad': {
                    '提币地址有误, 请先添加提币地址。': InvalidAddress, // {"code":1001,"message":"提币地址有误，请先添加提币地址。"}
                    '资金不足,无法划账': InsufficientFunds, // {"code":1001,"message":"资金不足,无法划账"}
                    '响应超时': RequestTimeout, // {"code":1001,"message":"响应超时"}
                },
            },
        });
    }

    async fetchMarkets (params = {}) {
        const markets = await this.spotV1PublicGetMarkets (params);
        //
        //     {
        //         "zb_qc":{
        //             "amountScale":2,
        //             "minAmount":0.01,
        //             "minSize":5,
        //             "priceScale":4,
        //         },
        //     }
        //
        let contracts = undefined;
        try {
            // https://github.com/ZBFuture/docs_en/blob/main/API%20V2%20_en.md#7-public-markethttp
            // https://fapi.zb.com/Server/api/v2/config/marketList 502 Bad Gateway
            contracts = await this.contractV2PublicGetConfigMarketList (params);
        } catch (e) {
            contracts = {};
        }
        //
        //     {
        //         BTC_USDT: {
        //             symbol: 'BTC_USDT',
        //             buyerCurrencyId: '6',
        //             contractType: '1',
        //             defaultMarginMode: '1',
        //             marketType: '2',
        //             historyDBName: 'trade_history_readonly.dbc',
        //             defaultLeverage: '20',
        //             id: '100',
        //             canCancelOrder: true,
        //             area: '1',
        //             mixMarginCoinName: 'usdt',
        //             fundingRateRatio: '0.25',
        //             marginCurrencyName: 'usdt',
        //             minTradeMoney: '0.0001',
        //             enableTime: '1638954000000',
        //             maxTradeMoney: '10000000',
        //             canTrade: true,
        //             maxLeverage: '125',
        //             defaultPositionsMode: '2',
        //             onlyWhitelistVisible: false,
        //             riskWarnRatio: '0.8',
        //             marginDecimal: '8',
        //             spot: false,
        //             status: '1',
        //             amountDecimal: '3',
        //             leverage: false,
        //             minAmount: '0.001',
        //             canOrder: true,
        //             duration: '1',
        //             feeDecimal: '8',
        //             sellerCurrencyId: '1',
        //             maxAmount: '1000',
        //             canOpenPosition: true,
        //             isSupportMixMargin: false,
        //             markPriceLimitRate: '0.05',
        //             marginCurrencyId: '6',
        //             stopFundingFee: false,
        //             priceDecimal: '2',
        //             lightenUpFeeRate: '0',
        //             futures: true,
        //             sellerCurrencyName: 'btc',
        //             marketPriceLimitRate: '0.05',
        //             canRebate: true,
        //             marketName: 'BTC_USDT',
        //             depth: [ 0.01, 0.1, 1 ],
        //             createTime: '1607590430094',
        //             mixMarginCoinIds: [ 6 ],
        //             buyerCurrencyName: 'usdt',
        //             stopService: false
        //         },
        //     }
        //
        const contractsData = this.safeValue (contracts, 'data', []);
        const contractsById = this.indexBy (contractsData, 'marketName');
        const dataById = this.deepExtend (contractsById, markets);
        const keys = Object.keys (dataById);
        const result = [];
        for (let i = 0; i < keys.length; i++) {
            const id = keys[i];
            const market = dataById[id];
            const [ baseId, quoteId ] = id.split ('_');
            const base = this.safeCurrencyCode (baseId);
            const quote = this.safeCurrencyCode (quoteId);
            const settleId = this.safeValue (market, 'marginCurrencyName');
            const settle = this.safeCurrencyCode (settleId);
            const spot = settle === undefined;
            const swap = this.safeValue (market, 'futures', false);
            const linear = swap ? true : undefined;
            let active = true;
            let symbol = base + '/' + quote;
            const amountPrecisionString = this.safeString2 (market, 'amountScale', 'amountDecimal');
            const pricePrecisionString = this.safeString2 (market, 'priceScale', 'priceDecimal');
            if (swap) {
                const status = this.safeString (market, 'status');
                active = (status === '1');
                symbol = base + '/' + quote + ':' + settle;
            }
            result.push ({
                'id': id,
                'symbol': symbol,
                'base': base,
                'quote': quote,
                'settle': settle,
                'baseId': baseId,
                'quoteId': quoteId,
                'settleId': settleId,
                'type': swap ? 'swap' : 'spot',
                'spot': spot,
                'margin': false,
                'swap': swap,
                'future': false,
                'option': false,
                'active': active,
                'contract': swap,
                'linear': linear,
                'inverse': swap ? !linear : undefined,
                'contractSize': undefined,
                'expiry': undefined,
                'expiryDatetime': undefined,
                'strike': undefined,
                'optionType': undefined,
                'precision': {
                    'amount': parseInt (amountPrecisionString),
                    'price': parseInt (pricePrecisionString),
                },
                'limits': {
                    'leverage': {
                        'min': undefined,
                        'max': this.safeNumber (market, 'maxLeverage'),
                    },
                    'amount': {
                        'min': this.safeNumber (market, 'minAmount'),
                        'max': this.safeNumber (market, 'maxAmount'),
                    },
                    'price': {
                        'min': undefined,
                        'max': undefined,
                    },
                    'cost': {
                        'min': this.safeNumber2 (market, 'minSize', 'minTradeMoney'),
                        'max': this.safeNumber (market, 'maxTradeMoney'),
                    },
                },
                'info': market,
            });
        }
        return result;
    }

    async fetchCurrencies (params = {}) {
        const response = await this.spotV1PublicGetGetFeeInfo (params);
        //
        //     {
        //         "code":1000,
        //         "message":"success",
        //         "result":{
        //             "USDT":[
        //                 {
        //                     "chainName":"TRC20",
        //                     "canWithdraw":true,
        //                     "fee":1.0,
        //                     "mainChainName":"TRX",
        //                     "canDeposit":true
        //                 },
        //                 {
        //                     "chainName":"OMNI",
        //                     "canWithdraw":true,
        //                     "fee":5.0,
        //                     "mainChainName":"BTC",
        //                     "canDeposit":true
        //                 },
        //                 {
        //                     "chainName":"ERC20",
        //                     "canWithdraw":true,
        //                     "fee":15.0,
        //                     "mainChainName":"ETH",
        //                     "canDeposit":true
        //                 }
        //             ],
        //         }
        //     }
        //
        const currencies = this.safeValue (response, 'result', {});
        const ids = Object.keys (currencies);
        const result = {};
        for (let i = 0; i < ids.length; i++) {
            const id = ids[i];
            const currency = currencies[id];
            const code = this.safeCurrencyCode (id);
            const precision = undefined;
            let isWithdrawEnabled = true;
            let isDepositEnabled = true;
            const fees = {};
            for (let j = 0; j < currency.length; j++) {
                const networkItem = currency[j];
                const network = this.safeString (networkItem, 'chainName');
                // const name = this.safeString (networkItem, 'name');
                const withdrawFee = this.safeNumber (networkItem, 'fee');
                const depositEnable = this.safeValue (networkItem, 'canDeposit');
                const withdrawEnable = this.safeValue (networkItem, 'canWithdraw');
                isDepositEnabled = isDepositEnabled || depositEnable;
                isWithdrawEnabled = isWithdrawEnabled || withdrawEnable;
                fees[network] = withdrawFee;
            }
            const active = (isWithdrawEnabled && isDepositEnabled);
            result[code] = {
                'id': id,
                'name': undefined,
                'code': code,
                'precision': precision,
                'info': currency,
                'active': active,
                'deposit': isDepositEnabled,
                'withdraw': isWithdrawEnabled,
                'fee': undefined,
                'fees': fees,
                'limits': this.limits,
            };
        }
        return result;
    }

    parseBalance (response) {
        const balances = this.safeValue (response['result'], 'coins');
        const result = {
            'info': response,
        };
        for (let i = 0; i < balances.length; i++) {
            const balance = balances[i];
            //     {        enName: "BTC",
            //               freez: "0.00000000",
            //         unitDecimal:  8, // always 8
            //              cnName: "BTC",
            //       isCanRecharge:  true, // TODO: should use this
            //             unitTag: "฿",
            //       isCanWithdraw:  true,  // TODO: should use this
            //           available: "0.00000000",
            //                 key: "btc"         }
            const account = this.account ();
            const currencyId = this.safeString (balance, 'key');
            const code = this.safeCurrencyCode (currencyId);
            account['free'] = this.safeString (balance, 'available');
            account['used'] = this.safeString (balance, 'freez');
            result[code] = account;
        }
        return this.safeBalance (result);
    }

    parseSwapBalance (response) {
        const result = {
            'info': response,
        };
        const data = this.safeValue (response, 'data', {});
        for (let i = 0; i < data.length; i++) {
            const balance = data[i];
            //
            //     {
            //         "userId": "6896693805014120448",
            //         "currencyId": "6",
            //         "currencyName": "usdt",
            //         "amount": "30.56585118",
            //         "freezeAmount": "0",
            //         "contractType": 1,
            //         "id": "6899113714763638819",
            //         "createTime": "1644876888934",
            //         "modifyTime": "1645787446037",
            //         "accountBalance": "30.56585118",
            //         "allMargin": "0",
            //         "allowTransferOutAmount": "30.56585118"
            //     },
            //
            const code = this.safeCurrencyCode (this.safeString (balance, 'currencyName'));
            const account = this.account ();
            account['total'] = this.safeString (balance, 'accountBalance');
            account['free'] = this.safeString (balance, 'allowTransferOutAmount');
            account['used'] = this.safeString (balance, 'freezeAmount');
            result[code] = account;
        }
        return this.safeBalance (result);
    }

    parseMarginBalance (response, marginType) {
        const result = {
            'info': response,
        };
        let levers = undefined;
        if (marginType === 'isolated') {
            const message = this.safeValue (response, 'message', {});
            const data = this.safeValue (message, 'datas', {});
            levers = this.safeValue (data, 'levers', []);
        } else {
            const crossResponse = this.safeValue (response, 'result', {});
            levers = this.safeValue (crossResponse, 'list', []);
        }
        for (let i = 0; i < levers.length; i++) {
            const balance = levers[i];
            //
            // Isolated Margin
            //
            //     {
            //         "cNetUSD": "0.00",
            //         "repayLeverShow": "-",
            //         "cCanLoanIn": "0.002115400000000",
            //         "fNetCNY": "147.76081161",
            //         "fLoanIn": "0.00",
            //         "repayLevel": 0,
            //         "level": 1,
            //         "netConvertCNY": "147.760811613032",
            //         "cFreeze": "0.00",
            //         "cUnitTag": "BTC",
            //         "version": 1646783178609,
            //         "cAvailableUSD": "0.00",
            //         "cNetCNY": "0.00",
            //         "riskRate": "-",
            //         "fAvailableUSD": "20.49273433",
            //         "fNetUSD": "20.49273432",
            //         "cShowName": "BTC",
            //         "leverMultiple": "5.00",
            //         "couldTransferOutFiat": "20.49273433",
            //         "noticeLine": "1.13",
            //         "fFreeze": "0.00",
            //         "cUnitDecimal": 8,
            //         "fCanLoanIn": "81.970937320000000",
            //         "cAvailable": "0.00",
            //         "repayLock": false,
            //         "status": 1,
            //         "forbidType": 0,
            //         "totalConvertCNY": "147.760811613032",
            //         "cAvailableCNY": "0.00",
            //         "unwindPrice": "0.00",
            //         "fOverdraft": "0.00",
            //         "fShowName": "USDT",
            //         "statusShow": "%E6%AD%A3%E5%B8%B8",
            //         "cOverdraft": "0.00",
            //         "netConvertUSD": "20.49273433",
            //         "cNetBtc": "0.00",
            //         "loanInConvertCNY": "0.00",
            //         "fAvailableCNY": "147.760811613032",
            //         "key": "btcusdt",
            //         "fNetBtc": "0.0005291",
            //         "fUnitDecimal": 8,
            //         "loanInConvertUSD": "0.00",
            //         "showName": "BTC/USDT",
            //         "startLine": "1.25",
            //         "totalConvertUSD": "20.49273433",
            //         "couldTransferOutCoin": "0.00",
            //         "cEnName": "BTC",
            //         "leverMultipleInterest": "3.00",
            //         "fAvailable": "20.49273433",
            //         "fEnName": "USDT",
            //         "forceRepayLine": "1.08",
            //         "cLoanIn": "0.00"
            //     }
            //
            // Cross Margin
            //
            //     [
            //         {
            //             "fundType": 2,
            //             "loanIn": 0,
            //             "amount": 0,
            //             "freeze": 0,
            //             "overdraft": 0,
            //             "key": "BTC",
            //             "canTransferOut": 0
            //         },
            //     ],
            //
            const account = this.account ();
            if (marginType === 'isolated') {
                const code = this.safeCurrencyCode (this.safeString (balance, 'fShowName'));
                account['total'] = this.safeString (balance, 'fAvailableUSD'); // total amount in USD
                account['free'] = this.safeString (balance, 'couldTransferOutFiat');
                account['used'] = this.safeString (balance, 'fFreeze');
                result[code] = account;
            } else {
                const code = this.safeCurrencyCode (this.safeString (balance, 'key'));
                account['total'] = this.safeString (balance, 'amount');
                account['free'] = this.safeString (balance, 'canTransferOut');
                account['used'] = this.safeString (balance, 'freeze');
                result[code] = account;
            }
        }
        return this.safeBalance (result);
    }

    async fetchBalance (params = {}) {
        await this.loadMarkets ();
        const [ marketType, query ] = this.handleMarketTypeAndParams ('fetchBalance', undefined, params);
        const margin = (marketType === 'margin');
        const swap = (marketType === 'swap');
        let marginMethod = undefined;
        const defaultMargin = margin ? 'isolated' : 'cross';
        const marginType = this.safeString2 (this.options, 'defaultMarginType', 'marginType', defaultMargin);
        if (marginType === 'isolated') {
            marginMethod = 'spotV1PrivateGetGetLeverAssetsInfo';
        } else if (marginType === 'cross') {
            marginMethod = 'spotV1PrivateGetGetCrossAssets';
        }
        const method = this.getSupportedMapping (marketType, {
            'spot': 'spotV1PrivateGetGetAccountInfo',
            'swap': 'contractV2PrivateGetFundBalance',
            'margin': marginMethod,
        });
        const request = {
            // 'futuresAccountType': 1, // SWAP
            // 'currencyId': currency['id'], // SWAP
            // 'currencyName': 'usdt', // SWAP
        };
        if (swap) {
            request['futuresAccountType'] = 1;
        }
        const response = await this[method] (this.extend (request, query));
        //
        // Spot
        //
        //     {
        //         "result": {
        //             "coins": [
        //                 {
        //                     "isCanWithdraw": "true",
        //                     "canLoan": false,
        //                     "fundstype": 51,
        //                     "showName": "ZB",
        //                     "isCanRecharge": "true",
        //                     "cnName": "ZB",
        //                     "enName": "ZB",
        //                     "available": "0",
        //                     "freez": "0",
        //                     "unitTag": "ZB",
        //                     "key": "zb",
        //                     "unitDecimal": 8
        //                 },
        //             ],
        //             "version": 1645856691340,
        //             "base": {
        //                 "auth_google_enabled": true,
        //                 "auth_mobile_enabled": false,
        //                 "trade_password_enabled": true,
        //                 "username": "blank@gmail.com"
        //             }
        //         },
        //         "leverPerm": true,
        //         "otcPerm": false,
        //         "assetPerm": true,
        //         "moneyPerm": true,
        //         "subUserPerm": true,
        //         "entrustPerm": true
        //     }
        //
        // Swap
        //
        //     {
        //         "code": 10000,
        //         "data": [
        //             {
        //                 "userId": "6896693805014120448",
        //                 "currencyId": "6",
        //                 "currencyName": "usdt",
        //                 "amount": "30.56585118",
        //                 "freezeAmount": "0",
        //                 "contractType": 1,
        //                 "id": "6899113714763638819",
        //                 "createTime": "1644876888934",
        //                 "modifyTime": "1645787446037",
        //                 "accountBalance": "30.56585118",
        //                 "allMargin": "0",
        //                 "allowTransferOutAmount": "30.56585118"
        //             },
        //         ],
        //         "desc": "操作成功"
        //     }
        //
        // Isolated Margin
        //
        //     {
        //         "code": 1000,
        //         "message": {
        //             "des": "success",
        //             "isSuc": true,
        //             "datas": {
        //                 "leverPerm": true,
        //                 "levers": [
        //                     {
        //                         "cNetUSD": "0.00",
        //                         "repayLeverShow": "-",
        //                         "cCanLoanIn": "0.002115400000000",
        //                         "fNetCNY": "147.76081161",
        //                         "fLoanIn": "0.00",
        //                         "repayLevel": 0,
        //                         "level": 1,
        //                         "netConvertCNY": "147.760811613032",
        //                         "cFreeze": "0.00",
        //                         "cUnitTag": "BTC",
        //                         "version": 1646783178609,
        //                         "cAvailableUSD": "0.00",
        //                         "cNetCNY": "0.00",
        //                         "riskRate": "-",
        //                         "fAvailableUSD": "20.49273433",
        //                         "fNetUSD": "20.49273432",
        //                         "cShowName": "BTC",
        //                         "leverMultiple": "5.00",
        //                         "couldTransferOutFiat": "20.49273433",
        //                         "noticeLine": "1.13",
        //                         "fFreeze": "0.00",
        //                         "cUnitDecimal": 8,
        //                         "fCanLoanIn": "81.970937320000000",
        //                         "cAvailable": "0.00",
        //                         "repayLock": false,
        //                         "status": 1,
        //                         "forbidType": 0,
        //                         "totalConvertCNY": "147.760811613032",
        //                         "cAvailableCNY": "0.00",
        //                         "unwindPrice": "0.00",
        //                         "fOverdraft": "0.00",
        //                         "fShowName": "USDT",
        //                         "statusShow": "%E6%AD%A3%E5%B8%B8",
        //                         "cOverdraft": "0.00",
        //                         "netConvertUSD": "20.49273433",
        //                         "cNetBtc": "0.00",
        //                         "loanInConvertCNY": "0.00",
        //                         "fAvailableCNY": "147.760811613032",
        //                         "key": "btcusdt",
        //                         "fNetBtc": "0.0005291",
        //                         "fUnitDecimal": 8,
        //                         "loanInConvertUSD": "0.00",
        //                         "showName": "BTC/USDT",
        //                         "startLine": "1.25",
        //                         "totalConvertUSD": "20.49273433",
        //                         "couldTransferOutCoin": "0.00",
        //                         "cEnName": "BTC",
        //                         "leverMultipleInterest": "3.00",
        //                         "fAvailable": "20.49273433",
        //                         "fEnName": "USDT",
        //                         "forceRepayLine": "1.08",
        //                         "cLoanIn": "0.00"
        //                     }
        //                 ]
        //             }
        //         }
        //     }
        //
        // Cross Margin
        //
        //     {
        //         "code": 1000,
        //         "message": "操作成功",
        //         "result": {
        //             "loanIn": 0,
        //             "total": 71.167,
        //             "riskRate": "-",
        //             "list" :[
        //                 {
        //                     "fundType": 2,
        //                     "loanIn": 0,
        //                     "amount": 0,
        //                     "freeze": 0,
        //                     "overdraft": 0,
        //                     "key": "BTC",
        //                     "canTransferOut": 0
        //                 },
        //             ],
        //             "net": 71.167
        //         }
        //     }
        //
        // todo: use this somehow
        // let permissions = response['result']['base'];
        if (swap) {
            return this.parseSwapBalance (response);
        } else if (margin) {
            return this.parseMarginBalance (response, marginType);
        } else {
            return this.parseBalance (response);
        }
    }

    parseDepositAddress (depositAddress, currency = undefined) {
        //
        // fetchDepositAddress
        //
        //     {
        //         "key": "0x0af7f36b8f09410f3df62c81e5846da673d4d9a9"
        //     }
        //
        // fetchDepositAddresses
        //
        //     {
        //         "blockChain": "btc",
        //         "isUseMemo": false,
        //         "address": "1LL5ati6pXHZnTGzHSA3rWdqi4mGGXudwM",
        //         "canWithdraw": true,
        //         "canDeposit": true
        //     }
        //     {
        //         "blockChain": "bts",
        //         "isUseMemo": true,
        //         "account": "btstest",
        //         "memo": "123",
        //         "canWithdraw": true,
        //         "canDeposit": true
        //     }
        //
        let address = this.safeString2 (depositAddress, 'key', 'address');
        let tag = undefined;
        const memo = this.safeString (depositAddress, 'memo');
        if (memo !== undefined) {
            tag = memo;
        } else if (address.indexOf ('_') >= 0) {
            const parts = address.split ('_');
            address = parts[0];  // WARNING: MAY BE tag_address INSTEAD OF address_tag FOR SOME CURRENCIES!!
            tag = parts[1];
        }
        const currencyId = this.safeString (depositAddress, 'blockChain');
        const code = this.safeCurrencyCode (currencyId, currency);
        return {
            'currency': code,
            'address': address,
            'tag': tag,
            'network': undefined,
            'info': depositAddress,
        };
    }

    async fetchDepositAddresses (codes = undefined, params = {}) {
        await this.loadMarkets ();
        const response = await this.spotV1PrivateGetGetPayinAddress (params);
        //
        //     {
        //         "code": 1000,
        //         "message": {
        //             "des": "success",
        //             "isSuc": true,
        //             "datas": [
        //                 {
        //                     "blockChain": "btc",
        //                     "isUseMemo": false,
        //                     "address": "1LL5ati6pXHZnTGzHSA3rWdqi4mGGXudwM",
        //                     "canWithdraw": true,
        //                     "canDeposit": true
        //                 },
        //                 {
        //                     "blockChain": "bts",
        //                     "isUseMemo": true,
        //                     "account": "btstest",
        //                     "memo": "123",
        //                     "canWithdraw": true,
        //                     "canDeposit": true
        //                 },
        //             ]
        //         }
        //     }
        //
        const message = this.safeValue (response, 'message', {});
        const datas = this.safeValue (message, 'datas', []);
        return this.parseDepositAddresses (datas, codes);
    }

    async fetchDepositAddress (code, params = {}) {
        await this.loadMarkets ();
        const currency = this.currency (code);
        const request = {
            'currency': currency['id'],
        };
        const response = await this.spotV1PrivateGetGetUserAddress (this.extend (request, params));
        //
        //     {
        //         "code": 1000,
        //         "message": {
        //             "des": "success",
        //             "isSuc": true,
        //             "datas": {
        //                 "key": "0x0af7f36b8f09410f3df62c81e5846da673d4d9a9"
        //             }
        //         }
        //     }
        //
        const message = this.safeValue (response, 'message', {});
        const datas = this.safeValue (message, 'datas', {});
        return this.parseDepositAddress (datas, currency);
    }

    async fetchOrderBook (symbol, limit = undefined, params = {}) {
        await this.loadMarkets ();
        const market = this.market (symbol);
        const request = {
            // 'market': market['id'], // only applicable to SPOT
            // 'symbol': market['id'], // only applicable to SWAP
            // 'size': limit, // 1-50 applicable to SPOT and SWAP
            // 'merge': 5.0, // float default depth only applicable to SPOT
            // 'scale': 5, // int accuracy, only applicable to SWAP
        };
        const marketIdField = market['swap'] ? 'symbol' : 'market';
        request[marketIdField] = market['id'];
        const method = this.getSupportedMapping (market['type'], {
            'spot': 'spotV1PublicGetDepth',
            'swap': 'contractV1PublicGetDepth',
        });
        if (limit !== undefined) {
            request['size'] = limit;
        }
        const response = await this[method] (this.extend (request, params));
        //
        // Spot
        //
        //     {
        //         "asks":[
        //             [35000.0,0.2741],
        //             [34949.0,0.0173],
        //             [34900.0,0.5004],
        //         ],
        //         "bids":[
        //             [34119.32,0.0030],
        //             [34107.83,0.1500],
        //             [34104.42,0.1500],
        //         ],
        //         "timestamp":1624536510
        //     }
        //
        // Swap
        //
        //     {
        //         "code": 10000,
        //         "desc": "操作成功",
        //         "data": {
        //             "asks": [
        //                 [43416.6,0.02],
        //                 [43418.25,0.04],
        //                 [43425.82,0.02]
        //             ],
        //             "bids": [
        //                 [43414.61,0.1],
        //                 [43414.18,0.04],
        //                 [43413.03,0.05]
        //             ],
        //             "time": 1645087743071
        //         }
        //     }
        //
        let result = undefined;
        let timestamp = undefined;
        if (market['type'] === 'swap') {
            result = this.safeValue (response, 'data');
            timestamp = this.safeInteger (result, 'time');
        } else {
            result = response;
            timestamp = this.safeTimestamp (response, 'timestamp');
        }
        return this.parseOrderBook (result, symbol, timestamp);
    }

    async fetchTickers (symbols = undefined, params = {}) {
        await this.loadMarkets ();
        const response = await this.spotV1PublicGetAllTicker (params);
        const result = {};
        const marketsByIdWithoutUnderscore = {};
        const marketIds = Object.keys (this.markets_by_id);
        for (let i = 0; i < marketIds.length; i++) {
            const tickerId = marketIds[i].replace ('_', '');
            marketsByIdWithoutUnderscore[tickerId] = this.markets_by_id[marketIds[i]];
        }
        const ids = Object.keys (response);
        for (let i = 0; i < ids.length; i++) {
            const market = marketsByIdWithoutUnderscore[ids[i]];
            result[market['symbol']] = this.parseTicker (response[ids[i]], market);
        }
        return this.filterByArray (result, 'symbol', symbols);
    }

    async fetchTicker (symbol, params = {}) {
        await this.loadMarkets ();
        const market = this.market (symbol);
        const request = {
            // 'market': market['id'], // only applicable to SPOT
            // 'symbol': market['id'], // only applicable to SWAP
        };
        const marketIdField = market['swap'] ? 'symbol' : 'market';
        request[marketIdField] = market['id'];
        const method = this.getSupportedMapping (market['type'], {
            'spot': 'spotV1PublicGetTicker',
            'swap': 'contractV1PublicGetTicker',
        });
        const response = await this[method] (this.extend (request, params));
        //
        // Spot
        //
        //     {
        //         "date":"1624399623587",
        //         "ticker":{
        //             "high":"33298.38",
        //             "vol":"56152.9012",
        //             "last":"32578.55",
        //             "low":"28808.19",
        //             "buy":"32572.68",
        //             "sell":"32615.37",
        //             "turnover":"1764201303.6100",
        //             "open":"31664.85",
        //             "riseRate":"2.89"
        //         }
        //     }
        //
        // Swap
        //
        //     {
        //         "code": 10000,
        //         "desc": "操作成功",
        //         "data": {
        //             "BTC_USDT": [44053.47,44357.77,42911.54,43297.79,53471.264,-1.72,1645093002,302201.255084]
        //         }
        //     }
        //
        let ticker = undefined;
        if (market['type'] === 'swap') {
            ticker = {};
            const data = this.safeValue (response, 'data');
            const values = this.safeValue (data, market['id']);
            for (let i = 0; i < values.length; i++) {
                ticker['open'] = this.safeValue (values, 0);
                ticker['high'] = this.safeValue (values, 1);
                ticker['low'] = this.safeValue (values, 2);
                ticker['last'] = this.safeValue (values, 3);
                ticker['vol'] = this.safeValue (values, 4);
                ticker['riseRate'] = this.safeValue (values, 5);
            }
        } else {
            ticker = this.safeValue (response, 'ticker', {});
            ticker['date'] = this.safeValue (response, 'date');
        }
        return this.parseTicker (ticker, market);
    }

    parseTicker (ticker, market = undefined) {
        //
        // Spot
        //
        //     {
        //         "date":"1624399623587", // injected from outside
        //         "high":"33298.38",
        //         "vol":"56152.9012",
        //         "last":"32578.55",
        //         "low":"28808.19",
        //         "buy":"32572.68",
        //         "sell":"32615.37",
        //         "turnover":"1764201303.6100",
        //         "open":"31664.85",
        //         "riseRate":"2.89"
        //     }
        //
        // Swap
        //
        //     {
        //         open: 44083.82,
        //         high: 44357.77,
        //         low: 42911.54,
        //         last: 43097.87,
        //         vol: 53451.641,
        //         riseRate: -2.24
        //     }
        //
        const timestamp = this.safeInteger (ticker, 'date', this.milliseconds ());
        const last = this.safeString (ticker, 'last');
        return this.safeTicker ({
            'symbol': this.safeSymbol (undefined, market),
            'timestamp': timestamp,
            'datetime': this.iso8601 (timestamp),
            'high': this.safeString (ticker, 'high'),
            'low': this.safeString (ticker, 'low'),
            'bid': this.safeString (ticker, 'buy'),
            'bidVolume': undefined,
            'ask': this.safeString (ticker, 'sell'),
            'askVolume': undefined,
            'vwap': undefined,
            'open': this.safeString (ticker, 'open'),
            'close': last,
            'last': last,
            'previousClose': undefined,
            'change': undefined,
            'percentage': undefined,
            'average': undefined,
            'baseVolume': this.safeString (ticker, 'vol'),
            'quoteVolume': undefined,
            'info': ticker,
        }, market, false);
    }

    parseOHLCV (ohlcv, market = undefined) {
        if (market['swap']) {
            const ohlcvLength = ohlcv.length;
            if (ohlcvLength > 5) {
                return [
                    this.safeTimestamp (ohlcv, 5),
                    this.safeNumber (ohlcv, 0),
                    this.safeNumber (ohlcv, 1),
                    this.safeNumber (ohlcv, 2),
                    this.safeNumber (ohlcv, 3),
                    this.safeNumber (ohlcv, 4),
                ];
            } else {
                return [
                    this.safeTimestamp (ohlcv, 4),
                    this.safeNumber (ohlcv, 0),
                    this.safeNumber (ohlcv, 1),
                    this.safeNumber (ohlcv, 2),
                    this.safeNumber (ohlcv, 3),
                    undefined,
                ];
            }
        } else {
            return [
                this.safeInteger (ohlcv, 0),
                this.safeNumber (ohlcv, 1),
                this.safeNumber (ohlcv, 2),
                this.safeNumber (ohlcv, 3),
                this.safeNumber (ohlcv, 4),
                this.safeNumber (ohlcv, 5),
            ];
        }
    }

    async fetchOHLCV (symbol, timeframe = '1m', since = undefined, limit = undefined, params = {}) {
        await this.loadMarkets ();
        const market = this.market (symbol);
        const swap = market['swap'];
        const spot = market['spot'];
        const options = this.safeValue (this.options, 'timeframes', {});
        const timeframes = this.safeValue (options, market['type'], {});
        const timeframeValue = this.safeString (timeframes, timeframe);
        if (timeframeValue === undefined) {
            throw new NotSupported (this.id + ' fetchOHLCV() does not support ' + timeframe + ' timeframe for ' + market['type'] + ' markets');
        }
        if (limit === undefined) {
            limit = 1000;
        }
        const request = {
            // 'market': market['id'], // spot only
            // 'symbol': market['id'], // swap only
            // 'type': timeframeValue, // spot only
            // 'period': timeframeValue, // swap only
            // 'since': since, // spot only
            // 'size': limit, // spot and swap
        };
        const marketIdField = swap ? 'symbol' : 'market';
        request[marketIdField] = market['id'];
        const periodField = swap ? 'period' : 'type';
        request[periodField] = timeframeValue;
        const price = this.safeString (params, 'price');
        params = this.omit (params, 'price');
        let method = this.getSupportedMapping (market['type'], {
            'spot': 'spotV1PublicGetKline',
            'swap': 'contractV1PublicGetKline',
        });
        if (swap) {
            if (price === 'mark') {
                method = 'contractV1PublicGetMarkKline';
            } else if (price === 'index') {
                method = 'contractV1PublicGetIndexKline';
            }
        } else if (spot) {
            if (since !== undefined) {
                request['since'] = since;
            }
        }
        if (limit !== undefined) {
            request['size'] = limit;
        }
        const response = await this[method] (this.extend (request, params));
        //
        // Spot
        //
        //     {
        //         "symbol": "BTC",
        //         "data": [
        //             [1645091400000,43183.24,43187.49,43145.92,43182.28,0.9110],
        //             [1645091460000,43182.18,43183.15,43182.06,43183.15,1.4393],
        //             [1645091520000,43182.11,43240.1,43182.11,43240.1,0.3802]
        //         ],
        //         "moneyType": "USDT"
        //     }
        //
        // Swap
        //
        //     {
        //         "code": 10000,
        //         "desc": "操作成功",
        //         "data": [
        //             [41433.44,41433.44,41405.88,41408.75,21.368,1646366460],
        //             [41409.25,41423.74,41408.8,41423.42,9.828,1646366520],
        //             [41423.96,41429.39,41369.98,41370.31,123.104,1646366580]
        //         ]
        //     }
        //
        // Mark
        //
        //     {
        //         "code": 10000,
        //         "desc": "操作成功",
        //         "data": [
        //             [41603.39,41603.39,41591.59,41600.81,1646381760],
        //             [41600.36,41605.75,41587.69,41601.97,1646381820],
        //             [41601.97,41601.97,41562.62,41593.96,1646381880]
        //         ]
        //     }
        //
        // Index
        //
        //     {
        //         "code": 10000,
        //         "desc": "操作成功",
        //         "data": [
        //             [41697.53,41722.29,41689.16,41689.16,1646381640],
        //             [41690.1,41691.73,41611.61,41611.61,1646381700],
        //             [41611.61,41619.49,41594.87,41594.87,1646381760]
        //         ]
        //     }
        //
        const data = this.safeValue (response, 'data', []);
        return this.parseOHLCVs (data, market, timeframe, since, limit);
    }

    async fetchMarkOHLCV (symbol, timeframe = '1m', since = undefined, limit = undefined, params = {}) {
        const request = {
            'price': 'mark',
        };
        return await this.fetchOHLCV (symbol, timeframe, since, limit, this.extend (request, params));
    }

    async fetchIndexOHLCV (symbol, timeframe = '1m', since = undefined, limit = undefined, params = {}) {
        const request = {
            'price': 'index',
        };
        return await this.fetchOHLCV (symbol, timeframe, since, limit, this.extend (request, params));
    }

    parseTrade (trade, market = undefined) {
        //
        // Spot
        //
        //     {
        //         "date":1624537391,
        //         "amount":"0.0142",
        //         "price":"33936.42",
        //         "trade_type":"ask",
        //         "type":"sell",
        //         "tid":1718869018
        //     }
        //
        // Swap
        //
        //     {
        //         "amount": "0.002",
        //         "createTime": "1645787446034",
        //         "feeAmount": "-0.05762699",
        //         "feeCurrency": "USDT",
        //         "id": "6902932868050395136",
        //         "maker": false,
        //         "orderId": "6902932868042006528",
        //         "price": "38417.99",
        //         "relizedPnl": "0.30402",
        //         "side": 4,
        //         "userId": "6896693805014120448"
        //     },
        //
        const sideField = market['swap'] ? 'side' : 'trade_type';
        let side = this.safeString (trade, sideField);
        let takerOrMaker = undefined;
        const maker = this.safeValue (trade, 'maker');
        if (maker !== undefined) {
            takerOrMaker = maker ? 'maker' : 'taker';
        }
        if (market['spot']) {
            side = (side === 'bid') ? 'buy' : 'sell';
        } else {
            if (side === '3') {
                side = 'sell'; // close long
            } else if (side === '4') {
                side = 'buy'; // close short
            } else if (side === '1') {
                side = 'buy'; // open long
            } else if (side === '2') {
                side = 'sell'; // open short
            }
        }
        let timestamp = undefined;
        if (market['swap']) {
            timestamp = this.safeInteger (trade, 'createTime');
        } else {
            timestamp = this.safeTimestamp (trade, 'date');
        }
        const price = this.safeString (trade, 'price');
        const amount = this.safeString (trade, 'amount');
        let fee = undefined;
        const feeCostString = this.safeString (trade, 'feeAmount');
        if (feeCostString !== undefined) {
            const feeCurrencyId = this.safeString (trade, 'feeCurrency');
            fee = {
                'cost': feeCostString,
                'currency': this.safeCurrencyCode (feeCurrencyId),
            };
        }
        market = this.safeMarket (undefined, market);
        return this.safeTrade ({
            'info': trade,
            'id': this.safeString (trade, 'tid'),
            'timestamp': timestamp,
            'datetime': this.iso8601 (timestamp),
            'symbol': market['symbol'],
            'type': undefined,
            'side': side,
            'order': this.safeString (trade, 'orderId'),
            'takerOrMaker': takerOrMaker,
            'price': price,
            'amount': amount,
            'cost': undefined,
            'fee': fee,
        }, market);
    }

    async fetchTrades (symbol, since = undefined, limit = undefined, params = {}) {
        if (symbol === undefined) {
            throw new ArgumentsRequired (this.id + ' fetchTrades() requires a symbol argument');
        }
        await this.loadMarkets ();
        const market = this.market (symbol);
        const swap = market['swap'];
        const request = {
            // 'market': market['id'], // SPOT
            // 'symbol': market['id'], // SWAP
            // 'side': 1, // SWAP
            // 'dateRange': 0, // SWAP
            // 'startTime': since, // SWAP
            // 'endtime': this.milliseconds (), // SWAP
            // 'pageNum': 1, // SWAP
            // 'pageSize': limit,  // SWAP default is 10
        };
        if (limit !== undefined) {
            request['pageSize'] = limit;
        }
        if (since !== undefined) {
            request['startTime'] = since;
        }
        const marketIdField = swap ? 'symbol' : 'market';
        request[marketIdField] = market['id'];
        if (swap && params['pageNum'] === undefined) {
            request['pageNum'] = 1;
        }
        const method = this.getSupportedMapping (market['type'], {
            'spot': 'spotV1PublicGetTrades',
            'swap': 'contractV2PrivateGetTradeTradeHistory',
        });
        let response = await this[method] (this.extend (request, params));
        //
        // Spot
        //
        //     [
        //         {"date":1624537391,"amount":"0.0142","price":"33936.42","trade_type":"ask","type":"sell","tid":1718869018},
        //         {"date":1624537391,"amount":"0.0010","price":"33936.42","trade_type":"ask","type":"sell","tid":1718869020},
        //         {"date":1624537391,"amount":"0.0133","price":"33936.42","trade_type":"ask","type":"sell","tid":1718869021},
        //     ]
        //
        // Swap
        //
        //     {
        //         "code": 10000,
        //         "data": {
        //             "list": [
        //                 {
        //                     "amount": "0.002",
        //                     "createTime": "1645787446034",
        //                     "feeAmount": "-0.05762699",
        //                     "feeCurrency": "USDT",
        //                     "id": "6902932868050395136",
        //                     "maker": false,
        //                     "orderId": "6902932868042006528",
        //                     "price": "38417.99",
        //                     "relizedPnl": "0.30402",
        //                     "side": 4,
        //                     "userId": "6896693805014120448"
        //                 },
        //             ],
        //             "pageNum": 1,
        //             "pageSize": 10
        //         },
        //         "desc": "操作成功"
        //     }
        //
        if (swap) {
            const data = this.safeValue (response, 'data');
            response = this.safeValue (data, 'list');
        }
        return this.parseTrades (response, market, since, limit);
    }

    async createOrder (symbol, type, side, amount, price = undefined, params = {}) {
        await this.loadMarkets ();
        const market = this.market (symbol);
        const swap = market['swap'];
        const spot = market['spot'];
        const timeInForce = this.safeString (params, 'timeInForce');
        const reduceOnly = this.safeValue (params, 'reduceOnly');
        const stop = this.safeValue (params, 'stop');
        const stopPrice = this.safeNumber2 (params, 'triggerPrice', 'stopPrice');
        if (type === 'market') {
            throw new InvalidOrder (this.id + ' createOrder() on ' + market['type'] + ' markets does not allow market orders');
        }
        let method = this.getSupportedMapping (market['type'], {
            'spot': 'spotV1PrivateGetOrder',
            'swap': 'contractV2PrivatePostTradeOrder',
        });
        const request = {
            'amount': this.amountToPrecision (symbol, amount),
            // 'symbol': market['id'],
            // 'acctType': 0, // Spot, Margin 0/1/2 [Spot/Isolated/Cross] Optional, Default to: 0 Spot
            // 'customerOrderId': '1f2g', // Spot, Margin
            // 'orderType': 1, // Spot, Margin order type 1/2 [PostOnly/IOC] Optional
            // 'triggerPrice': 30000.0, // Stop trigger price
            // 'algoPrice': 29000.0, // Stop order price
            // 'priceType': 1, // Stop Loss Take Profit, 1: Mark price, 2: Last price
            // 'bizType': 1, // Stop Loss Take Profit, 1: TP, 2: SL
        };
        if (stop || stopPrice) {
            method = 'contractV2PrivatePostTradeOrderAlgo';
            const orderType = this.safeInteger (params, 'orderType');
            const priceType = this.safeInteger (params, 'priceType');
            const bizType = this.safeInteger (params, 'bizType');
            const algoPrice = this.safeNumber (params, 'algoPrice');
            request['symbol'] = market['id'];
            if (side === 'sell' && reduceOnly) {
                request['side'] = 3; // close long
            } else if (side === 'buy' && reduceOnly) {
                request['side'] = 4; // close short
            } else if (side === 'buy') {
                request['side'] = 1; // open long
            } else if (side === 'sell') {
                request['side'] = 2; // open short
            } else if (side === 5) {
                request['side'] = 5; // one way position buy
            } else if (side === 6) {
                request['side'] = 6; // one way position sell
            } else if (side === 0) {
                request['side'] = 0; // one way position close only
            }
            if (type === 'trigger' || orderType === 1) {
                request['orderType'] = 1;
            } else if (type === 'stop loss' || type === 'take profit' || orderType === 2 || priceType || bizType) {
                request['orderType'] = 2;
                request['priceType'] = priceType;
                request['bizType'] = bizType;
            }
            request['triggerPrice'] = this.priceToPrecision (symbol, stopPrice);
            request['algoPrice'] = this.priceToPrecision (symbol, algoPrice);
        } else {
            if (price) {
                request['price'] = this.priceToPrecision (symbol, price);
            }
            if (spot) {
                request['tradeType'] = (side === 'buy') ? '1' : '0';
                request['currency'] = market['id'];
                if (timeInForce !== undefined) {
                    if (timeInForce === 'PO') {
                        request['orderType'] = 1;
                    } else if (timeInForce === 'IOC') {
                        request['orderType'] = 2;
                    } else {
                        throw new InvalidOrder (this.id + ' createOrder() on ' + market['type'] + ' markets does not allow ' + timeInForce + ' orders');
                    }
                }
            } else if (swap) {
                if (side === 'sell' && reduceOnly) {
                    request['side'] = 3; // close long
                } else if (side === 'buy' && reduceOnly) {
                    request['side'] = 4; // close short
                } else if (side === 'buy') {
                    request['side'] = 1; // open long
                } else if (side === 'sell') {
                    request['side'] = 2; // open short
                }
                if (type === 'limit') {
                    request['action'] = 1;
                } else if (timeInForce === 'IOC') {
                    request['action'] = 3;
                } else if (timeInForce === 'PO') {
                    request['action'] = 4;
                } else if (timeInForce === 'FOK') {
                    request['action'] = 5;
                } else {
                    request['action'] = type;
                }
                request['symbol'] = market['id'];
                request['clientOrderId'] = params['clientOrderId']; // OPTIONAL '^[a-zA-Z0-9-_]{1,36}$', // The user-defined order number
                request['extend'] = params['extend']; // OPTIONAL {"orderAlgos":[{"bizType":1,"priceType":1,"triggerPrice":"70000"},{"bizType":2,"priceType":1,"triggerPrice":"40000"}]}
            }
        }
        const query = this.omit (params, [ 'reduceOnly', 'stop', 'stopPrice', 'orderType', 'triggerPrice', 'algoPrice', 'priceType', 'bizType' ]);
        let response = await this[method] (this.extend (request, query));
        //
        // Spot
        //
        //     {
        //         "code": 1000,
        //         "message": "操作成功",
        //         "id": "202202224851151555"
        //     }
        //
        // Swap
        //
        //     {
        //         "code": 10000,
        //         "desc": "操作成功",
        //         "data": {
        //             "orderId": "6901786759944937472",
        //             "orderCode": null
        //         }
        //     }
        //
        // Algo order
        //
        //     {
        //         "code": 10000,
        //         "data": "6919884551305242624",
        //         "desc": "操作成功"
        //     }
        //
        if (swap && stop === undefined && stopPrice === undefined) {
            response = this.safeValue (response, 'data');
            response['timeInForce'] = timeInForce;
            response['type'] = request['tradeType'];
            response['total_amount'] = amount;
            response['price'] = price;
        }
        return this.parseOrder (response, market);
    }

    async cancelOrder (id, symbol = undefined, params = {}) {
        if (symbol === undefined) {
            throw new ArgumentsRequired (this.id + ' cancelOrder() requires a symbol argument');
        }
        await this.loadMarkets ();
        const market = this.market (symbol);
        const swap = market['swap'];
        const request = {
            // 'currency': this.marketId (symbol), // only applicable to SPOT
            // 'id': id.toString (), // only applicable to SPOT
            // 'symbol': this.marketId (symbol), // only applicable to SWAP
            // 'orderId': id.toString (), // only applicable to SWAP
            // 'clientOrderId': params['clientOrderId'], // only applicable to SWAP
        };
        const marketIdField = swap ? 'symbol' : 'currency';
        request[marketIdField] = this.marketId (symbol);
        const orderIdField = swap ? 'orderId' : 'id';
        request[orderIdField] = id.toString ();
        const method = this.getSupportedMapping (market['type'], {
            'spot': 'spotV1PrivateGetCancelOrder',
            'swap': 'contractV2PrivatePostTradeCancelOrder',
        });
        const response = await this[method] (this.extend (request, params));
        //
        // Spot
        //
        //     {
        //         "code": 1000,
        //         "message": "Success。"
        //     }
        //
        // Swap
        //
        //     {
        //         "code": 10007,
        //         "desc": "orderId与clientOrderId选填1个"
        //     }
        //
        return this.parseOrder (response, market);
    }

    async cancelAllOrders (symbol = undefined, params = {}) {
        if (symbol === undefined) {
            throw new ArgumentsRequired (this.id + ' cancelAllOrders() requires a symbol argument');
        }
        await this.loadMarkets ();
        const market = this.market (symbol);
        const stop = this.safeValue (params, 'stop');
        if (market['spot']) {
            throw new NotSupported (this.id + ' cancelAllOrders() is not supported on ' + market['type'] + ' markets');
        }
        const request = {
            'symbol': market['id'],
            // 'ids': [ 6904603200733782016, 6819506476072247297 ], // STOP
            // 'side': params['side'], // STOP, for stop orders: 1 Open long (buy), 2 Open short (sell), 3 Close long (sell), 4 Close Short (Buy). One-Way Positions: 5 Buy, 6 Sell, 0 Close Only
        };
        let method = 'contractV2PrivatePostTradeCancelAllOrders';
        if (stop) {
            method = 'contractV2PrivatePostTradeCancelAlgos';
        }
        const query = this.omit (params, 'stop');
        return await this[method] (this.extend (request, query));
    }

    async fetchOrder (id, symbol = undefined, params = {}) {
        if (symbol === undefined) {
            throw new ArgumentsRequired (this.id + ' fetchOrder() requires a symbol argument');
        }
        await this.loadMarkets ();
        const market = this.market (symbol);
        const reduceOnly = this.safeValue (params, 'reduceOnly');
        const stop = this.safeValue (params, 'stop');
        const swap = market['swap'];
        const request = {
            // 'currency': this.marketId (symbol), // only applicable to SPOT
            // 'id': id.toString (), // only applicable to SPOT
            // 'orderId': id.toString (), // only applicable to SWAP
            // 'clientOrderId': params['clientOrderId'], // only applicable to SWAP
<<<<<<< HEAD
            // 'symbol': this.marketId (symbol), // Swap
=======
            // 'symbol': market['id'], // STOP and SWAP
            // 'side': params['side'], // STOP and SWAP, for stop orders: 1 Open long (buy), 2 Open short (sell), 3 Close long (sell), 4 Close Short (Buy). One-Way Positions: 5 Buy, 6 Sell, 0 Close Only
            // 'orderType': 1, // STOP, 1: Plan order, 2: SP/SL
            // 'bizType': 1, // Plan order, 1: TP, 2: SL
            // 'status': 1, // STOP, 1: untriggered, 2: cancelled, 3:triggered, 4:failed, 5:completed
            // 'startTime': since, // STOP and SWAP
            // 'endTime': params['endTime'], // STOP and SWAP
            // 'pageNum': 1, // STOP and SWAP, default 1
            // 'pageSize': limit, // STOP, default 10
>>>>>>> 15a7cc61
        };
        const marketIdField = swap ? 'symbol' : 'currency';
        request[marketIdField] = this.marketId (symbol);
        const orderIdField = swap ? 'orderId' : 'id';
        request[orderIdField] = id.toString ();
        let method = this.getSupportedMapping (market['type'], {
            'spot': 'spotV1PrivateGetGetOrder',
            'swap': 'contractV2PrivateGetTradeGetOrder',
        });
        if (stop) {
            method = 'contractV2PrivateGetTradeGetOrderAlgos';
            const orderType = this.safeInteger (params, 'orderType');
            if (orderType === undefined) {
                throw new ArgumentsRequired (this.id + ' fetchOrder() requires an orderType parameter for stop orders');
            }
            const side = this.safeInteger (params, 'side');
            const bizType = this.safeInteger (params, 'bizType');
            if (side === 'sell' && reduceOnly) {
                request['side'] = 3; // close long
            } else if (side === 'buy' && reduceOnly) {
                request['side'] = 4; // close short
            } else if (side === 'buy') {
                request['side'] = 1; // open long
            } else if (side === 'sell') {
                request['side'] = 2; // open short
            } else if (side === 5) {
                request['side'] = 5; // one way position buy
            } else if (side === 6) {
                request['side'] = 6; // one way position sell
            } else if (side === 0) {
                request['side'] = 0; // one way position close only
            }
            if (orderType === 1) {
                request['orderType'] = 1;
            } else if (orderType === 2 || bizType) {
                request['orderType'] = 2;
                request['bizType'] = bizType;
            }
        }
        const query = this.omit (params, [ 'reduceOnly', 'stop', 'side', 'orderType', 'bizType' ]);
        let response = await this[method] (this.extend (request, query));
        //
        // Spot
        //
        //     {
        //         'total_amount': 0.01,
        //         'id': '20180910244276459',
        //         'price': 180.0,
        //         'trade_date': 1536576744960,
        //         'status': 2,
        //         'trade_money': '1.96742',
        //         'trade_amount': 0.01,
        //         'type': 0,
        //         'currency': 'eth_usdt'
        //     }
        //
        // Swap
        //
        //     {
        //         "code": 10000,
        //         "data": {
        //             "action": 1,
        //             "amount": "0.002",
        //             "availableAmount": "0.002",
        //             "availableValue": "60",
        //             "avgPrice": "0",
        //             "canCancel": true,
        //             "cancelStatus": 20,
        //             "createTime": "1646185684379",
        //             "entrustType": 1,
        //             "id": "6904603200733782016",
        //             "leverage": 2,
        //             "margin": "30",
        //             "marketId": "100",
        //             "modifyTime": "1646185684416",
        //             "price": "30000",
        //             "priority": 0,
        //             "showStatus": 1,
        //             "side": 1,
        //             "sourceType": 4,
        //             "status": 12,
        //             "tradeAmount": "0",
        //             "tradeValue": "0",
        //             "type": 1,
        //             "userId": "6896693805014120448",
        //             "value": "60"
        //         },
        //         "desc":"操作成功"
        //     }
        //
        // Algo order
        //
        //     {
        //         "code": 10000,
        //         "data": {
        //             "list": [
        //                 {
        //                     "action": 1,
        //                     "algoPrice": "30000",
        //                     "amount": "0.003",
        //                     "bizType": 0,
        //                     "canCancel": true,
        //                     "createTime": "1649913941109",
        //                     "errorCode": 0,
        //                     "id": "6920240642849449984",
        //                     "isLong": false,
        //                     "leverage": 10,
        //                     "marketId": "100",
        //                     "modifyTime": "1649913941109",
        //                     "orderType": 1,
        //                     "priceType": 2,
        //                     "side": 5,
        //                     "sourceType": 4,
        //                     "status": 1,
        //                     "submitPrice": "41270.53",
        //                     "symbol": "BTC_USDT",
        //                     "tradedAmount": "0",
        //                     "triggerCondition": "<=",
        //                     "triggerPrice": "31000",
        //                     "triggerTime": "0",
        //                     "userId": "6896693805014120448"
        //                 },
        //             ],
        //             "pageNum": 1,
        //             "pageSize": 10
        //         },
        //         "desc": "操作成功"
        //     }
        //
        if (stop) {
            const data = this.safeValue (response, 'data', {});
            response = this.safeValue (data, 'list', []);
            const result = [];
            for (let i = 0; i < response.length; i++) {
                const entry = response[i];
                const algoId = this.safeString (entry, 'id');
                if (id === algoId) {
                    result.push (entry);
                }
            }
            response = result[0];
        }
        if (swap && !stop) {
            response = this.safeValue (response, 'data', {});
        }
        return this.parseOrder (response, market);
    }

    async fetchOrders (symbol = undefined, since = undefined, limit = undefined, params = {}) {
        if (symbol === undefined) {
            throw new ArgumentsRequired (this.id + ' fetchOrders() requires a symbol argument');
        }
        await this.loadMarkets ();
        const market = this.market (symbol);
        const reduceOnly = this.safeValue (params, 'reduceOnly');
        const stop = this.safeValue (params, 'stop');
        const swap = market['swap'];
        const request = {
            'pageSize': limit, // default pageSize is 50 for spot, 30 for swap
            // 'currency': market['id'], // only applicable to SPOT
            // 'pageIndex': 1, // only applicable to SPOT
            // 'type': params['type'], // only applicable to SWAP
            // 'dateRange': params['dateRange'], // only applicable to SWAP
            // 'action': params['action'], // only applicable to SWAP
            // 'symbol': market['id'], // STOP and SWAP
            // 'side': params['side'], // STOP and SWAP, for stop orders: 1 Open long (buy), 2 Open short (sell), 3 Close long (sell), 4 Close Short (Buy). One-Way Positions: 5 Buy, 6 Sell, 0 Close Only
            // 'orderType': 1, // STOP, 1: Plan order, 2: SP/SL
            // 'bizType': 1, // Plan order, 1: TP, 2: SL
            // 'status': 1, // STOP, 1: untriggered, 2: cancelled, 3:triggered, 4:failed, 5:completed
            // 'startTime': since, // STOP and SWAP
            // 'endTime': params['endTime'], // STOP and SWAP
            // 'pageNum': 1, // STOP and SWAP, default 1
            // 'pageSize': limit, // STOP, default 10
        };
        const marketIdField = market['swap'] ? 'symbol' : 'currency';
        request[marketIdField] = market['id'];
        const pageNumField = market['swap'] ? 'pageNum' : 'pageIndex';
        request[pageNumField] = 1;
        if (swap) {
            request['startTime'] = since;
        }
        let method = this.getSupportedMapping (market['type'], {
            'spot': 'spotV1PrivateGetGetOrdersIgnoreTradeType',
            'swap': 'contractV2PrivateGetTradeGetAllOrders',
        });
        // tradeType 交易类型1/0[buy/sell]
        if ('tradeType' in params) {
            method = 'spotV1PrivateGetGetOrdersNew';
        }
        if (stop) {
            method = 'contractV2PrivateGetTradeGetOrderAlgos';
            const orderType = this.safeInteger (params, 'orderType');
            if (orderType === undefined) {
                throw new ArgumentsRequired (this.id + ' fetchOrders() requires an orderType parameter for stop orders');
            }
            const side = this.safeInteger (params, 'side');
            const bizType = this.safeInteger (params, 'bizType');
            if (side === 'sell' && reduceOnly) {
                request['side'] = 3; // close long
            } else if (side === 'buy' && reduceOnly) {
                request['side'] = 4; // close short
            } else if (side === 'buy') {
                request['side'] = 1; // open long
            } else if (side === 'sell') {
                request['side'] = 2; // open short
            } else if (side === 5) {
                request['side'] = 5; // one way position buy
            } else if (side === 6) {
                request['side'] = 6; // one way position sell
            } else if (side === 0) {
                request['side'] = 0; // one way position close only
            }
            if (orderType === 1) {
                request['orderType'] = 1;
            } else if (orderType === 2 || bizType) {
                request['orderType'] = 2;
                request['bizType'] = bizType;
            }
        }
        const query = this.omit (params, [ 'reduceOnly', 'stop', 'side', 'orderType', 'bizType' ]);
        let response = undefined;
        try {
            response = await this[method] (this.extend (request, query));
        } catch (e) {
            if (e instanceof OrderNotFound) {
                return [];
            }
            throw e;
        }
        // Spot
        //
        //     [
        //         {
        //             "acctType": 0,
        //             "currency": "btc_usdt",
        //             "fees": 0,
        //             "id": "202202234857482656",
        //             "price": 30000.0,
        //             "status": 3,
        //             "total_amount": 0.0006,
        //             "trade_amount": 0.0000,
        //             "trade_date": 1645610254524,
        //             "trade_money": 0.000000,
        //             "type": 1,
        //             "useZbFee": false,
        //             "webId": 0
        //         }
        //     ]
        //
        // Swap
        //
        //     {
        //         "code": 10000,
        //         "data": {
        //             "list": [
        //                 {
        //                     "action": 1,
        //                     "amount": "0.004",
        //                     "availableAmount": "0.004",
        //                     "availableValue": "120",
        //                     "avgPrice": "0",
        //                     "canCancel": true,
        //                     "cancelStatus": 20,
        //                     "createTime": "1645609643885",
        //                     "entrustType": 1,
        //                     "id": "6902187111785635850",
        //                     "leverage": 5,
        //                     "margin": "24",
        //                     "marketId": "100",
        //                     "marketName": "BTC_USDT",
        //                     "modifyTime": "1645609643889",
        //                     "price": "30000",
        //                     "showStatus": 1,
        //                     "side": 1,
        //                     "sourceType": 1,
        //                     "status": 12,
        //                     "tradeAmount": "0",
        //                     "tradeValue": "0",
        //                     "type": 1,
        //                     "userId": "6896693805014120448",
        //                     "value": "120"
        //                 },
        //             ],
        //             "pageNum": 1,
        //             "pageSize": 10
        //         },
        //         "desc": "操作成功"
        //     }
        //
        // Algo order
        //
        //     {
        //         "code": 10000,
        //         "data": {
        //             "list": [
        //                 {
        //                     "action": 1,
        //                     "algoPrice": "30000",
        //                     "amount": "0.003",
        //                     "bizType": 0,
        //                     "canCancel": true,
        //                     "createTime": "1649913941109",
        //                     "errorCode": 0,
        //                     "id": "6920240642849449984",
        //                     "isLong": false,
        //                     "leverage": 10,
        //                     "marketId": "100",
        //                     "modifyTime": "1649913941109",
        //                     "orderType": 1,
        //                     "priceType": 2,
        //                     "side": 5,
        //                     "sourceType": 4,
        //                     "status": 1,
        //                     "submitPrice": "41270.53",
        //                     "symbol": "BTC_USDT",
        //                     "tradedAmount": "0",
        //                     "triggerCondition": "<=",
        //                     "triggerPrice": "31000",
        //                     "triggerTime": "0",
        //                     "userId": "6896693805014120448"
        //                 },
        //             ],
        //             "pageNum": 1,
        //             "pageSize": 10
        //         },
        //         "desc": "操作成功"
        //     }
        //
        if (swap) {
            const data = this.safeValue (response, 'data', {});
            response = this.safeValue (data, 'list', []);
        }
        return this.parseOrders (response, market, since, limit);
    }

    async fetchCanceledOrders (symbol = undefined, since = undefined, limit = 10, params = {}) {
        if (symbol === undefined) {
            throw new ArgumentsRequired (this.id + ' fetchCanceledOrders() requires a symbol argument');
        }
        await this.loadMarkets ();
        const market = this.market (symbol);
        const reduceOnly = this.safeValue (params, 'reduceOnly');
        const stop = this.safeValue (params, 'stop');
        const request = {
            'pageSize': limit, // SPOT and STOP, default pageSize is 10, doesn't work with other values now
            // 'currency': market['id'], // SPOT
            // 'pageIndex': 1, // SPOT, default pageIndex is 1
            // 'symbol': market['id'], // STOP
            // 'side': params['side'], // STOP, for stop orders: 1 Open long (buy), 2 Open short (sell), 3 Close long (sell), 4 Close Short (Buy). One-Way Positions: 5 Buy, 6 Sell, 0 Close Only
            // 'orderType': 1, // STOP, 1: Plan order, 2: SP/SL
            // 'bizType': 1, // Plan order, 1: TP, 2: SL
            // 'status': 1, // STOP, 1: untriggered, 2: cancelled, 3:triggered, 4:failed, 5:completed
            // 'startTime': since, // STOP
            // 'endTime': params['endTime'], // STOP
            // 'pageNum': 1, // STOP, default 1
        };
        const marketIdField = market['spot'] ? 'currency' : 'symbol';
        request[marketIdField] = market['id'];
        const pageNumField = market['spot'] ? 'pageIndex' : 'pageNum';
        request[pageNumField] = 1;
        let method = 'spotV1PrivateGetGetOrdersIgnoreTradeType';
        if (stop) {
            method = 'contractV2PrivateGetTradeGetOrderAlgos';
            const orderType = this.safeInteger (params, 'orderType');
            if (orderType === undefined) {
                throw new ArgumentsRequired (this.id + ' fetchCanceledOrders() requires an orderType parameter for stop orders');
            }
            const side = this.safeInteger (params, 'side');
            const bizType = this.safeInteger (params, 'bizType');
            if (side === 'sell' && reduceOnly) {
                request['side'] = 3; // close long
            } else if (side === 'buy' && reduceOnly) {
                request['side'] = 4; // close short
            } else if (side === 'buy') {
                request['side'] = 1; // open long
            } else if (side === 'sell') {
                request['side'] = 2; // open short
            } else if (side === 5) {
                request['side'] = 5; // one way position buy
            } else if (side === 6) {
                request['side'] = 6; // one way position sell
            } else if (side === 0) {
                request['side'] = 0; // one way position close only
            }
            if (orderType === 1) {
                request['orderType'] = 1;
            } else if (orderType === 2 || bizType) {
                request['orderType'] = 2;
                request['bizType'] = bizType;
            }
            request['status'] = 2;
        }
        // tradeType 交易类型1/0[buy/sell]
        if ('tradeType' in params) {
            method = 'spotV1PrivateGetGetOrdersNew';
        }
        let response = undefined;
        try {
            response = await this[method] (this.extend (request, params));
        } catch (e) {
            if (e instanceof OrderNotFound) {
                return [];
            }
            throw e;
        }
        const query = this.omit (params, [ 'reduceOnly', 'stop', 'side', 'orderType', 'bizType' ]);
        response = await this[method] (this.extend (request, query));
        //
        // Spot
        //
        //     [
        //         {
        //             "acctType": 0,
        //             "currency": "btc_usdt",
        //             "fees": 0,
        //             "id": "202202234857482656",
        //             "price": 30000.0,
        //             "status": 1,
        //             "total_amount": 0.0006,
        //             "trade_amount": 0.0000,
        //             "trade_date": 1645610254524,
        //             "trade_money": 0.000000,
        //             "type": 1,
        //             "useZbFee": false,
        //             "webId": 0
        //         }
        //     ]
        //
        // Algo order
        //
        //     {
        //         "code": 10000,
        //         "data": {
        //             "list": [
        //                 {
        //                     "action": 1,
        //                     "algoPrice": "30000",
        //                     "amount": "0.003",
        //                     "bizType": 0,
        //                     "canCancel": true,
        //                     "createTime": "1649913941109",
        //                     "errorCode": 0,
        //                     "id": "6920240642849449984",
        //                     "isLong": false,
        //                     "leverage": 10,
        //                     "marketId": "100",
        //                     "modifyTime": "1649913941109",
        //                     "orderType": 1,
        //                     "priceType": 2,
        //                     "side": 5,
        //                     "sourceType": 4,
        //                     "status": 2,
        //                     "submitPrice": "41270.53",
        //                     "symbol": "BTC_USDT",
        //                     "tradedAmount": "0",
        //                     "triggerCondition": "<=",
        //                     "triggerPrice": "31000",
        //                     "triggerTime": "0",
        //                     "userId": "6896693805014120448"
        //                 },
        //             ],
        //             "pageNum": 1,
        //             "pageSize": 10
        //         },
        //         "desc": "操作成功"
        //     }
        //
        if (stop) {
            const data = this.safeValue (response, 'data', {});
            response = this.safeValue (data, 'list', []);
        }
        const result = [];
        if (market['type'] === 'spot') {
            for (let i = 0; i < response.length; i++) {
                const entry = response[i];
                const status = this.safeString (entry, 'status');
                if (status === '1') {
                    result.push (entry);
                }
            }
            response = result;
        }
        return this.parseOrders (response, market, since, limit);
    }

    async fetchClosedOrders (symbol = undefined, since = undefined, limit = 10, params = {}) {
        if (symbol === undefined) {
            throw new ArgumentsRequired (this.id + ' fetchClosedOrders() requires a symbol argument');
        }
        await this.loadMarkets ();
        const market = this.market (symbol);
        const reduceOnly = this.safeValue (params, 'reduceOnly');
        const stop = this.safeValue (params, 'stop');
        const request = {
            'pageSize': limit, // SPOT and STOP, default pageSize is 10, doesn't work with other values now
            // 'currency': market['id'], // SPOT
            // 'pageIndex': 1, // SPOT, default pageIndex is 1
            // 'symbol': market['id'], // STOP
            // 'side': params['side'], // STOP, for stop orders: 1 Open long (buy), 2 Open short (sell), 3 Close long (sell), 4 Close Short (Buy). One-Way Positions: 5 Buy, 6 Sell, 0 Close Only
            // 'orderType': 1, // STOP, 1: Plan order, 2: SP/SL
            // 'bizType': 1, // Plan order, 1: TP, 2: SL
            // 'status': 1, // STOP, 1: untriggered, 2: cancelled, 3:triggered, 4:failed, 5:completed
            // 'startTime': since, // STOP
            // 'endTime': params['endTime'], // STOP
            // 'pageNum': 1, // STOP, default 1
        };
        const marketIdField = market['spot'] ? 'currency' : 'symbol';
        request[marketIdField] = market['id'];
        const pageNumField = market['spot'] ? 'pageIndex' : 'pageNum';
        request[pageNumField] = 1;
        let method = 'spotV1PrivateGetGetFinishedAndPartialOrders';
        if (stop) {
            method = 'contractV2PrivateGetTradeGetOrderAlgos';
            const orderType = this.safeInteger (params, 'orderType');
            if (orderType === undefined) {
                throw new ArgumentsRequired (this.id + ' fetchClosedOrders() requires an orderType parameter for stop orders');
            }
            const side = this.safeInteger (params, 'side');
            const bizType = this.safeInteger (params, 'bizType');
            if (side === 'sell' && reduceOnly) {
                request['side'] = 3; // close long
            } else if (side === 'buy' && reduceOnly) {
                request['side'] = 4; // close short
            } else if (side === 'buy') {
                request['side'] = 1; // open long
            } else if (side === 'sell') {
                request['side'] = 2; // open short
            } else if (side === 5) {
                request['side'] = 5; // one way position buy
            } else if (side === 6) {
                request['side'] = 6; // one way position sell
            } else if (side === 0) {
                request['side'] = 0; // one way position close only
            }
            if (orderType === 1) {
                request['orderType'] = 1;
            } else if (orderType === 2 || bizType) {
                request['orderType'] = 2;
                request['bizType'] = bizType;
            }
            request['status'] = 5;
        }
        const query = this.omit (params, [ 'reduceOnly', 'stop', 'side', 'orderType', 'bizType' ]);
        let response = await this[method] (this.extend (request, query));
        //
        // Spot
        //
        //     [
        //         {
        //             "acctType": 0,
        //             "currency": "btc_usdt",
        //             "fees": 0.00823354,
        //             "id": "202204145086706337",
        //             "price": 41167.7,
        //             "status": 2,
        //             "total_amount": 0.0001,
        //             "trade_amount": 0.0001,
        //             "trade_date": 1649917867370,
        //             "trade_money": 4.116770,
        //             "type": 0,
        //             "useZbFee": false,
        //             "webId": 0
        //         },
        //     ]
        //
        // Algo order
        //
        //     {
        //         "code": 10000,
        //         "data": {
        //             "list": [
        //                 {
        //                     "action": 1,
        //                     "algoPrice": "30000",
        //                     "amount": "0.003",
        //                     "bizType": 0,
        //                     "canCancel": true,
        //                     "createTime": "1649913941109",
        //                     "errorCode": 0,
        //                     "id": "6920240642849449984",
        //                     "isLong": false,
        //                     "leverage": 10,
        //                     "marketId": "100",
        //                     "modifyTime": "1649913941109",
        //                     "orderType": 1,
        //                     "priceType": 2,
        //                     "side": 5,
        //                     "sourceType": 4,
        //                     "status": 1,
        //                     "submitPrice": "41270.53",
        //                     "symbol": "BTC_USDT",
        //                     "tradedAmount": "0",
        //                     "triggerCondition": "<=",
        //                     "triggerPrice": "31000",
        //                     "triggerTime": "0",
        //                     "userId": "6896693805014120448"
        //                 },
        //             ],
        //             "pageNum": 1,
        //             "pageSize": 10
        //         },
        //         "desc": "操作成功"
        //     }
        //
        if (stop) {
            const data = this.safeValue (response, 'data', {});
            response = this.safeValue (data, 'list', []);
        }
        return this.parseOrders (response, market, since, limit);
    }

    async fetchOpenOrders (symbol = undefined, since = undefined, limit = undefined, params = {}) {
        if (symbol === undefined) {
            throw new ArgumentsRequired (this.id + ' fetchOpenOrders() requires a symbol argument');
        }
        await this.loadMarkets ();
        const market = this.market (symbol);
        const reduceOnly = this.safeValue (params, 'reduceOnly');
        const stop = this.safeValue (params, 'stop');
        const swap = market['swap'];
        const request = {
            // 'pageSize': limit, // default pageSize is 10 for spot, 30 for swap
            // 'currency': market['id'], // SPOT
            // 'pageIndex': 1, // SPOT
            // 'symbol': market['id'], // SWAP and STOP
            // 'pageNum': 1, // SWAP and STOP, default 1
            // 'type': params['type'], // swap only
            // 'side': params['side'], // SWAP and STOP, for stop orders: 1 Open long (buy), 2 Open short (sell), 3 Close long (sell), 4 Close Short (Buy). One-Way Positions: 5 Buy, 6 Sell, 0 Close Only
            // 'action': params['action'], // SWAP
            // 'orderType': 1, // STOP, 1: Plan order, 2: SP/SL
            // 'bizType': 1, // Plan order, 1: TP, 2: SL
            // 'status': 1, // STOP, 1: untriggered, 2: cancelled, 3:triggered, 4:failed, 5:completed
            // 'startTime': since, // SWAP and STOP
            // 'endTime': params['endTime'], // STOP
        };
        if (limit !== undefined) {
            request['pageSize'] = limit; // default pageSize is 10 for spot, 30 for swap
        }
        const marketIdField = market['swap'] ? 'symbol' : 'currency';
        request[marketIdField] = market['id'];
        const pageNumField = market['swap'] ? 'pageNum' : 'pageIndex';
        request[pageNumField] = 1;
        if (swap && (since !== undefined)) {
            request['startTime'] = since;
        }
        let method = this.getSupportedMapping (market['type'], {
            'spot': 'spotV1PrivateGetGetUnfinishedOrdersIgnoreTradeType',
            'swap': 'contractV2PrivateGetTradeGetUndoneOrders',
        });
        if (stop) {
            method = 'contractV2PrivateGetTradeGetOrderAlgos';
            const orderType = this.safeInteger (params, 'orderType');
            if (orderType === undefined) {
                throw new ArgumentsRequired (this.id + ' fetchOpenOrders() requires an orderType parameter for stop orders');
            }
            const side = this.safeInteger (params, 'side');
            const bizType = this.safeInteger (params, 'bizType');
            if (side === 'sell' && reduceOnly) {
                request['side'] = 3; // close long
            } else if (side === 'buy' && reduceOnly) {
                request['side'] = 4; // close short
            } else if (side === 'buy') {
                request['side'] = 1; // open long
            } else if (side === 'sell') {
                request['side'] = 2; // open short
            } else if (side === 5) {
                request['side'] = 5; // one way position buy
            } else if (side === 6) {
                request['side'] = 6; // one way position sell
            } else if (side === 0) {
                request['side'] = 0; // one way position close only
            }
            if (orderType === 1) {
                request['orderType'] = 1;
            } else if (orderType === 2 || bizType) {
                request['orderType'] = 2;
                request['bizType'] = bizType;
            }
            request['status'] = 1;
        }
        const query = this.omit (params, [ 'reduceOnly', 'stop', 'side', 'orderType', 'bizType' ]);
        // tradeType 交易类型1/0[buy/sell]
        if ('tradeType' in params) {
            method = 'spotV1PrivateGetGetOrdersNew';
        }
        let response = undefined;
        try {
            response = await this[method] (this.extend (request, query));
        } catch (e) {
            if (e instanceof OrderNotFound) {
                return [];
            }
            throw e;
        }
        //
        // Spot
        //
        //     [
        //         {
        //             "currency": "btc_usdt",
        //             "id": "20150928158614292",
        //             "price": 1560,
        //             "status": 3,
        //             "total_amount": 0.1,
        //             "trade_amount": 0,
        //             "trade_date": 1443410396717,
        //             "trade_money": 0,
        //             "type": 0,
        //             "fees": "0.03",
        //             "useZbFee": true
        //         },
        //     ]
        //
        // Swap
        //
        //     {
        //         "code": 10000,
        //         "data": {
        //             "list": [
        //                 {
        //                     "action": 1,
        //                     "amount": "0.003",
        //                     "availableAmount": "0.003",
        //                     "availableValue": "90",
        //                     "avgPrice": "0",
        //                     "canCancel": true,
        //                     "cancelStatus": 20,
        //                     "createTime": "1645694610880",
        //                     "entrustType": 1,
        //                     "id": "6902543489192632320",
        //                     "leverage": 5,
        //                     "margin": "18",
        //                     "marketId": "100",
        //                     "modifyTime": "1645694610883",
        //                     "price": "30000",
        //                     "priority": 0,
        //                     "showStatus": 1,
        //                     "side": 1,
        //                     "sourceType": 1,
        //                     "status": 12,
        //                     "tradeAmount": "0",
        //                     "tradeValue": "0",
        //                     "type": 1,
        //                     "userId": "6896693805014120448",
        //                     "value": "90"
        //                 }
        //             ],
        //             "pageNum": 1,
        //             "pageSize": 30
        //         },
        //         "desc": "操作成功"
        //     }
        //
        // Algo order
        //
        //     {
        //         "code": 10000,
        //         "data": {
        //             "list": [
        //                 {
        //                     "action": 1,
        //                     "algoPrice": "30000",
        //                     "amount": "0.003",
        //                     "bizType": 0,
        //                     "canCancel": true,
        //                     "createTime": "1649913941109",
        //                     "errorCode": 0,
        //                     "id": "6920240642849449984",
        //                     "isLong": false,
        //                     "leverage": 10,
        //                     "marketId": "100",
        //                     "modifyTime": "1649913941109",
        //                     "orderType": 1,
        //                     "priceType": 2,
        //                     "side": 5,
        //                     "sourceType": 4,
        //                     "status": 1,
        //                     "submitPrice": "41270.53",
        //                     "symbol": "BTC_USDT",
        //                     "tradedAmount": "0",
        //                     "triggerCondition": "<=",
        //                     "triggerPrice": "31000",
        //                     "triggerTime": "0",
        //                     "userId": "6896693805014120448"
        //                 },
        //             ],
        //             "pageNum": 1,
        //             "pageSize": 10
        //         },
        //         "desc": "操作成功"
        //     }
        //
        if (swap) {
            const data = this.safeValue (response, 'data', {});
            response = this.safeValue (data, 'list', []);
        }
        return this.parseOrders (response, market, since, limit);
    }

    parseOrder (order, market = undefined) {
        //
        // Spot fetchOrder, fetchClosedOrders
        //
        //     {
        //         acctType: 0,
        //         currency: 'btc_usdt',
        //         fees: 3.6e-7,
        //         id: '202102282829772463',
        //         price: 45177.5,
        //         status: 2,
        //         total_amount: 0.0002,
        //         trade_amount: 0.0002,
        //         trade_date: 1614515104998,
        //         trade_money: 8.983712,
        //         type: 1,
        //         useZbFee: false
        //     },
        //
        // Swap fetchOrder
        //
        //     {
        //         "action": 1,
        //         "amount": "0.002",
        //         "availableAmount": "0.002",
        //         "availableValue": "60",
        //         "avgPrice": "0",
        //         "canCancel": true,
        //         "cancelStatus": 20,
        //         "createTime": "1646185684379",
        //         "entrustType": 1,
        //         "id": "6904603200733782016",
        //         "leverage": 2,
        //         "margin": "30",
        //         "marketId": "100",
        //         "modifyTime": "1646185684416",
        //         "price": "30000",
        //         "priority": 0,
        //         "showStatus": 1,
        //         "side": 1,
        //         "sourceType": 4,
        //         "status": 12,
        //         "tradeAmount": "0",
        //         "tradeValue": "0",
        //         "type": 1,
        //         "userId": "6896693805014120448",
        //         "value": "60"
        //     },
        //
        // Algo fetchOrder, fetchOrders, fetchOpenOrders, fetchClosedOrders
        //
        //     {
        //         "action": 1,
        //         "algoPrice": "30000",
        //         "amount": "0.003",
        //         "bizType": 0,
        //         "canCancel": true,
        //         "createTime": "1649913941109",
        //         "errorCode": 0,
        //         "id": "6920240642849449984",
        //         "isLong": false,
        //         "leverage": 10,
        //         "marketId": "100",
        //         "modifyTime": "1649913941109",
        //         "orderType": 1,
        //         "priceType": 2,
        //         "side": 5,
        //         "sourceType": 4,
        //         "status": 1,
        //         "submitPrice": "41270.53",
        //         "symbol": "BTC_USDT",
        //         "tradedAmount": "0",
        //         "triggerCondition": "<=",
        //         "triggerPrice": "31000",
        //         "triggerTime": "0",
        //         "userId": "6896693805014120448"
        //     },
        //
        // Spot createOrder
        //
        //     {
        //         code: '1000',
        //         message: '操作成功',
        //         id: '202202224851151555',
        //         type: '1',
        //         total_amount: 0.0002,
        //         price: 30000
        //     }
        //
        // Swap createOrder
        //
        //     {
        //         orderId: '6901786759944937472',
        //         orderCode: null,
        //         timeInForce: 'IOC',
        //         total_amount: 0.0002,
        //         price: 30000
        //     }
        //
        // Algo createOrder
        //
        //     {
        //         "code": 10000,
        //         "data": "6919884551305242624",
        //         "desc": "操作成功"
        //     }
        //
        let orderId = market['swap'] ? this.safeValue (order, 'orderId') : this.safeValue (order, 'id');
        if (orderId === undefined) {
            orderId = this.safeValue (order, 'id');
        }
        let side = this.safeInteger2 (order, 'type', 'side');
        if (side === undefined) {
            side = undefined;
        } else {
            if (market['type'] === 'spot') {
                side = (side === 1) ? 'buy' : 'sell';
            }
        }
        let timestamp = this.safeInteger (order, 'trade_date');
        if (timestamp === undefined) {
            timestamp = this.safeInteger (order, 'createTime');
        }
        const marketId = this.safeString (order, 'currency');
        market = this.safeMarket (marketId, market, '_');
        const price = this.safeString2 (order, 'price', 'algoPrice');
        const filled = market['swap'] ? this.safeString (order, 'tradeAmount') : this.safeString (order, 'trade_amount');
        let amount = this.safeString (order, 'total_amount');
        if (amount === undefined) {
            amount = this.safeString (order, 'amount');
        }
        const cost = this.safeString (order, 'trade_money');
        const status = this.parseOrderStatus (this.safeString (order, 'status'), market);
        const timeInForce = this.safeString (order, 'timeInForce');
        const postOnly = (timeInForce === 'PO');
        const feeCost = this.safeNumber (order, 'fees');
        let fee = undefined;
        if (feeCost !== undefined) {
            let feeCurrency = undefined;
            const zbFees = this.safeValue (order, 'useZbFee');
            if (zbFees === true) {
                feeCurrency = 'ZB';
            } else {
                feeCurrency = (side === 'sell') ? market['quote'] : market['base'];
            }
            fee = {
                'cost': feeCost,
                'currency': feeCurrency,
            };
        }
        return this.safeOrder ({
            'info': order,
            'id': orderId,
            'clientOrderId': this.safeString (order, 'userId'),
            'timestamp': timestamp,
            'datetime': this.iso8601 (timestamp),
            'lastTradeTimestamp': undefined,
            'symbol': market['symbol'],
            'type': 'limit', // market order is not available on ZB
            'timeInForce': timeInForce,
            'postOnly': postOnly,
            'side': side,
            'price': price,
            'stopPrice': this.safeString (order, 'triggerPrice'),
            'average': this.safeString (order, 'avgPrice'),
            'cost': cost,
            'amount': amount,
            'filled': filled,
            'remaining': undefined,
            'status': status,
            'fee': fee,
            'trades': undefined,
        }, market);
    }

    parseOrderStatus (status, market = undefined) {
        let statuses = {};
        if (market['type'] === 'spot') {
            statuses = {
                '0': 'open',
                '1': 'canceled',
                '2': 'closed',
                '3': 'open', // partial
            };
        } else {
            statuses = {
                '1': 'open',
                '2': 'canceled',
                '3': 'open', // stop order triggered
                '4': 'failed',
                '5': 'closed',
            };
        }
        return this.safeString (statuses, status, status);
    }

    parseTransactionStatus (status) {
        const statuses = {
            '0': 'pending', // submitted, pending confirmation
            '1': 'failed',
            '2': 'ok',
            '3': 'canceled',
            '5': 'ok', // confirmed
        };
        return this.safeString (statuses, status, status);
    }

    parseTransaction (transaction, currency = undefined) {
        //
        // withdraw
        //
        //     {
        //         "code": 1000,
        //         "message": "success",
        //         "id": "withdrawalId"
        //     }
        //
        // fetchWithdrawals
        //
        //     {
        //         "amount": 0.01,
        //         "fees": 0.001,
        //         "id": 2016042556231,
        //         "manageTime": 1461579340000,
        //         "status": 3,
        //         "submitTime": 1461579288000,
        //         "toAddress": "14fxEPirL9fyfw1i9EF439Pq6gQ5xijUmp",
        //     }
        //
        // fetchDeposits
        //
        //     {
        //         "address": "1FKN1DZqCm8HaTujDioRL2Aezdh7Qj7xxx",
        //         "amount": "1.00000000",
        //         "confirmTimes": 1,
        //         "currency": "BTC",
        //         "description": "Successfully Confirm",
        //         "hash": "7ce842de187c379abafadd64a5fe66c5c61c8a21fb04edff9532234a1dae6xxx",
        //         "id": 558,
        //         "itransfer": 1,
        //         "status": 2,
        //         "submit_time": "2016-12-07 18:51:57",
        //     }
        //
        const id = this.safeString (transaction, 'id');
        const txid = this.safeString (transaction, 'hash');
        const amount = this.safeNumber (transaction, 'amount');
        let timestamp = this.parse8601 (this.safeString (transaction, 'submit_time'));
        timestamp = this.safeInteger (transaction, 'submitTime', timestamp);
        let address = this.safeString2 (transaction, 'toAddress', 'address');
        let tag = undefined;
        if (address !== undefined) {
            const parts = address.split ('_');
            address = this.safeString (parts, 0);
            tag = this.safeString (parts, 1);
        }
        const confirmTimes = this.safeInteger (transaction, 'confirmTimes');
        const updated = this.safeInteger (transaction, 'manageTime');
        let type = undefined;
        const currencyId = this.safeString (transaction, 'currency');
        const code = this.safeCurrencyCode (currencyId, currency);
        if (address !== undefined) {
            type = (confirmTimes === undefined) ? 'withdrawal' : 'deposit';
        }
        const status = this.parseTransactionStatus (this.safeString (transaction, 'status'));
        let fee = undefined;
        const feeCost = this.safeNumber (transaction, 'fees');
        if (feeCost !== undefined) {
            fee = {
                'cost': feeCost,
                'currency': code,
            };
        }
        return {
            'info': transaction,
            'id': id,
            'txid': txid,
            'timestamp': timestamp,
            'datetime': this.iso8601 (timestamp),
            'network': undefined,
            'addressFrom': undefined,
            'address': address,
            'addressTo': address,
            'tagFrom': undefined,
            'tag': tag,
            'tagTo': tag,
            'type': type,
            'amount': amount,
            'currency': code,
            'status': status,
            'updated': updated,
            'fee': fee,
        };
    }

    async setLeverage (leverage, symbol = undefined, params = {}) {
        await this.loadMarkets ();
        if (symbol === undefined) {
            throw new ArgumentsRequired (this.id + ' setLeverage() requires a symbol argument');
        }
        if ((leverage < 1) || (leverage > 125)) {
            throw new BadRequest (this.id + ' leverage should be between 1 and 125');
        }
        const market = this.market (symbol);
        let accountType = undefined;
        if (!market['swap']) {
            throw new BadSymbol (this.id + ' setLeverage() supports swap contracts only');
        } else {
            accountType = 1;
        }
        const request = {
            'symbol': market['id'],
            'leverage': leverage,
            'futuresAccountType': accountType, // 1: USDT perpetual swaps
        };
        return await this.contractV2PrivatePostSettingSetLeverage (this.extend (request, params));
    }

    async fetchFundingRateHistory (symbol = undefined, since = undefined, limit = undefined, params = {}) {
        await this.loadMarkets ();
        const request = {
            // 'symbol': market['id'],
            // 'startTime': since,
            // 'endTime': endTime, // current time by default
            // 'limit': limit, // default 100, max 1000
        };
        if (symbol !== undefined) {
            const market = this.market (symbol);
            symbol = market['symbol'];
            request['symbol'] = market['id'];
        }
        if (since !== undefined) {
            request['startTime'] = since;
        }
        const till = this.safeInteger (params, 'till');
        const endTime = this.safeString (params, 'endTime');
        params = this.omit (params, [ 'endTime', 'till' ]);
        if (till !== undefined) {
            request['endTime'] = till;
        } else if (endTime !== undefined) {
            request['endTime'] = endTime;
        }
        if (limit !== undefined) {
            request['limit'] = limit;
        }
        const response = await this.contractV2PublicGetFundingRate (this.extend (request, params));
        //
        //     {
        //         "code": 10000,
        //         "data": [
        //             {
        //                 "symbol": "BTC_USDT",
        //                 "fundingRate": "0.0001",
        //                 "fundingTime": "1645171200000"
        //             },
        //         ],
        //         "desc": "操作成功"
        //     }
        //
        const data = this.safeValue (response, 'data');
        const rates = [];
        for (let i = 0; i < data.length; i++) {
            const entry = data[i];
            const marketId = this.safeString (entry, 'symbol');
            const symbol = this.safeSymbol (marketId);
            const timestamp = this.safeString (entry, 'fundingTime');
            rates.push ({
                'info': entry,
                'symbol': symbol,
                'fundingRate': this.safeNumber (entry, 'fundingRate'),
                'timestamp': timestamp,
                'datetime': this.iso8601 (timestamp),
            });
        }
        const sorted = this.sortBy (rates, 'timestamp');
        return this.filterBySymbolSinceLimit (sorted, symbol, since, limit);
    }

    async fetchFundingRate (symbol, params = {}) {
        await this.loadMarkets ();
        const market = this.market (symbol);
        if (!market['swap']) {
            throw new BadSymbol (this.id + ' fetchFundingRate() does not supports contracts only');
        }
        const request = {
            'symbol': market['id'],
        };
        const response = await this.contractV1PublicGetFundingRate (this.extend (request, params));
        //
        //     {
        //         "code": 10000,
        //         "desc": "操作成功",
        //         "data": {
        //             "fundingRate": "0.0001",
        //             "nextCalculateTime": "2022-02-19 00:00:00"
        //         }
        //     }
        //
        const data = this.safeValue (response, 'data');
        return this.parseFundingRate (data, market);
    }

    parseFundingRate (contract, market = undefined) {
        //
        // fetchFundingRate
        //
        //     {
        //         "fundingRate": "0.0001",
        //         "nextCalculateTime": "2022-02-19 00:00:00"
        //     }
        //
        // fetchFundingRates
        //
        //     {
        //         "symbol": "BTC_USDT",
        //         "markPrice": "43254.42",
        //         "indexPrice": "43278.61",
        //         "lastFundingRate": "0.0001",
        //         "nextFundingTime": "1646121600000"
        //     }
        //
        const marketId = this.safeString (contract, 'symbol');
        const symbol = this.safeSymbol (marketId, market);
        const fundingRate = this.safeNumber (contract, 'fundingRate');
        const nextFundingDatetime = this.safeString (contract, 'nextCalculateTime');
        return {
            'info': contract,
            'symbol': symbol,
            'markPrice': this.safeString (contract, 'markPrice'),
            'indexPrice': this.safeString (contract, 'indexPrice'),
            'interestRate': undefined,
            'estimatedSettlePrice': undefined,
            'timestamp': undefined,
            'datetime': undefined,
            'fundingRate': fundingRate,
            'fundingTimestamp': undefined,
            'fundingDatetime': undefined,
            'nextFundingRate': undefined,
            'nextFundingTimestamp': this.parse8601 (nextFundingDatetime),
            'nextFundingDatetime': nextFundingDatetime,
            'previousFundingRate': this.safeString (contract, 'lastFundingRate'),
            'previousFundingTimestamp': undefined,
            'previousFundingDatetime': undefined,
        };
    }

    async fetchFundingRates (symbols, params = {}) {
        await this.loadMarkets ();
        const response = await this.contractV2PublicGetPremiumIndex (params);
        //
        //     {
        //         "code": 10000,
        //         "data": [
        //             {
        //                 "symbol": "BTC_USDT",
        //                 "markPrice": "43254.42",
        //                 "indexPrice": "43278.61",
        //                 "lastFundingRate": "0.0001",
        //                 "nextFundingTime": "1646121600000"
        //             },
        //         ],
        //         "desc":"操作成功"
        //     }
        //
        const data = this.safeValue (response, 'data', []);
        const result = this.parseFundingRates (data);
        return this.filterByArray (result, 'symbol', symbols);
    }

    async withdraw (code, amount, address, tag = undefined, params = {}) {
        [ tag, params ] = this.handleWithdrawTagAndParams (tag, params);
        const password = this.safeString (params, 'safePwd', this.password);
        if (password === undefined) {
            throw new ArgumentsRequired (this.id + ' withdraw() requires exchange.password or a safePwd parameter');
        }
        const fees = this.safeNumber (params, 'fees');
        if (fees === undefined) {
            throw new ArgumentsRequired (this.id + ' withdraw() requires a fees parameter');
        }
        this.checkAddress (address);
        await this.loadMarkets ();
        const currency = this.currency (code);
        if (tag !== undefined) {
            address += '_' + tag;
        }
        const request = {
            'amount': this.currencyToPrecision (code, amount),
            'currency': currency['id'],
            'fees': this.currencyToPrecision (code, fees),
            // 'itransfer': 0, // agree for an internal transfer, 0 disagree, 1 agree, the default is to disagree
            'method': 'withdraw',
            'receiveAddr': address,
            'safePwd': password,
        };
        const response = await this.spotV1PrivateGetWithdraw (this.extend (request, params));
        //
        //     {
        //         "code": 1000,
        //         "message": "success",
        //         "id": "withdrawalId"
        //     }
        //
        const transaction = this.parseTransaction (response, currency);
        return this.extend (transaction, {
            'type': 'withdrawal',
            'address': address,
            'addressTo': address,
            'amount': amount,
        });
    }

    async fetchWithdrawals (code = undefined, since = undefined, limit = undefined, params = {}) {
        await this.loadMarkets ();
        const request = {
            // 'currency': currency['id'],
            // 'pageIndex': 1,
            // 'pageSize': limit,
        };
        let currency = undefined;
        if (code !== undefined) {
            currency = this.currency (code);
            request['currency'] = currency['id'];
        }
        if (limit !== undefined) {
            request['pageSize'] = limit;
        }
        const response = await this.spotV1PrivateGetGetWithdrawRecord (this.extend (request, params));
        //
        //     {
        //         "code": 1000,
        //         "message": {
        //             "des": "success",
        //             "isSuc": true,
        //             "datas": {
        //                 "list": [
        //                     {
        //                         "amount": 0.01,
        //                         "fees": 0.001,
        //                         "id": 2016042556231,
        //                         "manageTime": 1461579340000,
        //                         "status": 3,
        //                         "submitTime": 1461579288000,
        //                         "toAddress": "14fxEPirL9fyfw1i9EF439Pq6gQ5xijUmp",
        //                     },
        //                 ],
        //                 "pageIndex": 1,
        //                 "pageSize": 10,
        //                 "totalCount": 4,
        //                 "totalPage": 1
        //             }
        //         }
        //     }
        //
        const message = this.safeValue (response, 'message', {});
        const datas = this.safeValue (message, 'datas', {});
        const withdrawals = this.safeValue (datas, 'list', []);
        return this.parseTransactions (withdrawals, currency, since, limit);
    }

    async fetchDeposits (code = undefined, since = undefined, limit = undefined, params = {}) {
        await this.loadMarkets ();
        const request = {
            // 'currency': currency['id'],
            // 'pageIndex': 1,
            // 'pageSize': limit,
        };
        let currency = undefined;
        if (code !== undefined) {
            currency = this.currency (code);
            request['currency'] = currency['id'];
        }
        if (limit !== undefined) {
            request['pageSize'] = limit;
        }
        const response = await this.spotV1PrivateGetGetChargeRecord (this.extend (request, params));
        //
        //     {
        //         "code": 1000,
        //         "message": {
        //             "des": "success",
        //             "isSuc": true,
        //             "datas": {
        //                 "list": [
        //                     {
        //                         "address": "1FKN1DZqCm8HaTujDioRL2Aezdh7Qj7xxx",
        //                         "amount": "1.00000000",
        //                         "confirmTimes": 1,
        //                         "currency": "BTC",
        //                         "description": "Successfully Confirm",
        //                         "hash": "7ce842de187c379abafadd64a5fe66c5c61c8a21fb04edff9532234a1dae6xxx",
        //                         "id": 558,
        //                         "itransfer": 1,
        //                         "status": 2,
        //                         "submit_time": "2016-12-07 18:51:57",
        //                     },
        //                 ],
        //                 "pageIndex": 1,
        //                 "pageSize": 10,
        //                 "total": 8
        //             }
        //         }
        //     }
        //
        const message = this.safeValue (response, 'message', {});
        const datas = this.safeValue (message, 'datas', {});
        const deposits = this.safeValue (datas, 'list', []);
        return this.parseTransactions (deposits, currency, since, limit);
    }

    async fetchPosition (symbol, params = {}) {
        await this.loadMarkets ();
        let market = undefined;
        if (symbol !== undefined) {
            market = this.market (symbol);
        }
        const request = {
            'futuresAccountType': 1, // 1: USDT-M Perpetual Futures
            // 'symbol': market['id'],
            // 'marketId': market['id'],
            // 'side': params['side'],
        };
        const response = await this.contractV2PrivateGetPositionsGetPositions (this.extend (request, params));
        //
        //     {
        //         "code": 10000,
        //         "data": [
        //             {
        //                 "amount": "0.002",
        //                 "appendAmount": "0",
        //                 "autoLightenRatio": "0",
        //                 "avgPrice": "38570",
        //                 "bankruptcyPrice": "46288.41",
        //                 "contractType": 1,
        //                 "createTime": "1645784751867",
        //                 "freezeAmount": "0",
        //                 "freezeList": [
        //                     {
        //                         "amount": "15.436832",
        //                         "currencyId": "6",
        //                         "currencyName": "usdt",
        //                         "modifyTime": "1645784751867"
        //                     }
        //                 ],
        //                 "id": "6902921567894972486",
        //                 "lastAppendAmount": "0",
        //                 "leverage": 5,
        //                 "liquidateLevel": 1,
        //                 "liquidatePrice": "46104",
        //                 "maintainMargin": "0.30912384",
        //                 "margin": "15.436832",
        //                 "marginAppendCount": 0,
        //                 "marginBalance": "15.295872",
        //                 "marginMode": 1,
        //                 "marginRate": "0.020209",
        //                 "marketId": "100",
        //                 "marketName": "BTC_USDT",
        //                 "modifyTime": "1645784751867",
        //                 "nominalValue": "77.14736",
        //                 "originAppendAmount": "0",
        //                 "originId": "6902921567894972591",
        //                 "refreshType": "Timer",
        //                 "returnRate": "-0.0091",
        //                 "side": 0,
        //                 "status": 1,
        //                 "unrealizedPnl": "-0.14096",
        //                 "userId": "6896693805014120448"
        //             }
        //         ],
        //         "desc": "操作成功"
        //     }
        //
        const data = this.safeValue (response, 'data', []);
        const firstPosition = this.safeValue (data, 0);
        return this.parsePosition (firstPosition, market);
    }

    async fetchPositions (symbols = undefined, params = {}) {
        await this.loadMarkets ();
        let market = undefined;
        if (symbols !== undefined) {
            market = this.market (symbols);
        }
        const request = {
            'futuresAccountType': 1, // 1: USDT-M Perpetual Futures
            // 'symbol': market['id'],
            // 'marketId': market['id'],
            // 'side': params['side'],
        };
        const response = await this.contractV2PrivateGetPositionsGetPositions (this.extend (request, params));
        //
        //     {
        //         "code": 10000,
        //         "data": [
        //             {
        //                 "amount": "0.002",
        //                 "appendAmount": "0",
        //                 "autoLightenRatio": "0",
        //                 "avgPrice": "38570",
        //                 "bankruptcyPrice": "46288.41",
        //                 "contractType": 1,
        //                 "createTime": "1645784751867",
        //                 "freezeAmount": "0",
        //                 "freezeList": [
        //                     {
        //                         "amount": "15.436832",
        //                         "currencyId": "6",
        //                         "currencyName": "usdt",
        //                         "modifyTime": "1645784751867"
        //                     }
        //                 ],
        //                 "id": "6902921567894972486",
        //                 "lastAppendAmount": "0",
        //                 "leverage": 5,
        //                 "liquidateLevel": 1,
        //                 "liquidatePrice": "46104",
        //                 "maintainMargin": "0.30912384",
        //                 "margin": "15.436832",
        //                 "marginAppendCount": 0,
        //                 "marginBalance": "15.295872",
        //                 "marginMode": 1,
        //                 "marginRate": "0.020209",
        //                 "marketId": "100",
        //                 "marketName": "BTC_USDT",
        //                 "modifyTime": "1645784751867",
        //                 "nominalValue": "77.14736",
        //                 "originAppendAmount": "0",
        //                 "originId": "6902921567894972591",
        //                 "refreshType": "Timer",
        //                 "returnRate": "-0.0091",
        //                 "side": 0,
        //                 "status": 1,
        //                 "unrealizedPnl": "-0.14096",
        //                 "userId": "6896693805014120448"
        //             },
        //         ],
        //         "desc": "操作成功"
        //     }
        //
        const data = this.safeValue (response, 'data', []);
        return this.parsePositions (data, market);
    }

    parsePosition (position, market = undefined) {
        //
        //     {
        //         "amount": "0.002",
        //         "appendAmount": "0",
        //         "autoLightenRatio": "0",
        //         "avgPrice": "38570",
        //         "bankruptcyPrice": "46288.41",
        //         "contractType": 1,
        //         "createTime": "1645784751867",
        //         "freezeAmount": "0",
        //         "freezeList": [
        //             {
        //                 "amount": "15.436832",
        //                 "currencyId": "6",
        //                 "currencyName": "usdt",
        //                 "modifyTime": "1645784751867"
        //             }
        //         ],
        //         "id": "6902921567894972486",
        //         "lastAppendAmount": "0",
        //         "leverage": 5,
        //         "liquidateLevel": 1,
        //         "liquidatePrice": "46104",
        //         "maintainMargin": "0.30912384",
        //         "margin": "15.436832",
        //         "marginAppendCount": 0,
        //         "marginBalance": "15.295872",
        //         "marginMode": 1,
        //         "marginRate": "0.020209",
        //         "marketId": "100",
        //         "marketName": "BTC_USDT",
        //         "modifyTime": "1645784751867",
        //         "nominalValue": "77.14736",
        //         "originAppendAmount": "0",
        //         "originId": "6902921567894972591",
        //         "refreshType": "Timer",
        //         "returnRate": "-0.0091",
        //         "side": 0,
        //         "status": 1,
        //         "unrealizedPnl": "-0.14096",
        //         "userId": "6896693805014120448"
        //     }
        //
        market = this.safeMarket (this.safeString (position, 'marketName'), market);
        const symbol = market['symbol'];
        const contracts = this.safeString (position, 'amount');
        const entryPrice = this.safeNumber (position, 'avgPrice');
        const initialMargin = this.safeString (position, 'margin');
        const rawSide = this.safeString (position, 'side');
        const side = (rawSide === '1') ? 'long' : 'short';
        const openType = this.safeString (position, 'marginMode');
        const marginType = (openType === '1') ? 'isolated' : 'cross';
        const leverage = this.safeString (position, 'leverage');
        const liquidationPrice = this.safeNumber (position, 'liquidatePrice');
        const unrealizedProfit = this.safeNumber (position, 'unrealizedPnl');
        const maintenanceMargin = this.safeNumber (position, 'maintainMargin');
        const marginRatio = this.safeNumber (position, 'marginRate');
        const notional = this.safeNumber (position, 'nominalValue');
        const percentage = Precise.stringMul (this.safeString (position, 'returnRate'), '100');
        const timestamp = this.safeNumber (position, 'createTime');
        return {
            'info': position,
            'symbol': symbol,
            'contracts': this.parseNumber (contracts),
            'contractSize': undefined,
            'entryPrice': entryPrice,
            'collateral': undefined,
            'side': side,
            'unrealizedProfit': unrealizedProfit,
            'leverage': this.parseNumber (leverage),
            'percentage': percentage,
            'marginType': marginType,
            'notional': notional,
            'markPrice': undefined,
            'liquidationPrice': liquidationPrice,
            'initialMargin': this.parseNumber (initialMargin),
            'initialMarginPercentage': undefined,
            'maintenanceMargin': maintenanceMargin,
            'maintenanceMarginPercentage': undefined,
            'marginRatio': marginRatio,
            'timestamp': timestamp,
            'datetime': this.iso8601 (timestamp),
        };
    }

    parsePositions (positions) {
        const result = [];
        for (let i = 0; i < positions.length; i++) {
            result.push (this.parsePosition (positions[i]));
        }
        return result;
    }

    parseLedgerEntryType (type) {
        const types = {
            '1': 'realized pnl',
            '2': 'commission',
            '3': 'funding fee subtract',
            '4': 'funding fee addition',
            '5': 'insurance clear',
            '6': 'transfer in',
            '7': 'transfer out',
            '8': 'margin addition',
            '9': 'margin subtraction',
            '10': 'commission addition',
            '11': 'bill type freeze',
            '12': 'bill type unfreeze',
            '13': 'system take over margin',
            '14': 'transfer',
            '15': 'realized pnl collection',
            '16': 'funding fee collection',
            '17': 'recommender return commission',
            '18': 'by level subtract positions',
            '19': 'system add',
            '20': 'system subtract',
            '23': 'trading competition take over fund',
            '24': 'trading contest tickets',
            '25': 'return of trading contest tickets',
            '26': 'experience expired recall',
            '50': 'test register gift',
            '51': 'register gift',
            '52': 'deposit gift',
            '53': 'trading volume gift',
            '54': 'awards gift',
            '55': 'trading volume gift',
            '56': 'awards gift expire',
            '201': 'open positions',
            '202': 'close positions',
            '203': 'take over positions',
            '204': 'trading competition take over positions',
            '205': 'one way open long',
            '206': 'one way open short',
            '207': 'one way close long',
            '208': 'one way close short',
            '301': 'coupon deduction service charge',
            '302': 'experience deduction',
            '303': 'experience expired',
        };
        return this.safeString (types, type, type);
    }

    parseLedgerEntry (item, currency = undefined) {
        //
        //     [
        //         {
        //             "type": 3,
        //             "changeAmount": "0.00434664",
        //             "isIn": 0,
        //             "beforeAmount": "30.53353135",
        //             "beforeFreezeAmount": "21.547",
        //             "createTime": "1646121604997",
        //             "available": "30.52918471",
        //             "unit": "usdt",
        //             "symbol": "BTC_USDT"
        //         },
        //     ],
        //
        const timestamp = this.safeString (item, 'createTime');
        let direction = undefined;
        const changeDirection = this.safeNumber (item, 'isIn');
        if (changeDirection === 1) {
            direction = 'increase';
        } else {
            direction = 'reduce';
        }
        let fee = undefined;
        const feeCost = this.safeNumber (item, 'fee');
        if (feeCost !== undefined) {
            fee = {
                'cost': feeCost,
                'currency': this.safeCurrencyCode (this.safeString (item, 'unit')),
            };
        }
        return {
            'id': this.safeString (item, 'id'),
            'info': item,
            'timestamp': timestamp,
            'datetime': this.iso8601 (timestamp),
            'direction': direction,
            'account': this.safeString (item, 'userId'),
            'referenceId': undefined,
            'referenceAccount': undefined,
            'type': this.parseLedgerEntryType (this.safeInteger (item, 'type')),
            'currency': this.safeCurrencyCode (this.safeString (item, 'unit')),
            'amount': this.safeNumber (item, 'changeAmount'),
            'before': this.safeNumber (item, 'beforeAmount'),
            'after': this.safeNumber (item, 'available'),
            'status': undefined,
            'fee': fee,
        };
    }

    async fetchLedger (code = undefined, since = undefined, limit = undefined, params = {}) {
        if (code === undefined) {
            throw new ArgumentsRequired (this.id + ' fetchLedger() requires a code argument');
        }
        await this.loadMarkets ();
        const currency = this.currency (code);
        const request = {
            'futuresAccountType': 1,
            // 'currencyId': '11',
            // 'type': 1,
            // 'endTime': this.milliseconds (),
            // 'pageNum': 1,
        };
        if (code !== undefined) {
            request['currencyName'] = currency['id'];
        }
        if (since !== undefined) {
            request['startTime'] = since;
        }
        if (limit !== undefined) {
            request['pageSize'] = limit;
        }
        const response = await this.contractV2PrivateGetFundGetBill (this.extend (request, params));
        //
        //     {
        //         "code": 10000,
        //         "data": {
        //             "list": [
        //                 {
        //                     "type": 3,
        //                     "changeAmount": "0.00434664",
        //                     "isIn": 0,
        //                     "beforeAmount": "30.53353135",
        //                     "beforeFreezeAmount": "21.547",
        //                     "createTime": "1646121604997",
        //                     "available": "30.52918471",
        //                     "unit": "usdt",
        //                     "symbol": "BTC_USDT"
        //                 },
        //             ],
        //             "pageNum": 1,
        //             "pageSize": 10
        //         },
        //         "desc": "操作成功"
        //     }
        //
        const data = this.safeValue (response, 'data', {});
        const list = this.safeValue (data, 'list', []);
        return this.parseLedger (list, currency, since, limit);
    }

    async transfer (code, amount, fromAccount, toAccount, params = {}) {
        await this.loadMarkets ();
        const [ marketType, query ] = this.handleMarketTypeAndParams ('transfer', undefined, params);
        const currency = this.currency (code);
        const margin = (marketType === 'margin');
        const swap = (marketType === 'swap');
        let side = undefined;
        let marginMethod = undefined;
        const request = {
            'amount': amount, // Swap, Cross Margin, Isolated Margin
            // 'coin': currency['id'], // Margin
            // 'currencyName': currency['id'], // Swap
            // 'clientId': this.safeString (params, 'clientId'), // Swap "2sdfsdfsdf232342"
            // 'side': side, // Swap, 1：Deposit (zb account -> futures account)，0：Withdrawal (futures account -> zb account)
            // 'marketName': this.safeString (params, 'marketName'), // Isolated Margin
        };
        if (swap) {
            if (fromAccount === 'spot' || toAccount === 'future') {
                side = 1;
            } else {
                side = 0;
            }
            request['currencyName'] = currency['id'];
            request['clientId'] = this.safeString (params, 'clientId');
            request['side'] = side;
        } else {
            const defaultMargin = margin ? 'isolated' : 'cross';
            const marginType = this.safeString2 (this.options, 'defaultMarginType', 'marginType', defaultMargin);
            if (marginType === 'isolated') {
                if (fromAccount === 'spot' || toAccount === 'isolated') {
                    marginMethod = 'spotV1PrivateGetTransferInLever';
                } else {
                    marginMethod = 'spotV1PrivateGetTransferOutLever';
                }
                request['marketName'] = this.safeString (params, 'marketName');
            } else if (marginType === 'cross') {
                if (fromAccount === 'spot' || toAccount === 'cross') {
                    marginMethod = 'spotV1PrivateGetTransferInCross';
                } else {
                    marginMethod = 'spotV1PrivateGetTransferOutCross';
                }
            }
            request['coin'] = currency['id'];
        }
        const method = this.getSupportedMapping (marketType, {
            'swap': 'contractV2PrivatePostFundTransferFund',
            'margin': marginMethod,
        });
        const response = await this[method] (this.extend (request, query));
        //
        // Swap
        //
        //     {
        //         "code": 10000,
        //         "data": "2sdfsdfsdf232342",
        //         "desc": "Success"
        //     }
        //
        // Margin
        //
        //     {
        //         "code": 1000,
        //         "message": "Success"
        //     }
        //
        const timestamp = this.milliseconds ();
        const transfer = {
            'id': this.safeString (response, 'data'),
            'timestamp': timestamp,
            'datetime': this.iso8601 (timestamp),
            'currency': code,
            'amount': amount,
            'fromAccount': fromAccount,
            'toAccount': toAccount,
            'status': this.safeInteger (response, 'code'),
        };
        return this.parseTransfer (transfer, code);
    }

    parseTransfer (transfer, currency = undefined) {
        //
        //     {
        //         "id": "2sdfsdfsdf232342",
        //         "timestamp": "",
        //         "datetime": "",
        //         "currency": "USDT",
        //         "amount": "10",
        //         "fromAccount": "futures account",
        //         "toAccount": "zb account",
        //         "status": 10000,
        //     }
        //
        const currencyId = this.safeString (transfer, 'currency');
        return {
            'info': transfer,
            'id': this.safeString (transfer, 'id'),
            'timestamp': this.safeInteger (transfer, 'timestamp'),
            'datetime': this.safeString (transfer, 'datetime'),
            'currency': this.safeCurrencyCode (currencyId, currency),
            'amount': this.safeNumber (transfer, 'amount'),
            'fromAccount': this.safeString (transfer, 'fromAccount'),
            'toAccount': this.safeString (transfer, 'toAccount'),
            'status': this.safeInteger (transfer, 'status'),
        };
    }

    async modifyMarginHelper (symbol, amount, type, params = {}) {
        if (params['positionsId'] === undefined) {
            throw new ArgumentsRequired (this.id + ' modifyMarginHelper() requires a positionsId argument in the params');
        }
        await this.loadMarkets ();
        const market = this.market (symbol);
        amount = this.amountToPrecision (symbol, amount);
        const position = this.safeString (params, 'positionsId');
        const request = {
            'positionsId': position,
            'amount': amount,
            'type': type, // 1 increase, 0 reduce
            'futuresAccountType': 1, // 1: USDT Perpetual Futures
        };
        const response = await this.contractV2PrivatePostPositionsUpdateMargin (this.extend (request, params));
        //
        //     {
        //         "code": 10000,
        //         "data": {
        //             "amount": "0.002",
        //             "appendAmount": "0",
        //             "avgPrice": "43927.23",
        //             "bankruptcyPrice": "41730.86",
        //             "createTime": "1646208695609",
        //             "freezeAmount": "0",
        //             "id": "6900781818669377576",
        //             "keyMark": "6896693805014120448-100-1-",
        //             "lastAppendAmount": "0",
        //             "lastTime": "1646209235505",
        //             "leverage": 20,
        //             "liquidateLevel": 1,
        //             "liquidatePrice": "41898.46",
        //             "maintainMargin": "0",
        //             "margin": "4.392723",
        //             "marginAppendCount": 0,
        //             "marginBalance": "0",
        //             "marginMode": 1,
        //             "marginRate": "0",
        //             "marketId": "100",
        //             "marketName": "BTC_USDT",
        //             "modifyTime": "1646209235505",
        //             "nominalValue": "87.88828",
        //             "originAppendAmount": "0",
        //             "originId": "6904699716827818029",
        //             "positionsMode": 2,
        //             "sellerCurrencyId": "1",
        //             "side": 1,
        //             "status": 1,
        //             "unrealizedPnl": "0.03382",
        //             "usable": true,
        //             "userId": "6896693805014120448"
        //         },
        //         "desc":"操作成功"
        //     }
        //
        const data = this.safeValue (response, 'data', {});
        const side = (type === 1) ? 'add' : 'reduce';
        const errorCode = this.safeInteger (data, 'status');
        const status = (errorCode === 1) ? 'ok' : 'failed';
        return {
            'info': response,
            'type': side,
            'amount': amount,
            'code': market['quote'],
            'symbol': market['symbol'],
            'status': status,
        };
    }

    async reduceMargin (symbol, amount, params = {}) {
        if (params['positionsId'] === undefined) {
            throw new ArgumentsRequired (this.id + ' reduceMargin() requires a positionsId argument in the params');
        }
        return await this.modifyMarginHelper (symbol, amount, 0, params);
    }

    async addMargin (symbol, amount, params = {}) {
        if (params['positionsId'] === undefined) {
            throw new ArgumentsRequired (this.id + ' addMargin() requires a positionsId argument in the params');
        }
        return await this.modifyMarginHelper (symbol, amount, 1, params);
    }

    async fetchBorrowRate (code, params = {}) {
        await this.loadMarkets ();
        const currency = this.currency (code);
        const request = {
            'coin': currency['id'],
        };
        const response = await this.spotV1PrivateGetGetLoans (this.extend (request, params));
        //
        //     {
        //         code: '1000',
        //         message: '操作成功',
        //         result: [
        //             {
        //                 interestRateOfDay: '0.0005',
        //                 repaymentDay: '30',
        //                 amount: '148804.4841',
        //                 balance: '148804.4841',
        //                 rateOfDayShow: '0.05 %',
        //                 coinName: 'USDT',
        //                 lowestAmount: '0.01'
        //             },
        //         ]
        //     }
        //
        const timestamp = this.milliseconds ();
        const data = this.safeValue (response, 'result', []);
        const rate = this.safeValue (data, 0, {});
        return {
            'currency': this.safeCurrencyCode (this.safeString (rate, 'coinName')),
            'rate': this.safeNumber (rate, 'interestRateOfDay'),
            'period': this.safeNumber (rate, 'repaymentDay'),
            'timestamp': timestamp,
            'datetime': this.iso8601 (timestamp),
            'info': rate,
        };
    }

    async fetchBorrowRates (params = {}) {
        if (params['coin'] === undefined) {
            throw new ArgumentsRequired (this.id + ' fetchBorrowRates() requires a coin argument in the params');
        }
        await this.loadMarkets ();
        const currency = this.currency (this.safeString (params, 'coin'));
        const request = {
            'coin': currency['id'],
        };
        const response = await this.spotV1PrivateGetGetLoans (this.extend (request, params));
        //
        //     {
        //         code: '1000',
        //         message: '操作成功',
        //         result: [
        //             {
        //                 interestRateOfDay: '0.0005',
        //                 repaymentDay: '30',
        //                 amount: '148804.4841',
        //                 balance: '148804.4841',
        //                 rateOfDayShow: '0.05 %',
        //                 coinName: 'USDT',
        //                 lowestAmount: '0.01'
        //             },
        //         ]
        //     }
        //
        const timestamp = this.milliseconds ();
        const data = this.safeValue (response, 'result');
        const rates = [];
        for (let i = 0; i < data.length; i++) {
            const entry = data[i];
            rates.push ({
                'currency': this.safeCurrencyCode (this.safeString (entry, 'coinName')),
                'rate': this.safeNumber (entry, 'interestRateOfDay'),
                'period': this.safeNumber (entry, 'repaymentDay'),
                'timestamp': timestamp,
                'datetime': this.iso8601 (timestamp),
                'info': entry,
            });
        }
        return rates;
    }

    nonce () {
        return this.milliseconds ();
    }

    sign (path, api = 'public', method = 'GET', params = {}, headers = undefined, body = undefined) {
        const [ section, version, access ] = api;
        let url = this.implodeHostname (this.urls['api'][section][version][access]);
        if (access === 'public') {
            if (path === 'getFeeInfo') {
                url = this.implodeHostname (this.urls['api'][section][version]['private']) + '/' + path;
            } else {
                url += '/' + version + '/' + path;
            }
            if (Object.keys (params).length) {
                url += '?' + this.urlencode (params);
            }
        } else if (section === 'contract') {
            const timestamp = this.milliseconds ();
            const iso8601 = this.iso8601 (timestamp);
            let signedString = iso8601 + method + '/Server/api/' + version + '/' + path;
            params = this.keysort (params);
            headers = {
                'ZB-APIKEY': this.apiKey,
                'ZB-TIMESTAMP': iso8601,
                // 'ZB-LAN': 'cn', // cn, en, kr
            };
            url += '/' + version + '/' + path;
            if (method === 'POST') {
                headers['Content-Type'] = 'application/json';
                body = this.json (params);
                signedString += this.urlencode (params);
            } else {
                if (Object.keys (params).length) {
                    const query = this.urlencode (params);
                    url += '?' + query;
                    signedString += query;
                }
            }
            const secret = this.hash (this.encode (this.secret), 'sha1');
            const signature = this.hmac (this.encode (signedString), this.encode (secret), 'sha256', 'base64');
            headers['ZB-SIGN'] = signature;
        } else {
            let query = this.keysort (this.extend ({
                'method': path,
                'accesskey': this.apiKey,
            }, params));
            const nonce = this.nonce ();
            query = this.keysort (query);
            const auth = this.rawencode (query);
            const secret = this.hash (this.encode (this.secret), 'sha1');
            const signature = this.hmac (this.encode (auth), this.encode (secret), 'md5');
            const suffix = 'sign=' + signature + '&reqTime=' + nonce.toString ();
            url += '/' + path + '?' + auth + '&' + suffix;
        }
        return { 'url': url, 'method': method, 'body': body, 'headers': headers };
    }

    handleErrors (httpCode, reason, url, method, headers, body, response, requestHeaders, requestBody) {
        if (response === undefined) {
            return; // fallback to default error handler
        }
        if (body[0] === '{') {
            const feedback = this.id + ' ' + body;
            this.throwBroadlyMatchedException (this.exceptions['broad'], body, feedback);
            if ('code' in response) {
                const code = this.safeString (response, 'code');
                this.throwExactlyMatchedException (this.exceptions['exact'], code, feedback);
                if ((code !== '1000') && (code !== '10000')) {
                    throw new ExchangeError (feedback);
                }
            }
            // special case for {"result":false,"message":"服务端忙碌"} (a "Busy Server" reply)
            const result = this.safeValue (response, 'result');
            if (result !== undefined) {
                if (!result) {
                    const message = this.safeString (response, 'message');
                    if (message === '服务端忙碌') {
                        throw new ExchangeNotAvailable (feedback);
                    } else {
                        throw new ExchangeError (feedback);
                    }
                }
            }
        }
    }
};<|MERGE_RESOLUTION|>--- conflicted
+++ resolved
@@ -1938,9 +1938,6 @@
             // 'id': id.toString (), // only applicable to SPOT
             // 'orderId': id.toString (), // only applicable to SWAP
             // 'clientOrderId': params['clientOrderId'], // only applicable to SWAP
-<<<<<<< HEAD
-            // 'symbol': this.marketId (symbol), // Swap
-=======
             // 'symbol': market['id'], // STOP and SWAP
             // 'side': params['side'], // STOP and SWAP, for stop orders: 1 Open long (buy), 2 Open short (sell), 3 Close long (sell), 4 Close Short (Buy). One-Way Positions: 5 Buy, 6 Sell, 0 Close Only
             // 'orderType': 1, // STOP, 1: Plan order, 2: SP/SL
@@ -1950,7 +1947,6 @@
             // 'endTime': params['endTime'], // STOP and SWAP
             // 'pageNum': 1, // STOP and SWAP, default 1
             // 'pageSize': limit, // STOP, default 10
->>>>>>> 15a7cc61
         };
         const marketIdField = swap ? 'symbol' : 'currency';
         request[marketIdField] = this.marketId (symbol);
