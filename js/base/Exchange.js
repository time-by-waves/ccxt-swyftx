--- conflicted
+++ resolved
@@ -2723,9 +2723,6 @@
         }
         return undefined;
     }
-<<<<<<< HEAD
-}
-=======
 
     handleMarginModeAndParams (methodName, params = {}) {
         /**
@@ -2743,5 +2740,4 @@
         }
         return [ marginMode, params ];
     }
-};
->>>>>>> 1a2193ee
+};