
// ----------------------------------------------------------------------------

import { isObject, isNumber, isDictionary, isArray } from './type.js'

// ----------------------------------------------------------------------------

const keys = Object.keys; // eslint-disable-line padding-line-between-statements
const values = (x) => ((!isArray (x)) ? Object.values (x) : x); // don't copy arrays if they're already arrays
const index = (x) => new Set (values (x));
const extend = (...args) => Object.assign ({}, ...args); // NB: side-effect free
const clone = (x) => (isArray (x) ? Array.from (x) : extend (x)); // clone arrays or objects

// ----------------------------------------------------------------------------

const ordered = (x) => x; // a stub to keep assoc keys in order (in JS it does nothing, it's mostly for Python)

const unique =  (x) => Array.from (index (x))

const  arrayConcat = (a, b) => a.concat (b)

// ------------------------------------------------------------------------

const inArray = (needle, haystack) => haystack.includes (needle);

const toArray = (object) => Object.values (object)

const isEmpty = (object) => {
    if (!object) {
        return true
    }
    return (Array.isArray (object) ? object : Object.keys (object)).length < 1;
}

const keysort = (x, out = {}) => {
    for (const k of keys (x).sort ()) {
        out[k] = x[k]
    }
    return out
}


/*
    Accepts a map/array of objects and a key name to be used as an index:
    array = [
        { someKey: 'value1', anotherKey: 'anotherValue1' },
        { someKey: 'value2', anotherKey: 'anotherValue2' },
        { someKey: 'value3', anotherKey: 'anotherValue3' },
    ]
    key = 'someKey'
    Returns a map:
    {
        value1: { someKey: 'value1', anotherKey: 'anotherValue1' },
        value2: { someKey: 'value2', anotherKey: 'anotherValue2' },
        value3: { someKey: 'value3', anotherKey: 'anotherValue3' },
    }
*/


const groupBy = (x, k, out = {}) =>{
    for (const v of values (x)) {
        if (k in v) {
            const p = v[k]
            out[p] = out[p] || []
            out[p].push (v)
        }
    }
    return out
}


const indexBy = (x, k, out = {}) => {

    for (const v of values (x)) {
        if (k in v) {
            out[v[k]] = v
        }
    }
    return out
}

const filterBy = (x, k, value = undefined, out = []) => {

    for (const v of values (x)) {
        if (v[k] === value) {
            out.push (v)
        }
    }
    return out
}

const sortBy = (array, key, descending = false, direction  = descending ? -1 : 1) => array.sort ((a, b) => {
    if (a[key] < b[key]) {
        return -direction
    } else if (a[key] > b[key]) {
        return direction
    } else {
        return 0
    }
})

const sortBy2 = (array, key1, key2, descending = false, direction  = descending ? -1 : 1) => array.sort ((a, b) => {
    if (a[key1] < b[key1]) {
        return -direction
    } else if (a[key1] > b[key1]) {
        return direction
    } else {
        if (a[key2] < b[key2]) {
            return -direction;
        } else if (a[key2] > b[key2]) {
            return direction;
        } else {
            return 0
        }
    }
})

const flatten = function flatten (x, out = []) {

    for (const v of x) {
        if (isArray (v)) {
            flatten (v, out)
        } else {
            out.push (v)
        }
    }
    return out
}

const pluck = (x, k) => values (x).filter ((v) => k in v).map ((v) => v[k])

const omit = (x, ...args) => {

    if (!Array.isArray (x)) {

        const out = clone (x)

        for (const k of args) {
            if (isArray (k)) { // omit (x, ['a', 'b'])
                for (const kk of k) {
                    delete out[kk]
                }
            } else {
                delete out[k] // omit (x, 'a', 'b')
            }
        }

        return out
    }

    return x
}

const sum = (...xs) => {

    const ns = xs.filter (isNumber) // leave only numbers

    return (ns.length > 0) ? ns.reduce ((a, b) => a + b, 0) : undefined
}

const deepExtend = function deepExtend (...xs) {
    let out = undefined
    for (const x of xs) {
        if (isDictionary (x)) {
            if (!isDictionary (out)) {
                out = {}
            }
            for (const k in x) {
                out[k] = deepExtend (out[k], x[k])
            }
        } else {
            out = x
        }
    }
    return out
}

const merge = (target, ...args) => {
    // doesn't overwrite defined keys with undefined
    const overwrite = {}
    const merged = Object.assign ({}, ...args)
    const keys = Object.keys (merged)
    for (let i = 0; i < keys.length; i++) {
        const key = keys[i]
        if (target[key] === undefined) {
            overwrite[key] = merged[key]
        }
    }
    // eslint-disable-next-line
    return Object.assign ({}, target, overwrite)
}

export {
    keys
    , values
    , extend
    , clone
    , index
    , ordered
    , unique
    , arrayConcat

    // ------------------------------------------------------------------------

    , inArray 
    , toArray 
    , isEmpty

    // ------------------------------------------------------------------------

    , keysort

    // ------------------------------------------------------------------------

    , indexBy 

    // ------------------------------------------------------------------------

    , groupBy

    // ------------------------------------------------------------------------

    , filterBy

    // ------------------------------------------------------------------------
    // NB: MUTATES ARRAY!

    , sortBy

    , sortBy2

    // ------------------------------------------------------------------------

    , flatten

    // ------------------------------------------------------------------------

    , pluck

    // ------------------------------------------------------------------------

    , omit

    // ------------------------------------------------------------------------

    , sum 

    // ------------------------------------------------------------------------

<<<<<<< HEAD
    , deepExtend

    // ------------------------------------------------------------------------

    , merge

    // ----------------------------------------------------------------------------

=======
    deepExtend: function deepExtend (...xs) {
        let out = undefined;
        for (const x of xs) {
            if (isDictionary (x)) {
                if (!isDictionary (out)) {
                    out = {};
                }
                for (const k in x) { // eslint-disable-line guard-for-in
                    out[k] = deepExtend (out[k], x[k]);
                }
            } else {
                out = x;
            }
        }
        return out;
    },
>>>>>>> 019e5c99
};<|MERGE_RESOLUTION|>--- conflicted
+++ resolved
@@ -131,6 +131,7 @@
 
 const omit = (x, ...args) => {
 
+    omit (x, ...args) {
     if (!Array.isArray (x)) {
 
         const out = clone (x)
@@ -247,7 +248,6 @@
 
     // ------------------------------------------------------------------------
 
-<<<<<<< HEAD
     , deepExtend
 
     // ------------------------------------------------------------------------
@@ -256,22 +256,4 @@
 
     // ----------------------------------------------------------------------------
 
-=======
-    deepExtend: function deepExtend (...xs) {
-        let out = undefined;
-        for (const x of xs) {
-            if (isDictionary (x)) {
-                if (!isDictionary (out)) {
-                    out = {};
-                }
-                for (const k in x) { // eslint-disable-line guard-for-in
-                    out[k] = deepExtend (out[k], x[k]);
-                }
-            } else {
-                out = x;
-            }
-        }
-        return out;
-    },
->>>>>>> 019e5c99
 };