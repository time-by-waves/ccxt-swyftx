'use strict';

//  ---------------------------------------------------------------------------

const Exchange = require ('./base/Exchange');
const { TICK_SIZE } = require ('./base/functions/number');
const { AuthenticationError, ExchangeError, ArgumentsRequired, PermissionDenied, InvalidOrder, OrderNotFound, InsufficientFunds, BadRequest, RateLimitExceeded, InvalidNonce, NotSupported, InvalidAddress } = require ('./base/errors');
const Precise = require ('./base/Precise');

//  ---------------------------------------------------------------------------

module.exports = class bybit extends Exchange {
    describe () {
        return this.deepExtend (super.describe (), {
            'id': 'bybit',
            'name': 'Bybit',
            'countries': [ 'VG' ], // British Virgin Islands
            'version': 'v2',
            'userAgent': undefined,
            // 50 requests per second for GET requests, 1000ms / 50 = 20ms between requests
            // 20 requests per second for POST requests, cost = 50 / 20 = 2.5
            'rateLimit': 20,
            'hostname': 'bybit.com', // bybit.com, bytick.com
            'pro': true,
            'has': {
                'CORS': true,
                'spot': true,
                'margin': false,
                'swap': true,
                'future': true,
                'option': undefined,
                'cancelAllOrders': true,
                'cancelOrder': true,
                'createOrder': true,
                'createStopLimitOrder': true,
                'createStopMarketOrder': true,
                'createStopOrder': true,
                'editOrder': true,
                'fetchBalance': true,
                'fetchBorrowInterest': true,
                'fetchBorrowRate': false,
                'fetchBorrowRates': false,
                'fetchClosedOrders': true,
                'fetchCurrencies': true,
                'fetchDepositAddress': true,
                'fetchDepositAddresses': false,
                'fetchDepositAddressesByNetwork': true,
                'fetchDeposits': true,
                'fetchFundingRate': true,
                'fetchFundingRateHistory': false,
                'fetchIndexOHLCV': true,
                'fetchLedger': true,
                'fetchMarketLeverageTiers': true,
                'fetchMarkets': true,
                'fetchMarkOHLCV': true,
                'fetchMyTrades': true,
                'fetchOHLCV': true,
                'fetchOpenInterestHistory': true,
                'fetchOpenOrders': true,
                'fetchOrder': true,
                'fetchOrderBook': true,
                'fetchOrders': true,
                'fetchOrderTrades': true,
                'fetchPositions': true,
                'fetchPremiumIndexOHLCV': true,
                'fetchTicker': true,
                'fetchTickers': true,
                'fetchTime': true,
                'fetchTrades': true,
                'fetchTradingFee': false,
                'fetchTradingFees': false,
                'fetchTransactions': undefined,
                'fetchTransfers': true,
                'fetchWithdrawals': true,
                'setLeverage': true,
                'setMarginMode': true,
                'setPositionMode': true,
                'transfer': true,
                'withdraw': true,
            },
            'timeframes': {
                '1m': '1',
                '3m': '3',
                '5m': '5',
                '15m': '15',
                '30m': '30',
                '1h': '60',
                '2h': '120',
                '4h': '240',
                '6h': '360',
                '12h': '720',
                '1d': 'D',
                '1w': 'W',
                '1M': 'M',
                '1y': 'Y',
            },
            'urls': {
                'test': {
                    'spot': 'https://api-testnet.{hostname}',
                    'futures': 'https://api-testnet.{hostname}',
                    'v2': 'https://api-testnet.{hostname}',
                    'public': 'https://api-testnet.{hostname}',
                    'private': 'https://api-testnet.{hostname}',
                },
                'logo': 'https://user-images.githubusercontent.com/51840849/76547799-daff5b80-649e-11ea-87fb-3be9bac08954.jpg',
                'api': {
                    'spot': 'https://api.{hostname}',
                    'futures': 'https://api.{hostname}',
                    'v2': 'https://api.{hostname}',
                    'public': 'https://api.{hostname}',
                    'private': 'https://api.{hostname}',
                },
                'www': 'https://www.bybit.com',
                'doc': [
                    'https://bybit-exchange.github.io/docs/inverse/',
                    'https://bybit-exchange.github.io/docs/linear/',
                    'https://github.com/bybit-exchange',
                ],
                'fees': 'https://help.bybit.com/hc/en-us/articles/360039261154',
                'referral': 'https://partner.bybit.com/b/ccxt',
            },
            'api': {
                'public': {
                    'get': {
                        // inverse swap
                        'v2/public/orderBook/L2': 1,
                        'v2/public/kline/list': 3,
                        'v2/public/tickers': 1,
                        'v2/public/trading-records': 1,
                        'v2/public/symbols': 1,
                        'v2/public/mark-price-kline': 3,
                        'v2/public/index-price-kline': 3,
                        'v2/public/premium-index-kline': 2,
                        'v2/public/open-interest': 1,
                        'v2/public/big-deal': 1,
                        'v2/public/account-ratio': 1,
                        'v2/public/funding-rate': 1,
                        'v2/public/elite-ratio': 1,
                        'v2/public/funding/prev-funding-rate': 1,
                        'v2/public/risk-limit/list': 1,
                        // linear swap USDT
                        'public/linear/kline': 3,
                        'public/linear/recent-trading-records': 1,
                        'public/linear/risk-limit': 1,
                        'public/linear/funding/prev-funding-rate': 1,
                        'public/linear/mark-price-kline': 1,
                        'public/linear/index-price-kline': 1,
                        'public/linear/premium-index-kline': 1,
                        // spot
                        'spot/v1/time': 1,
                        'spot/v1/symbols': 1,
                        'spot/quote/v1/depth': 1,
                        'spot/quote/v1/depth/merged': 1,
                        'spot/quote/v1/trades': 1,
                        'spot/quote/v1/kline': 1,
                        'spot/quote/v1/ticker/24hr': 1,
                        'spot/quote/v1/ticker/price': 1,
                        'spot/quote/v1/ticker/book_ticker': 1,
                        // data
                        'v2/public/time': 1,
                        'v2/public/announcement': 1,
                        // USDC endpoints
                        // option USDC
                        'option/usdc/openapi/public/v1/order-book': 1,
                        'option/usdc/openapi/public/v1/symbols': 1,
                        'option/usdc/openapi/public/v1/tick': 1,
                        'option/usdc/openapi/public/v1/delivery-price': 1,
                        'option/usdc/openapi/public/v1/query-trade-latest': 1,
                        // perpetual swap USDC
                        'perpetual/usdc/openapi/public/v1/order-book': 1,
                        'perpetual/usdc/openapi/public/v1/symbols': 1,
                        'perpetual/usdc/openapi/public/v1/tick': 1,
                        'perpetual/usdc/openapi/public/v1/kline/list': 1,
                        'perpetual/usdc/openapi/public/v1/mark-price-kline': 1,
                        'perpetual/usdc/openapi/public/v1/index-price-kline': 1,
                        'perpetual/usdc/openapi/public/v1/premium-index-kline': 1,
                        'perpetual/usdc/openapi/public/v1/open-interest': 1,
                        'perpetual/usdc/openapi/public/v1/big-deal': 1,
                        'perpetual/usdc/openapi/public/v1/account-ratio': 1,
                        'perpetual/usdc/openapi/public/v1/prev-funding-rate': 1,
                        'perpetual/usdc/openapi/public/v1/risk-limit/list': 1,
                        // account
                        'asset/v1/public/deposit/allowed-deposit-list': 1,
                        'contract/v3/public/copytrading/symbol/list': 1,
                    },
                },
                'private': {
                    'get': {
                        // inverse swap
                        'v2/private/order/list': 5,
                        'v2/private/order': 5,
                        'v2/private/stop-order/list': 5,
                        'v2/private/stop-order': 1,
                        'v2/private/position/list': 25,
                        'v2/private/position/fee-rate': 40,
                        'v2/private/execution/list': 25,
                        'v2/private/trade/closed-pnl/list': 1,
                        'v2/public/risk-limit/list': 1, // TODO check
                        'v2/public/funding/prev-funding-rate': 25, // TODO check
                        'v2/private/funding/prev-funding': 25,
                        'v2/private/funding/predicted-funding': 25,
                        'v2/private/account/api-key': 5,
                        'v2/private/account/lcp': 1,
                        'v2/private/wallet/balance': 25, // 120 per minute = 2 per second => cost = 50 / 2 = 25
                        'v2/private/wallet/fund/records': 25,
                        'v2/private/wallet/withdraw/list': 25,
                        'v2/private/exchange-order/list': 1,
                        // linear swap USDT
                        'private/linear/order/list': 5, // 600 per minute = 10 per second => cost = 50 / 10 =  5
                        'private/linear/order/search': 5,
                        'private/linear/stop-order/list': 5,
                        'private/linear/stop-order/search': 5,
                        'private/linear/position/list': 25,
                        'private/linear/trade/execution/list': 25,
                        'private/linear/trade/closed-pnl/list': 25,
                        'public/linear/risk-limit': 1,
                        'private/linear/funding/predicted-funding': 25,
                        'private/linear/funding/prev-funding': 25,
                        // inverse futures
                        'futures/private/order/list': 5,
                        'futures/private/order': 5,
                        'futures/private/stop-order/list': 5,
                        'futures/private/stop-order': 5,
                        'futures/private/position/list': 25,
                        'futures/private/execution/list': 25,
                        'futures/private/trade/closed-pnl/list': 1,
                        // spot
                        'spot/v1/account': 2.5,
                        'spot/v1/order': 2.5,
                        'spot/v1/open-orders': 2.5,
                        'spot/v1/history-orders': 2.5,
                        'spot/v1/myTrades': 2.5,
                        'spot/v1/cross-margin/order': 10,
                        'spot/v1/cross-margin/accounts/balance': 10,
                        'spot/v1/cross-margin/loan-info': 10,
                        'spot/v1/cross-margin/repay/history': 10,
                        // account
                        'asset/v1/private/transfer/list': 50, // 60 per minute = 1 per second => cost = 50 / 1 = 50
                        'asset/v1/private/sub-member/transfer/list': 50,
                        'asset/v1/private/sub-member/member-ids': 50,
                        'asset/v1/private/deposit/record/query': 50,
                        'asset/v1/private/withdraw/record/query': 25,
                        'asset/v1/private/coin-info/query': 25,
                        'asset/v1/private/asset-info/query': 50,
                        'asset/v1/private/deposit/address': 100,
                        'asset/v1/private/universal/transfer/list': 50,
                        'contract/v3/private/copytrading/order/list': 1,
                        'contract/v3/private/copytrading/position/list': 1,
                        'contract/v3/private/copytrading/wallet/balance': 1,
                    },
                    'post': {
                        // inverse swap
                        'v2/private/order/create': 30,
                        'v2/private/order/cancel': 30,
                        'v2/private/order/cancelAll': 300, // 100 per minute + 'consumes 10 requests'
                        'v2/private/order/replace': 30,
                        'v2/private/stop-order/create': 30,
                        'v2/private/stop-order/cancel': 30,
                        'v2/private/stop-order/cancelAll': 300,
                        'v2/private/stop-order/replace': 30,
                        'v2/private/position/change-position-margin': 40,
                        'v2/private/position/trading-stop': 40,
                        'v2/private/position/leverage/save': 40,
                        'v2/private/tpsl/switch-mode': 40,
                        'v2/private/position/switch-isolated': 2.5,
                        'v2/private/position/risk-limit': 2.5,
                        'v2/private/position/switch-mode': 2.5,
                        // linear swap USDT
                        'private/linear/order/create': 30, // 100 per minute = 1.666 per second => cost = 50 / 1.6666 = 30
                        'private/linear/order/cancel': 30,
                        'private/linear/order/cancel-all': 300, // 100 per minute + 'consumes 10 requests'
                        'private/linear/order/replace': 30,
                        'private/linear/stop-order/create': 30,
                        'private/linear/stop-order/cancel': 30,
                        'private/linear/stop-order/cancel-all': 300,
                        'private/linear/stop-order/replace': 30,
                        'private/linear/position/set-auto-add-margin': 40,
                        'private/linear/position/switch-isolated': 40,
                        'private/linear/position/switch-mode': 40,
                        'private/linear/tpsl/switch-mode': 2.5,
                        'private/linear/position/add-margin': 40,
                        'private/linear/position/set-leverage': 40, // 75 per minute = 1.25 per second => cost = 50 / 1.25 = 40
                        'private/linear/position/trading-stop': 40,
                        'private/linear/position/set-risk': 2.5,
                        // inverse futures
                        'futures/private/order/create': 30,
                        'futures/private/order/cancel': 30,
                        'futures/private/order/cancelAll': 30,
                        'futures/private/order/replace': 30,
                        'futures/private/stop-order/create': 30,
                        'futures/private/stop-order/cancel': 30,
                        'futures/private/stop-order/cancelAll': 30,
                        'futures/private/stop-order/replace': 30,
                        'futures/private/position/change-position-margin': 40,
                        'futures/private/position/trading-stop': 40,
                        'futures/private/position/leverage/save': 40,
                        'futures/private/position/switch-mode': 40,
                        'futures/private/tpsl/switch-mode': 40,
                        'futures/private/position/switch-isolated': 40,
                        'futures/private/position/risk-limit': 2.5,
                        // spot
                        'spot/v1/order': 2.5,
                        'spot/v1/cross-margin/loan': 10,
                        'spot/v1/cross-margin/repay': 10,
                        // account
                        'asset/v1/private/transfer': 150, // 20 per minute = 0.333 per second => cost = 50 / 0.3333 = 150
                        'asset/v1/private/sub-member/transfer': 150,
                        'asset/v1/private/withdraw': 50,
                        'asset/v1/private/withdraw/cancel': 50,
                        'asset/v1/private/transferable-subs/save': 3000,
                        'asset/v1/private/universal/transfer': 1500,
                        // USDC endpoints
                        // option USDC
                        'option/usdc/openapi/private/v1/place-order': 2.5,
                        'option/usdc/openapi/private/v1/batch-place-order': 2.5,
                        'option/usdc/openapi/private/v1/replace-order': 2.5,
                        'option/usdc/openapi/private/v1/batch-replace-orders': 2.5,
                        'option/usdc/openapi/private/v1/cancel-order': 2.5,
                        'option/usdc/openapi/private/v1/batch-cancel-orders': 2.5,
                        'option/usdc/openapi/private/v1/cancel-all': 2.5,
                        'option/usdc/openapi/private/v1/query-active-orders': 2.5,
                        'option/usdc/openapi/private/v1/query-order-history': 2.5,
                        'option/usdc/openapi/private/v1/execution-list': 2.5,
                        'option/usdc/openapi/private/v1/query-transaction-log': 2.5,
                        'option/usdc/openapi/private/v1/query-wallet-balance': 2.5,
                        'option/usdc/openapi/private/v1/query-asset-info': 2.5,
                        'option/usdc/openapi/private/v1/query-margin-info': 2.5,
                        'option/usdc/openapi/private/v1/query-position': 2.5,
                        'option/usdc/openapi/private/v1/query-delivery-list': 2.5,
                        'option/usdc/openapi/private/v1/query-position-exp-date': 2.5,
                        'option/usdc/openapi/private/v1/mmp-modify': 2.5,
                        'option/usdc/openapi/private/v1/mmp-reset': 2.5,
                        // perpetual swap USDC
                        'perpetual/usdc/openapi/private/v1/place-order': 2.5,
                        'perpetual/usdc/openapi/private/v1/replace-order': 2.5,
                        'perpetual/usdc/openapi/private/v1/cancel-order': 2.5,
                        'perpetual/usdc/openapi/private/v1/cancel-all': 2.5,
                        'perpetual/usdc/openapi/private/v1/position/leverage/save': 2.5,
                        'option/usdc/openapi/private/v1/session-settlement': 2.5,
                        'option/usdc/private/asset/account/setMarginMode': 2.5,
                        'perpetual/usdc/openapi/public/v1/risk-limit/list': 2.5,
                        'perpetual/usdc/openapi/private/v1/position/set-risk-limit': 2.5,
                        'perpetual/usdc/openapi/private/v1/predicted-funding': 2.5,
                        'contract/v3/private/copytrading/order/create': 2.5,
                        'contract/v3/private/copytrading/order/cancel': 2.5,
                        'contract/v3/private/copytrading/order/close': 2.5,
                        'contract/v3/private/copytrading/position/close': 2.5,
                        'contract/v3/private/copytrading/position/set-leverage': 2.5,
                        'contract/v3/private/copytrading/wallet/transfer': 2.5,
                    },
                    'delete': {
                        // spot
                        'spot/v1/order': 2.5,
                        'spot/v1/order/fast': 2.5,
                        'spot/order/batch-cancel': 2.5,
                        'spot/order/batch-fast-cancel': 2.5,
                        'spot/order/batch-cancel-by-ids': 2.5,
                    },
                },
            },
            'httpExceptions': {
                '403': RateLimitExceeded, // Forbidden -- You request too many times
            },
            'exceptions': {
                // Uncodumented explanation of error strings:
                // - oc_diff: order cost needed to place this order
                // - new_oc: total order cost of open orders including the order you are trying to open
                // - ob: order balance - the total cost of current open orders
                // - ab: available balance
                'exact': {
                    '-10009': BadRequest, // {"ret_code":-10009,"ret_msg":"Invalid period!","result":null,"token":null}
                    '-2013': InvalidOrder, // {"ret_code":-2013,"ret_msg":"Order does not exist.","ext_code":null,"ext_info":null,"result":null}
                    '-2015': AuthenticationError, // Invalid API-key, IP, or permissions for action.
                    '-1021': BadRequest, // {"ret_code":-1021,"ret_msg":"Timestamp for this request is outside of the recvWindow.","ext_code":null,"ext_info":null,"result":null}
                    '-1004': BadRequest, // {"ret_code":-1004,"ret_msg":"Missing required parameter \u0027symbol\u0027","ext_code":null,"ext_info":null,"result":null}
                    '7001': BadRequest, // {"retCode":7001,"retMsg":"request params type error"}
                    '10001': BadRequest, // parameter error
                    '10002': InvalidNonce, // request expired, check your timestamp and recv_window
                    '10003': AuthenticationError, // Invalid apikey
                    '10004': AuthenticationError, // invalid sign
                    '10005': PermissionDenied, // permission denied for current apikey
                    '10006': RateLimitExceeded, // too many requests
                    '10007': AuthenticationError, // api_key not found in your request parameters
                    '10010': PermissionDenied, // request ip mismatch
                    '10016': ExchangeError, // {"retCode":10016,"retMsg":"System error. Please try again later."}
                    '10017': BadRequest, // request path not found or request method is invalid
                    '10018': RateLimitExceeded, // exceed ip rate limit
                    '20001': OrderNotFound, // Order not exists
                    '20003': InvalidOrder, // missing parameter side
                    '20004': InvalidOrder, // invalid parameter side
                    '20005': InvalidOrder, // missing parameter symbol
                    '20006': InvalidOrder, // invalid parameter symbol
                    '20007': InvalidOrder, // missing parameter order_type
                    '20008': InvalidOrder, // invalid parameter order_type
                    '20009': InvalidOrder, // missing parameter qty
                    '20010': InvalidOrder, // qty must be greater than 0
                    '20011': InvalidOrder, // qty must be an integer
                    '20012': InvalidOrder, // qty must be greater than zero and less than 1 million
                    '20013': InvalidOrder, // missing parameter price
                    '20014': InvalidOrder, // price must be greater than 0
                    '20015': InvalidOrder, // missing parameter time_in_force
                    '20016': InvalidOrder, // invalid value for parameter time_in_force
                    '20017': InvalidOrder, // missing parameter order_id
                    '20018': InvalidOrder, // invalid date format
                    '20019': InvalidOrder, // missing parameter stop_px
                    '20020': InvalidOrder, // missing parameter base_price
                    '20021': InvalidOrder, // missing parameter stop_order_id
                    '20022': BadRequest, // missing parameter leverage
                    '20023': BadRequest, // leverage must be a number
                    '20031': BadRequest, // leverage must be greater than zero
                    '20070': BadRequest, // missing parameter margin
                    '20071': BadRequest, // margin must be greater than zero
                    '20084': BadRequest, // order_id or order_link_id is required
                    '30001': BadRequest, // order_link_id is repeated
                    '30003': InvalidOrder, // qty must be more than the minimum allowed
                    '30004': InvalidOrder, // qty must be less than the maximum allowed
                    '30005': InvalidOrder, // price exceeds maximum allowed
                    '30007': InvalidOrder, // price exceeds minimum allowed
                    '30008': InvalidOrder, // invalid order_type
                    '30009': ExchangeError, // no position found
                    '30010': InsufficientFunds, // insufficient wallet balance
                    '30011': PermissionDenied, // operation not allowed as position is undergoing liquidation
                    '30012': PermissionDenied, // operation not allowed as position is undergoing ADL
                    '30013': PermissionDenied, // position is in liq or adl status
                    '30014': InvalidOrder, // invalid closing order, qty should not greater than size
                    '30015': InvalidOrder, // invalid closing order, side should be opposite
                    '30016': ExchangeError, // TS and SL must be cancelled first while closing position
                    '30017': InvalidOrder, // estimated fill price cannot be lower than current Buy liq_price
                    '30018': InvalidOrder, // estimated fill price cannot be higher than current Sell liq_price
                    '30019': InvalidOrder, // cannot attach TP/SL params for non-zero position when placing non-opening position order
                    '30020': InvalidOrder, // position already has TP/SL params
                    '30021': InvalidOrder, // cannot afford estimated position_margin
                    '30022': InvalidOrder, // estimated buy liq_price cannot be higher than current mark_price
                    '30023': InvalidOrder, // estimated sell liq_price cannot be lower than current mark_price
                    '30024': InvalidOrder, // cannot set TP/SL/TS for zero-position
                    '30025': InvalidOrder, // trigger price should bigger than 10% of last price
                    '30026': InvalidOrder, // price too high
                    '30027': InvalidOrder, // price set for Take profit should be higher than Last Traded Price
                    '30028': InvalidOrder, // price set for Stop loss should be between Liquidation price and Last Traded Price
                    '30029': InvalidOrder, // price set for Stop loss should be between Last Traded Price and Liquidation price
                    '30030': InvalidOrder, // price set for Take profit should be lower than Last Traded Price
                    '30031': InsufficientFunds, // insufficient available balance for order cost
                    '30032': InvalidOrder, // order has been filled or cancelled
                    '30033': RateLimitExceeded, // The number of stop orders exceeds maximum limit allowed
                    '30034': OrderNotFound, // no order found
                    '30035': RateLimitExceeded, // too fast to cancel
                    '30036': ExchangeError, // the expected position value after order execution exceeds the current risk limit
                    '30037': InvalidOrder, // order already cancelled
                    '30041': ExchangeError, // no position found
                    '30042': InsufficientFunds, // insufficient wallet balance
                    '30043': InvalidOrder, // operation not allowed as position is undergoing liquidation
                    '30044': InvalidOrder, // operation not allowed as position is undergoing AD
                    '30045': InvalidOrder, // operation not allowed as position is not normal status
                    '30049': InsufficientFunds, // insufficient available balance
                    '30050': ExchangeError, // any adjustments made will trigger immediate liquidation
                    '30051': ExchangeError, // due to risk limit, cannot adjust leverage
                    '30052': ExchangeError, // leverage can not less than 1
                    '30054': ExchangeError, // position margin is invalid
                    '30057': ExchangeError, // requested quantity of contracts exceeds risk limit
                    '30063': ExchangeError, // reduce-only rule not satisfied
                    '30067': InsufficientFunds, // insufficient available balance
                    '30068': ExchangeError, // exit value must be positive
                    '30074': InvalidOrder, // can't create the stop order, because you expect the order will be triggered when the LastPrice(or IndexPrice、 MarkPrice, determined by trigger_by) is raising to stop_px, but the LastPrice(or IndexPrice、 MarkPrice) is already equal to or greater than stop_px, please adjust base_price or stop_px
                    '30075': InvalidOrder, // can't create the stop order, because you expect the order will be triggered when the LastPrice(or IndexPrice、 MarkPrice, determined by trigger_by) is falling to stop_px, but the LastPrice(or IndexPrice、 MarkPrice) is already equal to or less than stop_px, please adjust base_price or stop_px
                    '30078': ExchangeError, // {"ret_code":30078,"ret_msg":"","ext_code":"","ext_info":"","result":null,"time_now":"1644853040.916000","rate_limit_status":73,"rate_limit_reset_ms":1644853040912,"rate_limit":75}
                    // '30084': BadRequest, // Isolated not modified, see handleErrors below
                    '33004': AuthenticationError, // apikey already expired
                    '34026': ExchangeError, // the limit is no change
                    '34036': BadRequest, // {"ret_code":34036,"ret_msg":"leverage not modified","ext_code":"","ext_info":"","result":null,"time_now":"1652376449.258918","rate_limit_status":74,"rate_limit_reset_ms":1652376449255,"rate_limit":75}
                    '35015': BadRequest, // {"ret_code":35015,"ret_msg":"Qty not in range","ext_code":"","ext_info":"","result":null,"time_now":"1652277215.821362","rate_limit_status":99,"rate_limit_reset_ms":1652277215819,"rate_limit":100}
                    '130006': InvalidOrder, // {"ret_code":130006,"ret_msg":"The number of contracts exceeds maximum limit allowed: too large","ext_code":"","ext_info":"","result":null,"time_now":"1658397095.099030","rate_limit_status":99,"rate_limit_reset_ms":1658397095097,"rate_limit":100}
                    '130021': InsufficientFunds, // {"ret_code":130021,"ret_msg":"orderfix price failed for CannotAffordOrderCost.","ext_code":"","ext_info":"","result":null,"time_now":"1644588250.204878","rate_limit_status":98,"rate_limit_reset_ms":1644588250200,"rate_limit":100} |  {"ret_code":130021,"ret_msg":"oc_diff[1707966351], new_oc[1707966351] with ob[....]+AB[....]","ext_code":"","ext_info":"","result":null,"time_now":"1658395300.872766","rate_limit_status":99,"rate_limit_reset_ms":1658395300855,"rate_limit":100} caused issues/9149#issuecomment-1146559498
                    '130074': InvalidOrder, // {"ret_code":130074,"ret_msg":"expect Rising, but trigger_price[190000000] \u003c= current[211280000]??LastPrice","ext_code":"","ext_info":"","result":null,"time_now":"1655386638.067076","rate_limit_status":97,"rate_limit_reset_ms":1655386638065,"rate_limit":100}
                    '3100116': BadRequest, // {"retCode":3100116,"retMsg":"Order quantity below the lower limit 0.01.","result":null,"retExtMap":{"key0":"0.01"}}
                    '3100198': BadRequest, // {"retCode":3100198,"retMsg":"orderLinkId can not be empty.","result":null,"retExtMap":{}}
                    '3200300': InsufficientFunds, // {"retCode":3200300,"retMsg":"Insufficient margin balance.","result":null,"retExtMap":{}}
                },
                'broad': {
                    'unknown orderInfo': OrderNotFound, // {"ret_code":-1,"ret_msg":"unknown orderInfo","ext_code":"","ext_info":"","result":null,"time_now":"1584030414.005545","rate_limit_status":99,"rate_limit_reset_ms":1584030414003,"rate_limit":100}
                    'invalid api_key': AuthenticationError, // {"ret_code":10003,"ret_msg":"invalid api_key","ext_code":"","ext_info":"","result":null,"time_now":"1599547085.415797"}
                    // the below two issues are caused as described: issues/9149#issuecomment-1146559498, when response is such:  {"ret_code":130021,"ret_msg":"oc_diff[1707966351], new_oc[1707966351] with ob[....]+AB[....]","ext_code":"","ext_info":"","result":null,"time_now":"1658395300.872766","rate_limit_status":99,"rate_limit_reset_ms":1658395300855,"rate_limit":100}
                    'oc_diff': InsufficientFunds,
                    'new_oc': InsufficientFunds,
                },
            },
            'precisionMode': TICK_SIZE,
            'options': {
                'createMarketBuyOrderRequiresPrice': true,
                'defaultType': 'swap',  // 'swap', 'future', 'option', 'spot'
                'defaultSubType': 'linear',  // 'linear', 'inverse'
                'defaultSettle': 'USDT', // USDC for USDC settled markets
                'code': 'BTC',
                'recvWindow': 5 * 1000, // 5 sec default
                'timeDifference': 0, // the difference between system clock and exchange server clock
                'adjustForTimeDifference': false, // controls the adjustment logic upon instantiation
                'brokerId': 'CCXT',
                'accountsByType': {
                    'spot': 'SPOT',
                    'margin': 'SPOT',
                    'future': 'CONTRACT',
                    'swap': 'CONTRACT',
                    'option': 'OPTION',
                },
                'accountsById': {
                    'SPOT': 'spot',
                    'MARGIN': 'spot',
                    'CONTRACT': 'contract',
                    'OPTION': 'option',
                },
            },
            'fees': {
                'trading': {
                    'feeSide': 'get',
                    'tierBased': true,
                    'percentage': true,
                    'taker': 0.00075,
                    'maker': 0.0001,
                },
                'funding': {
                    'tierBased': false,
                    'percentage': false,
                    'withdraw': {},
                    'deposit': {},
                },
            },
        });
    }

    nonce () {
        return this.milliseconds () - this.options['timeDifference'];
    }

    async fetchTime (params = {}) {
        /**
         * @method
         * @name bybit#fetchTime
         * @description fetches the current integer timestamp in milliseconds from the exchange server
         * @param {object} params extra parameters specific to the bybit api endpoint
         * @returns {int} the current integer timestamp in milliseconds from the exchange server
         */
        const response = await this.publicGetV2PublicTime (params);
        //
        //     {
        //         ret_code: 0,
        //         ret_msg: 'OK',
        //         ext_code: '',
        //         ext_info: '',
        //         result: {},
        //         time_now: '1583933682.448826'
        //     }
        //
        return this.safeTimestamp (response, 'time_now');
    }

    safeNetwork (networkId) {
        const networksById = {
            'ETH': 'ERC20',
            'TRX': 'TRC20',
        };
        return this.safeString (networksById, networkId, networkId);
    }

    async fetchCurrencies (params = {}) {
        /**
         * @method
         * @name bybit#fetchCurrencies
         * @description fetches all available currencies on an exchange
         * @param {object} params extra parameters specific to the bybit api endpoint
         * @returns {object} an associative dictionary of currencies
         */
        if (!this.checkRequiredCredentials (false)) {
            return undefined;
        }
        const response = await this.privateGetAssetV1PrivateCoinInfoQuery (params);
        //
        //     {
        //         "ret_code":0,
        //         "ret_msg":"OK",
        //         "ext_code":"",
        //         "result":{
        //             "rows":[
        //                 {
        //                     "name":"BUSD",
        //                     "coin":"BUSD",
        //                     "remain_amount":"7500000",
        //                     "chains":[
        //                         {"chain_type":"BSC (BEP20)","confirmation":"20","withdraw_fee":"0.8","deposit_min":"0","withdraw_min":"1.6","chain":"BSC"},
        //                         {"chain_type":"ERC20","confirmation":"12","withdraw_fee":"30","deposit_min":"0","withdraw_min":"30","chain":"ETH"},
        //                     ],
        //                 },
        //                 {
        //                     "name":"USDT",
        //                     "coin":"USDT",
        //                     "remain_amount":"15000000",
        //                     "chains":[
        //                         {"chain_type":"ERC20","confirmation":"12","withdraw_fee":"10","deposit_min":"0","withdraw_min":"20","chain":"ETH"},
        //                         {"chain_type":"TRC20","confirmation":"100","withdraw_fee":"1","deposit_min":"0","withdraw_min":"10","chain":"TRX"},
        //                         {"chain_type":"Arbitrum One","confirmation":"12","withdraw_fee":"10","deposit_min":"0","withdraw_min":"20","chain":"ARBI"},
        //                         {"chain_type":"SOL","confirmation":"300","withdraw_fee":"1","deposit_min":"0","withdraw_min":"10","chain":"SOL"},
        //                         {"chain_type":"BSC (BEP20)","confirmation":"20","withdraw_fee":"2","deposit_min":"0","withdraw_min":"10","chain":"BSC"},
        //                         {"chain_type":"Zksync","confirmation":"1","withdraw_fee":"3","deposit_min":"0","withdraw_min":"3","chain":"ZKSYNC"},
        //                         {"chain_type":"MATIC","confirmation":"128","withdraw_fee":"0.3","deposit_min":"0","withdraw_min":"0.3","chain":"MATIC"},
        //                         {"chain_type":"OMNI","confirmation":"1","withdraw_fee":"","deposit_min":"0","withdraw_min":"","chain":"OMNI"},
        //                     ],
        //                 },
        //             ],
        //         },
        //         "ext_info":null,
        //         "time_now":1653312027278,
        //         "rate_limit_status":119,
        //         "rate_limit_reset_ms":1653312027278,
        //         "rate_limit":1,
        //     }
        //
        const data = this.safeValue (response, 'result', []);
        const rows = this.safeValue (data, 'rows', []);
        const result = {};
        for (let i = 0; i < rows.length; i++) {
            const currency = rows[i];
            const currencyId = this.safeString (currency, 'coin');
            const code = this.safeCurrencyCode (currencyId);
            const name = this.safeString (currency, 'name');
            const chains = this.safeValue (currency, 'chains', []);
            const networks = {};
            for (let j = 0; j < chains.length; j++) {
                const chain = chains[j];
                const networkId = this.safeString (chain, 'chain');
                const network = this.safeNetwork (networkId);
                networks[network] = {
                    'info': chain,
                    'id': networkId,
                    'network': network,
                    'active': undefined,
                    'deposit': undefined,
                    'withdraw': undefined,
                    'fee': this.safeNumber (chain, 'withdraw_fee'),
                    'precision': undefined,
                    'limits': {
                        'withdraw': {
                            'min': this.safeNumber (chain, 'withdraw_min'),
                            'max': undefined,
                        },
                        'deposit': {
                            'min': this.safeNumber (chain, 'deposit_min'),
                            'max': undefined,
                        },
                    },
                };
            }
            result[code] = {
                'info': currency,
                'code': code,
                'id': currencyId,
                'name': name,
                'active': undefined,
                'deposit': undefined,
                'withdraw': undefined,
                'fee': undefined,
                'precision': this.parseNumber ('0.00000001'),
                'limits': {
                    'amount': {
                        'min': undefined,
                        'max': undefined,
                    },
                },
                'networks': networks,
            };
        }
        return result;
    }

    async fetchMarkets (params = {}) {
        /**
         * @method
         * @name bybit#fetchMarkets
         * @description retrieves data on all markets for bybit
         * @param {object} params extra parameters specific to the exchange api endpoint
         * @returns {[object]} an array of objects representing market data
         */
        if (this.options['adjustForTimeDifference']) {
            await this.loadTimeDifference ();
        }
        let type = undefined;
        [ type, params ] = this.handleMarketTypeAndParams ('fetchMarkets', undefined, params);
        if (type === 'spot') {
            // spot and swap ids are equal
            // so they can't be loaded together
            const spotMarkets = await this.fetchSpotMarkets (params);
            return spotMarkets;
        }
        let promises = [ this.fetchSwapAndFutureMarkets (params), this.fetchUSDCMarkets (params) ];
        promises = await Promise.all (promises);
        const contractMarkets = promises[0];
        const usdcMarkets = promises[1];
        let markets = contractMarkets;
        markets = this.arrayConcat (markets, usdcMarkets);
        return markets;
    }

    async fetchSpotMarkets (params) {
        const response = await this.publicGetSpotV1Symbols (params);
        //
        //     {
        //         "ret_code":0,
        //         "ret_msg":"",
        //         "ext_code":null,
        //         "ext_info":null,
        //         "result":[
        //             {
        //                 "name":"BTCUSDT",
        //                 "alias":"BTCUSDT",
        //                 "baseCurrency":"BTC",
        //                 "quoteCurrency":"USDT",
        //                 "basePrecision":"0.000001",
        //                 "quotePrecision":"0.00000001",
        //                 "minTradeQuantity":"0.000158",
        //                 "minTradeAmount":"10",
        //                 "maxTradeQuantity":"4",
        //                 "maxTradeAmount":"100000",
        //                 "minPricePrecision":"0.01",
        //                 "category":1,
        //                 "showStatus":true
        //             },
        //         ]
        //     }
        const markets = this.safeValue (response, 'result', []);
        const result = [];
        for (let i = 0; i < markets.length; i++) {
            const market = markets[i];
            const id = this.safeString (market, 'name');
            const baseId = this.safeString (market, 'baseCurrency');
            const quoteId = this.safeString (market, 'quoteCurrency');
            const base = this.safeCurrencyCode (baseId);
            const quote = this.safeCurrencyCode (quoteId);
            const symbol = base + '/' + quote;
            const active = this.safeValue (market, 'showStatus');
            const quotePrecision = this.safeNumber (market, 'quotePrecision');
            result.push ({
                'id': id,
                'symbol': symbol,
                'base': base,
                'quote': quote,
                'settle': undefined,
                'baseId': baseId,
                'quoteId': quoteId,
                'settleId': undefined,
                'type': 'spot',
                'spot': true,
                'margin': undefined,
                'swap': false,
                'future': false,
                'option': false,
                'active': active,
                'contract': false,
                'linear': undefined,
                'inverse': undefined,
                'taker': this.parseNumber ('0.001'),
                'maker': this.parseNumber ('0.001'),
                'contractSize': undefined,
                'expiry': undefined,
                'expiryDatetime': undefined,
                'strike': undefined,
                'optionType': undefined,
                'precision': {
                    'amount': this.safeNumber (market, 'basePrecision'),
                    'price': this.safeNumber (market, 'minPricePrecision', quotePrecision),
                },
                'limits': {
                    'leverage': {
                        'min': this.parseNumber ('1'),
                        'max': undefined,
                    },
                    'amount': {
                        'min': this.safeNumber (market, 'minTradeQuantity'),
                        'max': this.safeNumber (market, 'maxTradeQuantity'),
                    },
                    'price': {
                        'min': undefined,
                        'max': undefined,
                    },
                    'cost': {
                        'min': this.safeNumber (market, 'minTradeAmount'),
                        'max': this.safeNumber (market, 'maxTradeAmount'),
                    },
                },
                'info': market,
            });
        }
        return result;
    }

    async fetchSwapAndFutureMarkets (params) {
        const response = await this.publicGetV2PublicSymbols (params);
        //     {
        //         "ret_code":0,
        //         "ret_msg":"OK",
        //         "ext_code":"",
        //         "ext_info":"",
        //         "result":[
        //             // inverse swap
        //             {
        //                 "name":"BTCUSD",
        //                 "alias":"BTCUSD",
        //                 "status":"Trading",
        //                 "base_currency":"BTC",
        //                 "quote_currency":"USD",
        //                 "price_scale":2,
        //                 "taker_fee":"0.00075",
        //                 "maker_fee":"-0.00025",
        //                 "leverage_filter":{"min_leverage":1,"max_leverage":100,"leverage_step":"0.01"},
        //                 "price_filter":{"min_price":"0.5","max_price":"999999","tick_size":"0.5"},
        //                 "lot_size_filter":{"max_trading_qty":1000000,"min_trading_qty":1,"qty_step":1}
        //             },
        //             // linear swap
        //             {
        //                 "name":"BTCUSDT",
        //                 "alias":"BTCUSDT",
        //                 "status":"Trading",
        //                 "base_currency":"BTC",
        //                 "quote_currency":"USDT",
        //                 "price_scale":2,
        //                 "taker_fee":"0.00075",
        //                 "maker_fee":"-0.00025",
        //                 "leverage_filter":{"min_leverage":1,"max_leverage":100,"leverage_step":"0.01"},
        //                 "price_filter":{"min_price":"0.5","max_price":"999999","tick_size":"0.5"},
        //                 "lot_size_filter":{"max_trading_qty":100,"min_trading_qty":0.001, "qty_step":0.001}
        //             },
        //  inverse futures
        //            {
        //                "name": "BTCUSDU22",
        //                "alias": "BTCUSD0930",
        //                "status": "Trading",
        //                "base_currency": "BTC",
        //                "quote_currency": "USD",
        //                "price_scale": "2",
        //                "taker_fee": "0.0006",
        //                "maker_fee": "0.0001",
        //                "funding_interval": "480",
        //                "leverage_filter": {
        //                    "min_leverage": "1",
        //                    "max_leverage": "100",
        //                    "leverage_step": "0.01"
        //                },
        //                "price_filter": {
        //                    "min_price": "0.5",
        //                    "max_price": "999999",
        //                    "tick_size": "0.5"
        //                },
        //                "lot_size_filter": {
        //                    "max_trading_qty": "1000000",
        //                    "min_trading_qty": "1",
        //                    "qty_step": "1",
        //                    "post_only_max_trading_qty": "5000000"
        //                }
        //            }
        //         ],
        //         "time_now":"1642369942.072113"
        //     }
        //
        const markets = this.safeValue (response, 'result', []);
        const result = [];
        const options = this.safeValue (this.options, 'fetchMarkets', {});
        const linearQuoteCurrencies = this.safeValue (options, 'linear', { 'USDT': true });
        for (let i = 0; i < markets.length; i++) {
            const market = markets[i];
            const id = this.safeString (market, 'name');
            const baseId = this.safeString (market, 'base_currency');
            const quoteId = this.safeString (market, 'quote_currency');
            const base = this.safeCurrencyCode (baseId);
            const quote = this.safeCurrencyCode (quoteId);
            const linear = (quote in linearQuoteCurrencies);
            let symbol = base + '/' + quote;
            const baseQuote = base + quote;
            let type = 'swap';
            if (baseQuote !== id) {
                type = 'future';
            }
            const lotSizeFilter = this.safeValue (market, 'lot_size_filter', {});
            const priceFilter = this.safeValue (market, 'price_filter', {});
            const leverage = this.safeValue (market, 'leverage_filter', {});
            const status = this.safeString (market, 'status');
            let active = undefined;
            if (status !== undefined) {
                active = (status === 'Trading');
            }
            const swap = (type === 'swap');
            const future = (type === 'future');
            let expiry = undefined;
            let expiryDatetime = undefined;
            const settleId = linear ? quoteId : baseId;
            const settle = this.safeCurrencyCode (settleId);
            symbol = symbol + ':' + settle;
            if (future) {
                // we have to do some gymnastics here because bybit
                // only provides the day and month regarding the contract expiration
                const alias = this.safeString (market, 'alias'); // BTCUSD0930
                const aliasDate = alias.slice (-4); // 0930
                const aliasMonth = aliasDate.slice (0, 2); // 09
                const aliasDay = aliasDate.slice (2, 4); // 30
                const dateNow = this.yyyymmdd (this.milliseconds ());
                const dateParts = dateNow.split ('-');
                const year = this.safeValue (dateParts, 0);
                const artificial8601Date = year + '-' + aliasMonth + '-' + aliasDay + 'T00:00:00.000Z';
                expiryDatetime = artificial8601Date;
                expiry = this.parse8601 (expiryDatetime);
                symbol = symbol + '-' + this.yymmdd (expiry);
            }
            const inverse = !linear;
            const contractSize = inverse ? this.safeNumber (lotSizeFilter, 'min_trading_qty') : this.parseNumber ('1');
            result.push ({
                'id': id,
                'symbol': symbol,
                'base': base,
                'quote': quote,
                'settle': settle,
                'baseId': baseId,
                'quoteId': quoteId,
                'settleId': settleId,
                'type': type,
                'spot': false,
                'margin': undefined,
                'swap': swap,
                'future': future,
                'option': false,
                'active': active,
                'contract': true,
                'linear': linear,
                'inverse': inverse,
                'taker': this.safeNumber (market, 'taker_fee'),
                'maker': this.safeNumber (market, 'maker_fee'),
                'contractSize': contractSize,
                'expiry': expiry,
                'expiryDatetime': expiryDatetime,
                'strike': undefined,
                'optionType': undefined,
                'precision': {
                    'amount': this.safeNumber (lotSizeFilter, 'qty_step'),
                    'price': this.safeNumber (priceFilter, 'tick_size'),
                },
                'limits': {
                    'leverage': {
                        'min': this.parseNumber ('1'),
                        'max': this.safeNumber (leverage, 'max_leverage', 1),
                    },
                    'amount': {
                        'min': this.safeNumber (lotSizeFilter, 'min_trading_qty'),
                        'max': this.safeNumber (lotSizeFilter, 'max_trading_qty'),
                    },
                    'price': {
                        'min': this.safeNumber (priceFilter, 'min_price'),
                        'max': this.safeNumber (priceFilter, 'max_price'),
                    },
                    'cost': {
                        'min': undefined,
                        'max': undefined,
                    },
                },
                'info': market,
            });
        }
        return result;
    }

    async fetchUSDCMarkets (params) {
        const linearOptionsResponse = await this.publicGetOptionUsdcOpenapiPublicV1Symbols (params);
        const usdcLinearPerpetualSwaps = await this.publicGetPerpetualUsdcOpenapiPublicV1Symbols (params);
        //
        // USDC linear options
        //     {
        //         "retCode":0,
        //         "retMsg":"success",
        //         "result":{
        //             "resultTotalSize":424,
        //             "cursor":"0%2C500",
        //             "dataList":[
        //                 {
        //                     "symbol":"BTC-24JUN22-300000-C",
        //                     "status":"ONLINE",
        //                     "baseCoin":"BTC",
        //                     "quoteCoin":"USD",
        //                     "settleCoin":"USDC",
        //                     "takerFee":"0.0003",
        //                     "makerFee":"0.0003",
        //                     "minLeverage":"",
        //                     "maxLeverage":"",
        //                     "leverageStep":"",
        //                     "minOrderPrice":"0.5",
        //                     "maxOrderPrice":"10000000",
        //                     "minOrderSize":"0.01",
        //                     "maxOrderSize":"200",
        //                     "tickSize":"0.5",
        //                     "minOrderSizeIncrement":"0.01",
        //                     "basicDeliveryFeeRate":"0.00015",
        //                     "deliveryTime":"1656057600000"
        //                 },
        //                 {
        //                     "symbol":"BTC-24JUN22-300000-P",
        //                     "status":"ONLINE",
        //                     "baseCoin":"BTC",
        //                     "quoteCoin":"USD",
        //                     "settleCoin":"USDC",
        //                     "takerFee":"0.0003",
        //                     "makerFee":"0.0003",
        //                     "minLeverage":"",
        //                     "maxLeverage":"",
        //                     "leverageStep":"",
        //                     "minOrderPrice":"0.5",
        //                     "maxOrderPrice":"10000000",
        //                     "minOrderSize":"0.01",
        //                     "maxOrderSize":"200",
        //                     "tickSize":"0.5",
        //                     "minOrderSizeIncrement":"0.01",
        //                     "basicDeliveryFeeRate":"0.00015",
        //                     "deliveryTime":"1656057600000"
        //                 },
        //             ]
        //         }
        //     }
        //
        // USDC linear perpetual swaps
        //
        //     {
        //         "retCode":0,
        //         "retMsg":"",
        //         "result":[
        //             {
        //                 "symbol":"BTCPERP",
        //                 "status":"ONLINE",
        //                 "baseCoin":"BTC",
        //                 "quoteCoin":"USD",
        //                 "takerFeeRate":"0.00075",
        //                 "makerFeeRate":"-0.00025",
        //                 "minLeverage":"1",
        //                 "maxLeverage":"100",
        //                 "leverageStep":"0.01",
        //                 "minPrice":"0.50",
        //                 "maxPrice":"999999.00",
        //                 "tickSize":"0.50",
        //                 "maxTradingQty":"5.000",
        //                 "minTradingQty":"0.001",
        //                 "qtyStep":"0.001",
        //                 "deliveryFeeRate":"",
        //                 "deliveryTime":"0"
        //             }
        //         ]
        //     }
        //
        const optionsResponse = this.safeValue (linearOptionsResponse, 'result', []);
        const options = this.safeValue (optionsResponse, 'dataList', []);
        const contractsResponse = this.safeValue (usdcLinearPerpetualSwaps, 'result', []);
        const markets = this.arrayConcat (options, contractsResponse);
        const result = [];
        // all markets fetched here are linear
        const linear = true;
        for (let i = 0; i < markets.length; i++) {
            const market = markets[i];
            const id = this.safeString (market, 'symbol');
            const baseId = this.safeString (market, 'baseCoin');
            const quoteId = this.safeString (market, 'quoteCoin');
            let settleId = this.safeString (market, 'settleCoin');
            const base = this.safeCurrencyCode (baseId);
            const quote = this.safeCurrencyCode (quoteId);
            let settle = this.safeCurrencyCode (settleId);
            let symbol = base + '/' + quote;
            let type = 'swap';
            if (settleId !== undefined) {
                type = 'option';
            }
            const swap = (type === 'swap');
            const option = (type === 'option');
            const leverage = this.safeValue (market, 'leverage_filter', {});
            const status = this.safeString (market, 'status');
            let active = undefined;
            if (status !== undefined) {
                active = (status === 'ONLINE');
            }
            let expiry = undefined;
            let expiryDatetime = undefined;
            let strike = undefined;
            let optionType = undefined;
            if (settle === undefined) {
                settleId = 'USDC';
                settle = 'USDC';
            }
            symbol = symbol + ':' + settle;
            if (option) {
                expiry = this.safeInteger (market, 'deliveryTime');
                expiryDatetime = this.iso8601 (expiry);
                const splitId = id.split ('-');
                strike = this.safeString (splitId, 2);
                const optionLetter = this.safeString (splitId, 3);
                symbol = symbol + '-' + this.yymmdd (expiry) + ':' + strike + ':' + optionLetter;
                if (optionLetter === 'P') {
                    optionType = 'put';
                } else if (optionLetter === 'C') {
                    optionType = 'call';
                }
            }
            result.push ({
                'id': id,
                'symbol': symbol,
                'base': base,
                'quote': quote,
                'settle': settle,
                'baseId': baseId,
                'quoteId': quoteId,
                'settleId': settleId,
                'type': type,
                'spot': false,
                'margin': undefined,
                'swap': swap,
                'future': false,
                'option': option,
                'active': active,
                'contract': true,
                'linear': linear,
                'inverse': !linear,
                'taker': this.safeNumber2 (market, 'taker_fee', 'takerFeeRate'),
                'maker': this.safeNumber2 (market, 'maker_fee', 'makerFeeRate'),
                'contractSize': this.parseNumber ('1'),
                'expiry': expiry,
                'expiryDatetime': expiryDatetime,
                'strike': strike,
                'optionType': optionType,
                'precision': {
                    'amount': this.safeNumber2 (market, 'minOrderSizeIncrement', 'qtyStep'),
                    'price': this.safeNumber (market, 'tickSize'),
                },
                'limits': {
                    'leverage': {
                        'min': this.safeNumber (leverage, 'minLeverage', 1),
                        'max': this.safeNumber (leverage, 'maxLeverage', 1),
                    },
                    'amount': {
                        'min': this.safeNumber2 (market, 'minOrderSize', 'minTradingQty'),
                        'max': this.safeNumber2 (market, 'maxOrderSize', 'maxTradingQty'),
                    },
                    'price': {
                        'min': this.safeNumber2 (market, 'minOrderPrice', 'minPrice'),
                        'max': this.safeNumber2 (market, 'maxOrderPrice', 'maxPrice'),
                    },
                    'cost': {
                        'min': undefined,
                        'max': undefined,
                    },
                },
                'info': market,
            });
        }
        return result;
    }

    parseTicker (ticker, market = undefined) {
        // spot
        //
        //    {
        //        "time": "1651743420061",
        //        "symbol": "BTCUSDT",
        //        "bestBidPrice": "39466.75",
        //        "bestAskPrice": "39466.83",
        //        "volume": "4396.082921",
        //        "quoteVolume": "172664909.03216557",
        //        "lastPrice": "39466.71",
        //        "highPrice": "40032.79",
        //        "lowPrice": "38602.39",
        //        "openPrice": "39031.53"
        //    }
        //
        // linear usdt/ inverse swap and future
        //     {
        //         "symbol": "BTCUSDT",
        //         "bid_price": "39458",
        //         "ask_price": "39458.5",
        //         "last_price": "39458.00",
        //         "last_tick_direction": "ZeroMinusTick",
        //         "prev_price_24h": "39059.50",
        //         "price_24h_pcnt": "0.010202",
        //         "high_price_24h": "40058.50",
        //         "low_price_24h": "38575.50",
        //         "prev_price_1h": "39534.00",
        //         "price_1h_pcnt": "-0.001922",
        //         "mark_price": "39472.49",
        //         "index_price": "39469.81",
        //         "open_interest": "28343.61",
        //         "open_value": "0.00",
        //         "total_turnover": "85303326477.54",
        //         "turnover_24h": "4221589085.06",
        //         "total_volume": "30628792.45",
        //         "volume_24h": "107569.75",
        //         "funding_rate": "0.0001",
        //         "predicted_funding_rate": "0.0001",
        //         "next_funding_time": "2022-05-05T16:00:00Z",
        //         "countdown_hour": "7",
        //         "delivery_fee_rate": "",
        //         "predicted_delivery_price": "",
        //         "delivery_time": ""
        //     }
        //
        // usdc option/ swap
        //     {
        //          "symbol": "BTC-30SEP22-400000-C",
        //          "bid": "0",
        //          "bidIv": "0",
        //          "bidSize": "0",
        //          "ask": "15",
        //          "askIv": "1.1234",
        //          "askSize": "0.01",
        //          "lastPrice": "5",
        //          "openInterest": "0.03",
        //          "indexPrice": "39458.6",
        //          "markPrice": "0.51901394",
        //          "markPriceIv": "0.9047",
        //          "change24h": "0",
        //          "high24h": "0",
        //          "low24h": "0",
        //          "volume24h": "0",
        //          "turnover24h": "0",
        //          "totalVolume": "1",
        //          "totalTurnover": "4",
        //          "predictedDeliveryPrice": "0",
        //          "underlyingPrice": "40129.73",
        //          "delta": "0.00010589",
        //          "gamma": "0.00000002",
        //          "vega": "0.10670892",
        //          "theta": "-0.03262827"
        //      }
        //
        const timestamp = this.safeInteger (ticker, 'time');
        const marketId = this.safeString (ticker, 'symbol');
        const symbol = this.safeSymbol (marketId, market);
        const last = this.safeString2 (ticker, 'last_price', 'lastPrice');
        const open = this.safeString2 (ticker, 'prev_price_24h', 'openPrice');
        let percentage = this.safeString2 (ticker, 'price_24h_pcnt', 'change24h');
        percentage = Precise.stringMul (percentage, '100');
        const quoteVolume = this.safeStringN (ticker, [ 'turnover_24h', 'turnover24h', 'quoteVolume' ]);
        const baseVolume = this.safeStringN (ticker, [ 'volume_24h', 'volume24h', 'volume' ]);
        const bid = this.safeStringN (ticker, [ 'bid_price', 'bid', 'bestBidPrice' ]);
        const ask = this.safeStringN (ticker, [ 'ask_price', 'ask', 'bestAskPrice' ]);
        const high = this.safeStringN (ticker, [ 'high_price_24h', 'high24h', 'highPrice' ]);
        const low = this.safeStringN (ticker, [ 'low_price_24h', 'low24h', 'lowPrice' ]);
        return this.safeTicker ({
            'symbol': symbol,
            'timestamp': timestamp,
            'datetime': this.iso8601 (timestamp),
            'high': high,
            'low': low,
            'bid': bid,
            'bidVolume': this.safeString (ticker, 'bidSize'),
            'ask': ask,
            'askVolume': this.safeString (ticker, 'askSize'),
            'vwap': undefined,
            'open': open,
            'close': last,
            'last': last,
            'previousClose': undefined,
            'change': undefined,
            'percentage': percentage,
            'average': undefined,
            'baseVolume': baseVolume,
            'quoteVolume': quoteVolume,
            'info': ticker,
        }, market);
    }

    async fetchTicker (symbol, params = {}) {
        /**
         * @method
         * @name bybit#fetchTicker
         * @description fetches a price ticker, a statistical calculation with the information calculated over the past 24 hours for a specific market
         * @param {string} symbol unified symbol of the market to fetch the ticker for
         * @param {object} params extra parameters specific to the bybit api endpoint
         * @returns {object} a [ticker structure]{@link https://docs.ccxt.com/en/latest/manual.html#ticker-structure}
         */
        await this.loadMarkets ();
        const market = this.market (symbol);
        let method = undefined;
        const isUsdcSettled = market['settle'] === 'USDC';
        if (market['spot']) {
            method = 'publicGetSpotQuoteV1Ticker24hr';
        } else if (!isUsdcSettled) {
            // inverse perpetual // usdt linear // inverse futures
            method = 'publicGetV2PublicTickers';
        } else if (market['option']) {
            // usdc option
            method = 'publicGetOptionUsdcOpenapiPublicV1Tick';
        } else {
            // usdc swap
            method = 'publicGetPerpetualUsdcOpenapiPublicV1Tick';
        }
        const request = {
            'symbol': market['id'],
        };
        const response = await this[method] (this.extend (request, params));
        //
        //     {
        //         ret_code: 0,
        //         ret_msg: 'OK',
        //         ext_code: '',
        //         ext_info: '',
        //         result: [
        //             {
        //                 symbol: 'BTCUSD',
        //                 bid_price: '7680',
        //                 ask_price: '7680.5',
        //                 last_price: '7680.00',
        //                 last_tick_direction: 'MinusTick',
        //                 prev_price_24h: '7870.50',
        //                 price_24h_pcnt: '-0.024204',
        //                 high_price_24h: '8035.00',
        //                 low_price_24h: '7671.00',
        //                 prev_price_1h: '7780.00',
        //                 price_1h_pcnt: '-0.012853',
        //                 mark_price: '7683.27',
        //                 index_price: '7682.74',
        //                 open_interest: 188829147,
        //                 open_value: '23670.06',
        //                 total_turnover: '25744224.90',
        //                 turnover_24h: '102997.83',
        //                 total_volume: 225448878806,
        //                 volume_24h: 809919408,
        //                 funding_rate: '0.0001',
        //                 predicted_funding_rate: '0.0001',
        //                 next_funding_time: '2020-03-12T00:00:00Z',
        //                 countdown_hour: 7
        //             }
        //         ],
        //         time_now: '1583948195.818255'
        //     }
        //  usdc ticker
        //     {
        //         "retCode": 0,
        //           "retMsg": "SUCCESS",
        //           "result": {
        //                  "symbol": "BTC-28JAN22-250000-C",
        //                    "bid": "0",
        //                    "bidIv": "0",
        //                    "bidSize": "0",
        //                    "ask": "0",
        //                    "askIv": "0",
        //                    "askSize": "0",
        //                    "lastPrice": "0",
        //                    "openInterest": "0",
        //                    "indexPrice": "56171.79000000",
        //                    "markPrice": "12.72021285",
        //                    "markPriceIv": "1.1701",
        //                    "change24h": "0",
        //                    "high24h": "0",
        //                    "low24h": "0",
        //                    "volume24h": "0",
        //                    "turnover24h": "0",
        //                    "totalVolume": "0",
        //                    "totalTurnover": "0",
        //                    "predictedDeliveryPrice": "0",
        //                    "underlyingPrice": "57039.61000000",
        //                    "delta": "0.00184380",
        //                    "gamma": "0.00000022",
        //                    "vega": "1.35132531",
        //                    "theta": "-1.33819821"
        //          }
        //     }
        //
        const result = this.safeValue (response, 'result', []);
        let rawTicker = undefined;
        if (Array.isArray (result)) {
            rawTicker = this.safeValue (result, 0);
        } else {
            rawTicker = result;
        }
        const ticker = this.parseTicker (rawTicker, market);
        return ticker;
    }

    async fetchTickers (symbols = undefined, params = {}) {
        /**
         * @method
         * @name bybit#fetchTickers
         * @description fetches price tickers for multiple markets, statistical calculations with the information calculated over the past 24 hours each market
         * @param {[str]|undefined} symbols unified symbols of the markets to fetch the ticker for, all market tickers are returned if not assigned
         * @param {object} params extra parameters specific to the bybit api endpoint
         * @returns {object} an array of [ticker structures]{@link https://docs.ccxt.com/en/latest/manual.html#ticker-structure}
         */
        await this.loadMarkets ();
        let type = undefined;
        let market = undefined;
        let isUsdcSettled = undefined;
        if (symbols !== undefined) {
            const symbol = this.safeValue (symbols, 0);
            market = this.market (symbol);
            type = market['type'];
            isUsdcSettled = market['settle'] === 'USDC';
        } else {
            [ type, params ] = this.handleMarketTypeAndParams ('fetchTickers', market, params);
            if (type !== 'spot') {
                let defaultSettle = this.safeString (this.options, 'defaultSettle', 'USDT');
                defaultSettle = this.safeString2 (params, 'settle', 'defaultSettle', isUsdcSettled);
                params = this.omit (params, [ 'settle', 'defaultSettle' ]);
                isUsdcSettled = defaultSettle === 'USDC';
            }
        }
        let method = undefined;
        if (type === 'spot') {
            method = 'publicGetSpotQuoteV1Ticker24hr';
        } else if (!isUsdcSettled) {
            // inverse perpetual // usdt linear // inverse futures
            method = 'publicGetV2PublicTickers';
        } else {
            throw new NotSupported (this.id + ' fetchTickers() is not supported for USDC markets');
        }
        const response = await this[method] (params);
        const result = this.safeValue (response, 'result', []);
        const tickers = {};
        for (let i = 0; i < result.length; i++) {
            const ticker = this.parseTicker (result[i]);
            const symbol = ticker['symbol'];
            tickers[symbol] = ticker;
        }
        return this.filterByArray (tickers, 'symbol', symbols);
    }

    parseOHLCV (ohlcv, market = undefined) {
        //
        // inverse perpetual BTC/USD
        //
        //     {
        //         symbol: 'BTCUSD',
        //         interval: '1',
        //         open_time: 1583952540,
        //         open: '7760.5',
        //         high: '7764',
        //         low: '7757',
        //         close: '7763.5',
        //         volume: '1259766',
        //         turnover: '162.32773718999994'
        //     }
        //
        // linear perpetual BTC/USDT
        //
        //     {
        //         "id":143536,
        //         "symbol":"BTCUSDT",
        //         "period":"15",
        //         "start_at":1587883500,
        //         "volume":1.035,
        //         "open":7540.5,
        //         "high":7541,
        //         "low":7540.5,
        //         "close":7541
        //     }
        //
        // usdc perpetual
        //     {
        //         "symbol":"BTCPERP",
        //         "volume":"0.01",
        //         "period":"1",
        //         "openTime":"1636358160",
        //         "open":"66001.50",
        //         "high":"66001.50",
        //         "low":"66001.50",
        //         "close":"66001.50",
        //         "turnover":"1188.02"
        //     }
        //
        // spot
        //     [
        //         1651837620000, // start tame
        //         "35831.5", // open
        //         "35831.5", // high
        //         "35801.93", // low
        //         "35817.11", // close
        //         "1.23453", // volume
        //         0, // end time
        //         "44213.97591627", // quote asset volume
        //         24, // number of trades
        //         "0", // taker base volume
        //         "0" // taker quote volume
        //     ]
        //
        if (Array.isArray (ohlcv)) {
            return [
                this.safeNumber (ohlcv, 0),
                this.safeNumber (ohlcv, 1),
                this.safeNumber (ohlcv, 2),
                this.safeNumber (ohlcv, 3),
                this.safeNumber (ohlcv, 4),
                this.safeNumber (ohlcv, 5),
            ];
        }
        let timestamp = this.safeTimestamp2 (ohlcv, 'open_time', 'openTime');
        if (timestamp === undefined) {
            timestamp = this.safeTimestamp (ohlcv, 'start_at');
        }
        return [
            timestamp,
            this.safeNumber (ohlcv, 'open'),
            this.safeNumber (ohlcv, 'high'),
            this.safeNumber (ohlcv, 'low'),
            this.safeNumber (ohlcv, 'close'),
            this.safeNumber2 (ohlcv, 'volume', 'turnover'),
        ];
    }

    async fetchOHLCV (symbol, timeframe = '1m', since = undefined, limit = undefined, params = {}) {
        /**
         * @method
         * @name bybit#fetchOHLCV
         * @description fetches historical candlestick data containing the open, high, low, and close price, and the volume of a market
         * @param {string} symbol unified symbol of the market to fetch OHLCV data for
         * @param {string} timeframe the length of time each candle represents
         * @param {number|undefined} since timestamp in ms of the earliest candle to fetch
         * @param {number|undefined} limit the maximum amount of candles to fetch
         * @param {object} params extra parameters specific to the bybit api endpoint
         * @returns {[[int]]} A list of candles ordered as timestamp, open, high, low, close, volume
         */
        await this.loadMarkets ();
        const market = this.market (symbol);
        const price = this.safeString (params, 'price');
        params = this.omit (params, 'price');
        const request = {
            'symbol': market['id'],
        };
        const duration = this.parseTimeframe (timeframe);
        const now = this.seconds ();
        let sinceTimestamp = undefined;
        if (since === undefined) {
            if (limit === undefined) {
                throw new ArgumentsRequired (this.id + ' fetchOHLCV() requires a since argument or a limit argument');
            } else {
                sinceTimestamp = now - limit * duration;
            }
        } else {
            sinceTimestamp = parseInt (since / 1000);
        }
        if (limit !== undefined) {
            request['limit'] = limit; // max 200, default 200
        }
        let method = undefined;
        let intervalKey = 'interval';
        let sinceKey = 'from';
        const isUsdcSettled = market['settle'] === 'USDC';
        if (market['spot']) {
            method = 'publicGetSpotQuoteV1Kline';
        } else if (market['contract'] && !isUsdcSettled) {
            if (market['linear']) {
                // linear swaps/futures
                const methods = {
                    'mark': 'publicGetPublicLinearMarkPriceKline',
                    'index': 'publicGetPublicLinearIndexPriceKline',
                    'premium': 'publicGetPublicLinearPremiumIndexKline',
                };
                method = this.safeValue (methods, price, 'publicGetPublicLinearKline');
            } else {
                // inverse swaps/ futures
                const methods = {
                    'mark': 'publicGetV2PublicMarkPriceKline',
                    'index': 'publicGetV2PublicIndexPriceKline',
                    'premium': 'publicGetV2PublicPremiumPriceKline',
                };
                method = this.safeValue (methods, price, 'publicGetV2PublicKlineList');
            }
        } else {
            // usdc markets
            if (market['option']) {
                throw new NotSupported (this.id + ' fetchOHLCV() is not supported for USDC options markets');
            }
            intervalKey = 'period';
            sinceKey = 'startTime';
            const methods = {
                'mark': 'publicGetPerpetualUsdcOpenapiPublicV1MarkPriceKline',
                'index': 'publicGetPerpetualUsdcOpenapiPublicV1IndexPriceKline',
                'premium': 'publicGetPerpetualUsdcOpenapiPublicV1PremiumPriceKline',
            };
            method = this.safeValue (methods, price, 'publicGetPerpetualUsdcOpenapiPublicV1KlineList');
        }
        // spot markets use the same interval format as ccxt
        // so we don't need  to convert it
        request[intervalKey] = market['spot'] ? timeframe : this.timeframes[timeframe];
        request[sinceKey] = sinceTimestamp;
        const response = await this[method] (this.extend (request, params));
        //
        // inverse perpetual BTC/USD
        //
        //     {
        //         ret_code: 0,
        //         ret_msg: 'OK',
        //         ext_code: '',
        //         ext_info: '',
        //         result: [
        //             {
        //                 symbol: 'BTCUSD',
        //                 interval: '1',
        //                 open_time: 1583952540,
        //                 open: '7760.5',
        //                 high: '7764',
        //                 low: '7757',
        //                 close: '7763.5',
        //                 volume: '1259766',
        //                 turnover: '162.32773718999994'
        //             },
        //         ],
        //         time_now: '1583953082.397330'
        //     }
        //
        // linear perpetual BTC/USDT
        //
        //     {
        //         "ret_code":0,
        //         "ret_msg":"OK",
        //         "ext_code":"",
        //         "ext_info":"",
        //         "result":[
        //             {
        //                 "id":143536,
        //                 "symbol":"BTCUSDT",
        //                 "period":"15",
        //                 "start_at":1587883500,
        //                 "volume":1.035,
        //                 "open":7540.5,
        //                 "high":7541,
        //                 "low":7540.5,
        //                 "close":7541
        //             }
        //         ],
        //         "time_now":"1587884120.168077"
        //     }
        // spot
        //     {
        //    "ret_code": "0",
        //    "ret_msg": null,
        //     "result": [
        //         [
        //             1651837620000,
        //             "35831.5",
        //             "35831.5",
        //             "35801.93",
        //             "35817.11",
        //             "1.23453",
        //             0,
        //             "44213.97591627",
        //             24,
        //             "0",
        //             "0"
        //         ]
        //     ],
        //     "ext_code": null,
        //     "ext_info": null
        // }
        //
        const result = this.safeValue (response, 'result', {});
        return this.parseOHLCVs (result, market, timeframe, since, limit);
    }

    async fetchFundingRate (symbol, params = {}) {
        /**
         * @method
         * @name bybit#fetchFundingRate
         * @description fetch the current funding rate
         * @param {string} symbol unified market symbol
         * @param {object} params extra parameters specific to the bybit api endpoint
         * @returns {object} a [funding rate structure]{@link https://docs.ccxt.com/en/latest/manual.html#funding-rate-structure}
         */
        await this.loadMarkets ();
        const market = this.market (symbol);
        const request = {
            'symbol': market['id'],
        };
        const isUsdcSettled = market['settle'] === 'USDC';
        let method = undefined;
        if (isUsdcSettled) {
            method = 'privatePostPerpetualUsdcOpenapiPrivateV1PredictedFunding';
        } else {
            method = market['linear'] ? 'privateGetPrivateLinearFundingPredictedFunding' : 'privateGetV2PrivateFundingPredictedFunding';
        }
        const response = await this[method] (this.extend (request, params));
        //
        // linear
        //     {
        //       "ret_code": 0,
        //       "ret_msg": "OK",
        //       "ext_code": "",
        //       "ext_info": "",
        //       "result": {
        //         "predicted_funding_rate": 0.0001,
        //         "predicted_funding_fee": 0.00231849
        //       },
        //       "time_now": "1658446366.304113",
        //       "rate_limit_status": 119,
        //       "rate_limit_reset_ms": 1658446366300,
        //       "rate_limit": 120
        //     }
        //
        // inverse
        //     {
        //       "ret_code": 0,
        //       "ret_msg": "OK",
        //       "ext_code": "",
        //       "ext_info": "",
        //       "result": {
        //         "predicted_funding_rate": -0.00001769,
        //         "predicted_funding_fee": 0
        //       },
        //       "time_now": "1658445512.778048",
        //       "rate_limit_status": 119,
        //       "rate_limit_reset_ms": 1658445512773,
        //       "rate_limit": 120
        //     }
        //
        // usdc
        //     {
        //       "result": {
        //         "predictedFundingRate": "0.0002213",
        //         "predictedFundingFee": "0"
        //       },
        //       "retCode": 0,
        //       "retMsg": "success"
        //     }
        //
        const result = this.safeValue (response, 'result', {});
        const fundingRate = this.safeNumber2 (result, 'predicted_funding_rate', 'predictedFundingRate');
        const timestamp = this.safeTimestamp (response, 'time_now');
        return {
            'info': response,
            'symbol': symbol,
            'markPrice': undefined,
            'indexPrice': undefined,
            'interestRate': undefined,
            'estimatedSettlePrice': undefined,
            'timestamp': timestamp,
            'datetime': this.iso8601 (timestamp),
            'fundingRate': fundingRate,
            'fundingTimestamp': undefined,
            'fundingDatetime': undefined,
            'nextFundingRate': undefined,
            'nextFundingTimestamp': undefined,
            'nextFundingDatetime': undefined,
            'previousFundingRate': undefined,
            'previousFundingTimestamp': undefined,
            'previousFundingDatetime': undefined,
        };
    }

    async fetchIndexOHLCV (symbol, timeframe = '1m', since = undefined, limit = undefined, params = {}) {
        if (since === undefined && limit === undefined) {
            throw new ArgumentsRequired (this.id + ' fetchIndexOHLCV() requires a since argument or a limit argument');
        }
        const request = {
            'price': 'index',
        };
        return await this.fetchOHLCV (symbol, timeframe, since, limit, this.extend (request, params));
    }

    async fetchMarkOHLCV (symbol, timeframe = '1m', since = undefined, limit = undefined, params = {}) {
        if (since === undefined && limit === undefined) {
            throw new ArgumentsRequired (this.id + ' fetchMarkOHLCV() requires a since argument or a limit argument');
        }
        const request = {
            'price': 'mark',
        };
        return await this.fetchOHLCV (symbol, timeframe, since, limit, this.extend (request, params));
    }

    async fetchPremiumIndexOHLCV (symbol, timeframe = '1m', since = undefined, limit = undefined, params = {}) {
        if (since === undefined && limit === undefined) {
            throw new ArgumentsRequired (this.id + ' fetchPremiumIndexOHLCV() requires a since argument or a limit argument');
        }
        const request = {
            'price': 'premiumIndex',
        };
        return await this.fetchOHLCV (symbol, timeframe, since, limit, this.extend (request, params));
    }

    parseTrade (trade, market = undefined) {
        //
        //  public spot
        //
        //    {
        //        "price": "39548.68",
        //        "time": "1651748717850",
        //        "qty": "0.166872",
        //        "isBuyerMaker": true
        //    }
        //
        // public linear/inverse swap/future
        //
        //     {
        //         "id": "112348766532",
        //         "symbol": "BTCUSDT",
        //         "price": "39536",
        //         "qty": "0.011",
        //         "side": "Buy",
        //         "time": "2022-05-05T11:16:02.000Z",
        //         "trade_time_ms": "1651749362196"
        //     }
        //
        // public usdc market
        //
        //     {
        //         "symbol": "BTC-30SEP22-400000-C",
        //         "orderQty": "0.010",
        //         "orderPrice": "5.00",
        //         "time": "1651104300208"
        //     }
        //
        // private futures/swap
        //
        //      {
        //          "order_id": "b020b4bc-6fe2-45b5-adbc-dd07794f9746",
        //          "order_link_id": "",
        //          "side": "Buy",
        //          "symbol": "AAVEUSDT",
        //          "exec_id": "09abe8f0-aea6-514e-942b-7da8cb935120",
        //          "price": "269.3",
        //          "order_price": "269.3",
        //          "order_qty": "0.1",
        //          "order_type": "Market",
        //          "fee_rate": "0.00075",
        //          "exec_price": "256.35",
        //          "exec_type": "Trade",
        //          "exec_qty": "0.1",
        //          "exec_fee": "0.01922625",
        //          "exec_value": "25.635",
        //          "leaves_qty": "0",
        //          "closed_size": "0",
        //          "last_liquidity_ind": "RemovedLiquidity",
        //          "trade_time": "1638276374",
        //          "trade_time_ms": "1638276374312"
        //      }
        //
        // spot
        //    {
        //         "id": "1149467000412631552",
        //         "symbol": "LTCUSDT",
        //         "symbolName": "LTCUSDT",
        //         "orderId": "1149467000244912384",
        //         "ticketId": "2200000000002601358",
        //         "matchOrderId": "1149465793552007078",
        //         "price": "100.19",
        //         "qty": "0.09973",
        //         "commission": "0.0099919487",
        //         "commissionAsset": "USDT",
        //         "time": "1651763144465",
        //         "isBuyer": false,
        //         "isMaker": false,
        //         "fee": {
        //             "feeTokenId": "USDT",
        //             "feeTokenName": "USDT",
        //             "fee": "0.0099919487"
        //         },
        //         "feeTokenId": "USDT",
        //         "feeAmount": "0.0099919487",
        //         "makerRebate": "0"
        //     }
        //
        const id = this.safeString2 (trade, 'id', 'exec_id');
        const marketId = this.safeString (trade, 'symbol');
        market = this.safeMarket (marketId, market);
        const symbol = market['symbol'];
        let amountString = this.safeString2 (trade, 'qty', 'exec_qty');
        if (amountString === undefined) {
            amountString = this.safeString (trade, 'orderQty');
        }
        let priceString = this.safeString2 (trade, 'exec_price', 'price');
        if (priceString === undefined) {
            priceString = this.safeString (trade, 'orderPrice');
        }
        const costString = this.safeString (trade, 'exec_value');
        let timestamp = this.parse8601 (this.safeString (trade, 'time'));
        if (timestamp === undefined) {
            timestamp = this.safeInteger2 (trade, 'trade_time_ms', 'time');
        }
        let side = this.safeStringLower (trade, 'side');
        if (side === undefined) {
            const isBuyer = this.safeValue (trade, 'isBuyer');
            if (isBuyer !== undefined) {
                side = isBuyer ? 'buy' : 'sell';
            }
        }
        const isMaker = this.safeValue (trade, 'isMaker');
        let takerOrMaker = undefined;
        if (isMaker !== undefined) {
            takerOrMaker = isMaker ? 'maker' : 'taker';
        } else {
            const lastLiquidityInd = this.safeString (trade, 'last_liquidity_ind');
            takerOrMaker = (lastLiquidityInd === 'AddedLiquidity') ? 'maker' : 'taker';
        }
        const feeCostString = this.safeString (trade, 'exec_fee');
        let fee = undefined;
        if (feeCostString !== undefined) {
            const feeCurrencyCode = market['inverse'] ? market['base'] : market['quote'];
            fee = {
                'cost': feeCostString,
                'currency': feeCurrencyCode,
                'rate': this.safeString (trade, 'fee_rate'),
            };
        }
        return this.safeTrade ({
            'id': id,
            'info': trade,
            'timestamp': timestamp,
            'datetime': this.iso8601 (timestamp),
            'symbol': symbol,
            'order': this.safeString2 (trade, 'order_id', 'orderId'),
            'type': this.safeStringLower (trade, 'order_type'),
            'side': side,
            'takerOrMaker': takerOrMaker,
            'price': priceString,
            'amount': amountString,
            'cost': costString,
            'fee': fee,
        }, market);
    }

    async fetchTrades (symbol, since = undefined, limit = undefined, params = {}) {
        /**
         * @method
         * @name bybit#fetchTrades
         * @description get the list of most recent trades for a particular symbol
         * @param {string} symbol unified symbol of the market to fetch trades for
         * @param {number|undefined} since timestamp in ms of the earliest trade to fetch
         * @param {number|undefined} limit the maximum amount of trades to fetch
         * @param {object} params extra parameters specific to the bybit api endpoint
         * @returns {[object]} a list of [trade structures]{@link https://docs.ccxt.com/en/latest/manual.html?#public-trades}
         */
        await this.loadMarkets ();
        const market = this.market (symbol);
        let method = undefined;
        const request = {
            'symbol': market['id'],
        };
        const isUsdcSettled = market['settle'] === 'USDC';
        if (market['type'] === 'spot') {
            method = 'publicGetSpotQuoteV1Trades';
        } else if (!isUsdcSettled) {
            // inverse perpetual // usdt linear // inverse futures
            method = market['linear'] ? 'publicGetPublicLinearRecentTradingRecords' : 'publicGetV2PublicTradingRecords';
        } else {
            // usdc option/ swap
            method = 'publicGetOptionUsdcOpenapiPublicV1QueryTradeLatest';
            request['category'] = market['option'] ? 'OPTION' : 'PERPETUAL';
        }
        if (limit !== undefined) {
            request['limit'] = limit; // default 500, max 1000
        }
        const response = await this[method] (this.extend (request, params));
        //
        //     {
        //         ret_code: 0,
        //         ret_msg: 'OK',
        //         ext_code: '',
        //         ext_info: '',
        //         result: [
        //             {
        //                 id: 43785688,
        //                 symbol: 'BTCUSD',
        //                 price: 7786,
        //                 qty: 67,
        //                 side: 'Sell',
        //                 time: '2020-03-11T19:18:30.123Z'
        //             },
        //         ],
        //         time_now: '1583954313.393362'
        //     }
        //
        // usdc trades
        //     {
        //         "retCode": 0,
        //           "retMsg": "Success.",
        //           "result": {
        //           "resultTotalSize": 2,
        //             "cursor": "",
        //             "dataList": [
        //                  {
        //                    "id": "3caaa0ca",
        //                    "symbol": "BTCPERP",
        //                    "orderPrice": "58445.00",
        //                    "orderQty": "0.010",
        //                    "side": "Buy",
        //                    "time": "1638275679673"
        //                  }
        //              ]
        //         }
        //     }
        //
        let trades = this.safeValue (response, 'result', {});
        if (!Array.isArray (trades)) {
            trades = this.safeValue (trades, 'dataList', []);
        }
        return this.parseTrades (trades, market, since, limit);
    }

    parseOrderBook (orderbook, symbol, timestamp = undefined, bidsKey = 'bids', asksKey = 'asks', priceKey = 0, amountKey = 1) {
        const market = this.market (symbol);
        if (market['spot']) {
            return super.parseOrderBook (orderbook, symbol, timestamp, bidsKey, asksKey, priceKey, amountKey);
        }
        const bids = [];
        const asks = [];
        for (let i = 0; i < orderbook.length; i++) {
            const bidask = orderbook[i];
            const side = this.safeString (bidask, 'side');
            if (side === 'Buy') {
                bids.push (this.parseBidAsk (bidask, priceKey, amountKey));
            } else if (side === 'Sell') {
                asks.push (this.parseBidAsk (bidask, priceKey, amountKey));
            } else {
                throw new ExchangeError (this.id + ' parseOrderBook() encountered an unrecognized bidask format: ' + this.json (bidask));
            }
        }
        return {
            'symbol': symbol,
            'bids': this.sortBy (bids, 0, true),
            'asks': this.sortBy (asks, 0),
            'timestamp': timestamp,
            'datetime': this.iso8601 (timestamp),
            'nonce': undefined,
        };
    }

    async fetchOrderBook (symbol, limit = undefined, params = {}) {
        /**
         * @method
         * @name bybit#fetchOrderBook
         * @description fetches information on open orders with bid (buy) and ask (sell) prices, volumes and other data
         * @param {string} symbol unified symbol of the market to fetch the order book for
         * @param {number|undefined} limit the maximum amount of order book entries to return
         * @param {object} params extra parameters specific to the bybit api endpoint
         * @returns {object} A dictionary of [order book structures]{@link https://docs.ccxt.com/en/latest/manual.html#order-book-structure} indexed by market symbols
         */
        await this.loadMarkets ();
        const market = this.market (symbol);
        const request = {
            'symbol': market['id'],
        };
        const isUsdcSettled = market['settle'] === 'USDC';
        let method = undefined;
        if (market['spot']) {
            method = 'publicGetSpotQuoteV1Depth';
        } else if (!isUsdcSettled) {
            // inverse perpetual // usdt linear // inverse futures
            method = 'publicGetV2PublicOrderBookL2';
        } else {
            // usdc option/ swap
            method = market['option'] ? 'publicGetOptionUsdcOpenapiPublicV1OrderBook' : 'publicGetPerpetualUsdcOpenapiPublicV1OrderBook';
        }
        if (limit !== undefined) {
            request['limit'] = limit;
        }
        const response = await this[method] (this.extend (request, params));
        //
        // spot
        //     {
        //         "ret_code": 0,
        //         "ret_msg": null,
        //         "result": {
        //             "time": 1620886105740,
        //             "bids": [
        //                 ["50005.12","403.0416"]
        //             ],
        //             "asks": [
        //                 ["50006.34", "0.2297" ]
        //             ]
        //         },
        //         "ext_code": null,
        //         "ext_info": null
        //     }
        //
        // linear/inverse swap/futures
        //
        //     {
        //         ret_code: 0,
        //         ret_msg: 'OK',
        //         ext_code: '',
        //         ext_info: '',
        //         result: [
        //             { symbol: 'BTCUSD', price: '7767.5', size: 677956, side: 'Buy' },
        //             { symbol: 'BTCUSD', price: '7767', size: 580690, side: 'Buy' },
        //             { symbol: 'BTCUSD', price: '7766.5', size: 475252, side: 'Buy' },
        //         ],
        //         time_now: '1583954829.874823'
        //     }
        //
        // usdc markets
        //
        //     {
        //         "retCode": 0,
        //           "retMsg": "SUCCESS",
        //           "result": [
        //           {
        //             "price": "5000.00000000",
        //             "size": "2.0000",
        //             "side": "Buy" // bids
        //           },
        //           {
        //             "price": "5900.00000000",
        //             "size": "0.9000",
        //             "side": "Sell" // asks
        //           }
        //         ]
        //    }
        //
        const result = this.safeValue (response, 'result', []);
        let timestamp = this.safeTimestamp (response, 'time_now');
        if (timestamp === undefined) {
            timestamp = this.safeInteger (response, 'time');
        }
        const bidsKey = market['spot'] ? 'bids' : 'Buy';
        const asksKey = market['spot'] ? 'asks' : 'Sell';
        const priceKey = market['spot'] ? 0 : 'price';
        const sizeKey = market['spot'] ? 1 : 'size';
        return this.parseOrderBook (result, symbol, timestamp, bidsKey, asksKey, priceKey, sizeKey);
    }

    parseBalance (response) {
        //
        // spot balance
        //    {
        //        "ret_code": "0",
        //        "ret_msg": "",
        //        "ext_code": null,
        //        "ext_info": null,
        //        "result": {
        //            "balances": [
        //                {
        //                    "coin": "LTC",
        //                    "coinId": "LTC",
        //                    "coinName": "LTC",
        //                    "total": "0.00000783",
        //                    "free": "0.00000783",
        //                    "locked": "0"
        //                }
        //            ]
        //        }
        //    }
        //
        // linear/inverse swap/futures
        //    {
        //        "ret_code": "0",
        //        "ret_msg": "OK",
        //        "ext_code": "",
        //        "ext_info": "",
        //        "result": {
        //            "ADA": {
        //                "equity": "0",
        //                "available_balance": "0",
        //                "used_margin": "0",
        //                "order_margin": "0",
        //                "position_margin": "0",
        //                "occ_closing_fee": "0",
        //                "occ_funding_fee": "0",
        //                "wallet_balance": "0",
        //                "realised_pnl": "0",
        //                "unrealised_pnl": "0",
        //                "cum_realised_pnl": "0",
        //                "given_cash": "0",
        //                "service_cash": "0"
        //            },
        //        },
        //        "time_now": "1651772170.050566",
        //        "rate_limit_status": "119",
        //        "rate_limit_reset_ms": "1651772170042",
        //        "rate_limit": "120"
        //    }
        //
        // usdc wallet
        //    {
        //      "result": {
        //           "walletBalance": "10.0000",
        //           "accountMM": "0.0000",
        //           "bonus": "0.0000",
        //           "accountIM": "0.0000",
        //           "totalSessionRPL": "0.0000",
        //           "equity": "10.0000",
        //           "totalRPL": "0.0000",
        //           "marginBalance": "10.0000",
        //           "availableBalance": "10.0000",
        //           "totalSessionUPL": "0.0000"
        //       },
        //       "retCode": "0",
        //       "retMsg": "Success."
        //    }
        //
        const result = {
            'info': response,
        };
        const data = this.safeValue (response, 'result', {});
        const balances = this.safeValue (data, 'balances');
        if (Array.isArray (balances)) {
            // spot balances
            for (let i = 0; i < balances.length; i++) {
                const balance = balances[i];
                const currencyId = this.safeString (balance, 'coin');
                const code = this.safeCurrencyCode (currencyId);
                const account = this.account ();
                account['free'] = this.safeString (balance, 'availableBalance');
                account['used'] = this.safeString (balance, 'locked');
                account['total'] = this.safeString (balance, 'total');
                result[code] = account;
            }
        } else {
            if ('walletBalance' in data) {
                // usdc wallet
                const code = 'USDC';
                const account = this.account ();
                account['free'] = this.safeString (data, 'availableBalance');
                account['total'] = this.safeString (data, 'walletBalance');
                result[code] = account;
            } else {
                // linear/inverse swap/futures
                const currencyIds = Object.keys (data);
                for (let i = 0; i < currencyIds.length; i++) {
                    const currencyId = currencyIds[i];
                    const balance = data[currencyId];
                    const code = this.safeCurrencyCode (currencyId);
                    const account = this.account ();
                    account['free'] = this.safeString (balance, 'available_balance');
                    account['total'] = this.safeString (balance, 'wallet_balance');
                    result[code] = account;
                }
            }
        }
        return this.safeBalance (result);
    }

    async fetchBalance (params = {}) {
        /**
         * @method
         * @name bybit#fetchBalance
         * @description query for balance and get the amount of funds available for trading or funds locked in orders
         * @param {object} params extra parameters specific to the bybit api endpoint
         * @returns {object} a [balance structure]{@link https://docs.ccxt.com/en/latest/manual.html?#balance-structure}
         */
        const request = {};
        let type = undefined;
        [ type, params ] = this.handleMarketTypeAndParams ('fetchBalance', undefined, params);
        let method = undefined;
        if (type === 'spot') {
            method = 'privateGetSpotV1Account';
        } else {
            let settle = this.safeString (this.options, 'defaultSettle');
            settle = this.safeString2 (params, 'settle', 'defaultSettle', settle);
            params = this.omit (params, [ 'settle', 'defaultSettle' ]);
            const isUsdcSettled = settle === 'USDC';
            if (!isUsdcSettled) {
                // linear/inverse future/swap
                method = 'privateGetV2PrivateWalletBalance';
                const coin = this.safeString2 (params, 'coin', 'code');
                params = this.omit (params, [ 'coin', 'code' ]);
                if (coin !== undefined) {
                    const currency = this.currency (coin);
                    request['coin'] = currency['id'];
                }
            } else {
                // usdc account
                method = 'privatePostOptionUsdcOpenapiPrivateV1QueryWalletBalance';
            }
        }
        await this.loadMarkets ();
        const response = await this[method] (this.extend (request, params));
        //
        //     {
        //         ret_code: 0,
        //         ret_msg: 'OK',
        //         ext_code: '',
        //         ext_info: '',
        //         result: {
        //             BTC: {
        //                 equity: 0,
        //                 available_balance: 0,
        //                 used_margin: 0,
        //                 order_margin: 0,
        //                 position_margin: 0,
        //                 occ_closing_fee: 0,
        //                 occ_funding_fee: 0,
        //                 wallet_balance: 0,
        //                 realised_pnl: 0,
        //                 unrealised_pnl: 0,
        //                 cum_realised_pnl: 0,
        //                 given_cash: 0,
        //                 service_cash: 0
        //             }
        //         },
        //         time_now: '1583937810.370020',
        //         rate_limit_status: 119,
        //         rate_limit_reset_ms: 1583937810367,
        //         rate_limit: 120
        //     }
        //
        return this.parseBalance (response);
    }

    parseOrderStatus (status) {
        const statuses = {
            // basic orders
            'Created': 'open',
            'Rejected': 'rejected', // order is triggered but failed upon being placed
            'New': 'open',
            'Partiallyfilled': 'open',
            'Filled': 'closed',
            'Cancelled': 'canceled',
            'Pendingcancel': 'canceling', // the engine has received the cancellation but there is no guarantee that it will be successful
            'CREATED': 'open',
            'REJECTED': 'rejected',
            'NEW': 'open',
            'PENDING_NEW': 'open',
            'PARTIALLYFILLED': 'open',
            'PARTIALLY_FILLED': 'open',
            'FILLED': 'closed',
            'CANCELED': 'canceled',
            'PENDINGCANCEL': 'canceling',
            'PENDING_CANCEL': 'canceling',
            // conditional orders
            'Active': 'open', // order is triggered and placed successfully
            'Untriggered': 'open', // order waits to be triggered
            'Triggered': 'closed', // order is triggered
            // 'Cancelled': 'canceled', // order is cancelled
            // 'Rejected': 'rejected', // order is triggered but fail to be placed
            'Deactivated': 'canceled', // conditional order was cancelled before triggering
        };
        return this.safeString (statuses, status, status);
    }

    parseTimeInForce (timeInForce) {
        const timeInForces = {
            'GoodTillCancel': 'GTC',
            'ImmediateOrCancel': 'IOC',
            'FillOrKill': 'FOK',
            'PostOnly': 'PO',
        };
        return this.safeString (timeInForces, timeInForce, timeInForce);
    }

    parseOrder (order, market = undefined) {
        //
        // createOrder
        //
        //     {
        //         "user_id": 1,
        //         "order_id": "335fd977-e5a5-4781-b6d0-c772d5bfb95b",
        //         "symbol": "BTCUSD",
        //         "side": "Buy",
        //         "order_type": "Limit",
        //         "price": 8800,
        //         "qty": 1,
        //         "time_in_force": "GoodTillCancel",
        //         "order_status": "Created",
        //         "last_exec_time": 0,
        //         "last_exec_price": 0,
        //         "leaves_qty": 1,
        //         "cum_exec_qty": 0, // in contracts, where 1 contract = 1 quote currency unit (USD for inverse contracts)
        //         "cum_exec_value": 0, // in contract's underlying currency (BTC for inverse contracts)
        //         "cum_exec_fee": 0,
        //         "reject_reason": "",
        //         "order_link_id": "",
        //         "created_at": "2019-11-30T11:03:43.452Z",
        //         "updated_at": "2019-11-30T11:03:43.455Z"
        //     }
        //
        // fetchOrder
        //
        //     {
        //         "user_id" : 599946,
        //         "symbol" : "BTCUSD",
        //         "side" : "Buy",
        //         "order_type" : "Limit",
        //         "price" : "7948",
        //         "qty" : 10,
        //         "time_in_force" : "GoodTillCancel",
        //         "order_status" : "Filled",
        //         "ext_fields" : {
        //             "o_req_num" : -1600687220498,
        //             "xreq_type" : "x_create"
        //         },
        //         "last_exec_time" : "1588150113.968422",
        //         "last_exec_price" : "7948",
        //         "leaves_qty" : 0,
        //         "leaves_value" : "0",
        //         "cum_exec_qty" : 10,
        //         "cum_exec_value" : "0.00125817",
        //         "cum_exec_fee" : "-0.00000031",
        //         "reject_reason" : "",
        //         "cancel_type" : "",
        //         "order_link_id" : "",
        //         "created_at" : "2020-04-29T08:45:24.399146Z",
        //         "updated_at" : "2020-04-29T08:48:33.968422Z",
        //         "order_id" : "dd2504b9-0157-406a-99e1-efa522373944"
        //     }
        //
        // fetchOrders linear swaps
        //
        //     {
        //         "order_id":"7917bd70-e7c3-4af5-8147-3285cd99c509",
        //         "user_id":22919890,
        //         "symbol":"GMTUSDT",
        //         "side":"Buy",
        //         "order_type":"Limit",
        //         "price":2.9262,
        //         "qty":50,
        //         "time_in_force":"GoodTillCancel",
        //         "order_status":"Filled",
        //         "last_exec_price":2.9219,
        //         "cum_exec_qty":50,
        //         "cum_exec_value":146.095,
        //         "cum_exec_fee":0.087657,
        //         "reduce_only":false,
        //         "close_on_trigger":false,
        //         "order_link_id":"",
        //         "created_time":"2022-04-18T17:09:54Z",
        //         "updated_time":"2022-04-18T17:09:54Z",
        //         "take_profit":0,
        //         "stop_loss":0,
        //         "tp_trigger_by":"UNKNOWN",
        //         "sl_trigger_by":"UNKNOWN"
        //     }
        //
        // conditional order
        //
        //    {
        //        "user_id":"24478789",
        //        "stop_order_id":"68e996af-fa55-4ca1-830e-4bf68ffbff3e",
        //        "symbol":"LTCUSDT",
        //        "side":"Buy",
        //        "order_type":"Limit",
        //        "price":"86",
        //        "qty":"0.1",
        //        "time_in_force":"GoodTillCancel",
        //        "order_status":"Filled",
        //        "trigger_price":"86",
        //        "order_link_id":"",
        //        "created_time":"2022-05-09T14:36:36Z",
        //        "updated_time":"2022-05-09T14:39:25Z",
        //        "take_profit":"0",
        //        "stop_loss":"0",
        //        "trigger_by":"LastPrice",
        //        "base_price":"86.96",
        //        "tp_trigger_by":"UNKNOWN",
        //        "sl_trigger_by":"UNKNOWN",
        //        "reduce_only":false,
        //        "close_on_trigger":false
        //    }
        // future
        //    {
        //        "user_id":24478789,
        //        "position_idx":0,
        //        "order_status":"Filled",
        //        "symbol":"ETHUSDM22",
        //        "side":"Buy",
        //        "order_type":"Market",
        //        "price":"2523.35",
        //        "qty":"10",
        //        "time_in_force":"ImmediateOrCancel",
        //        "order_link_id":"",
        //        "order_id":"54feb0e2-ece7-484f-b870-47910609b5ac",
        //        "created_at":"2022-05-09T14:46:42.346Z",
        //        "updated_at":"2022-05-09T14:46:42.350Z",
        //        "leaves_qty":"0",
        //        "leaves_value":"0",
        //        "cum_exec_qty":"10",
        //        "cum_exec_value":"0.00416111",
        //        "cum_exec_fee":"0.0000025",
        //        "reject_reason":"EC_NoError",
        //        "take_profit":"0.0000",
        //        "stop_loss":"0.0000",
        //        "tp_trigger_by":"UNKNOWN",
        //        "sl_trigger_by":"UNKNOWN"
        //    }
        //
        // fetchOpenOrder spot
        //     {
        //        "accountId":"24478790",
        //        "exchangeId":"301",
        //        "symbol":"LTCUSDT",
        //        "symbolName":"LTCUSDT",
        //        "orderLinkId":"1652115972506",
        //        "orderId":"1152426740986003968",
        //        "price":"50",
        //        "origQty":"0.2",
        //        "executedQty":"0",
        //        "cummulativeQuoteQty":"0",
        //        "avgPrice":"0",
        //        "status":"NEW",
        //        "timeInForce":"GTC",
        //        "type":"LIMIT",
        //        "side":"BUY",
        //        "stopPrice":"0.0",
        //        "icebergQty":"0.0",
        //        "time":"1652115973053",
        //        "updateTime":"1652115973063",
        //        "isWorking":true
        //     }
        //
        // create order usdc
        //      {
        //            "orderId":"34450a59-325e-4296-8af0-63c7c524ae33",
        //            "orderLinkId":"",
        //            "mmp":false,
        //            "symbol":"BTCPERP",
        //            "orderType":"Limit",
        //            "side":"Buy",
        //            "orderQty":"0.00100000",
        //            "orderPrice":"20000.00",
        //            "iv":"0",
        //            "timeInForce":"GoodTillCancel",
        //            "orderStatus":"Created",
        //            "createdAt":"1652261746007873",
        //            "basePrice":"0.00",
        //            "triggerPrice":"0.00",
        //            "takeProfit":"0.00",
        //            "stopLoss":"0.00",
        //            "slTriggerBy":"UNKNOWN",
        //            "tpTriggerBy":"UNKNOWN"
        //     }
        //
        const marketId = this.safeString (order, 'symbol');
        market = this.safeMarket (marketId, market);
        const symbol = market['symbol'];
        let timestamp = this.parse8601 (this.safeStringN (order, [ 'created_at', 'created_time', 'create_time', 'timestamp' ]));
        if (timestamp === undefined) {
            timestamp = this.safeNumber2 (order, 'time', 'transactTime');
            if (timestamp === undefined) {
                timestamp = this.safeIntegerProduct (order, 'createdAt', 0.001);
            }
        }
        const id = this.safeStringN (order, [ 'order_id', 'stop_order_id', 'orderId' ]);
        const type = this.safeStringLowerN (order, [ 'order_type', 'type', 'orderType' ]);
        const price = this.safeString2 (order, 'price', 'orderPrice');
        const average = this.safeString2 (order, 'average_price', 'avgPrice');
        const amount = this.safeStringN (order, [ 'qty', 'origQty', 'orderQty' ]);
        const cost = this.safeString2 (order, 'cum_exec_value', 'cumExecValue');
        const filled = this.safeStringN (order, [ 'cum_exec_qty', 'executedQty', 'cumExecQty' ]);
        const remaining = this.safeString2 (order, 'leaves_qty', 'leavesQty');
        let lastTradeTimestamp = this.safeTimestamp (order, 'last_exec_time');
        if (lastTradeTimestamp === 0) {
            lastTradeTimestamp = undefined;
        } else if (lastTradeTimestamp === undefined) {
            lastTradeTimestamp = this.parse8601 (this.safeStringN (order, [ 'updated_time', 'updated_at', 'update_time' ]));
            if (lastTradeTimestamp === undefined) {
                lastTradeTimestamp = this.safeNumber (order, 'updateTime');
            }
        }
        const raw_status = this.safeStringN (order, [ 'order_status', 'stop_order_status', 'status', 'orderStatus' ]);
        const status = this.parseOrderStatus (raw_status);
        const side = this.safeStringLower (order, 'side');
        let fee = undefined;
        const isContract = this.safeValue (market, 'contract');
        if (isContract) {
            const feeCostString = this.safeString2 (order, 'cum_exec_fee', 'cumExecFee');
            if (feeCostString !== undefined) {
                const feeCurrency = market['linear'] ? market['quote'] : market['base'];
                fee = {
                    'cost': feeCostString,
                    'currency': feeCurrency,
                };
            }
        }
        let clientOrderId = this.safeString2 (order, 'order_link_id', 'orderLinkId');
        if ((clientOrderId !== undefined) && (clientOrderId.length < 1)) {
            clientOrderId = undefined;
        }
        const timeInForce = this.parseTimeInForce (this.safeString2 (order, 'time_in_force', 'timeInForce'));
        const stopPrice = this.safeStringN (order, [ 'trigger_price', 'stop_px', 'stopPrice', 'triggerPrice' ]);
        const postOnly = (timeInForce === 'PO');
        return this.safeOrder ({
            'info': order,
            'id': id,
            'clientOrderId': clientOrderId,
            'timestamp': timestamp,
            'datetime': this.iso8601 (timestamp),
            'lastTradeTimestamp': lastTradeTimestamp,
            'symbol': symbol,
            'type': type,
            'timeInForce': timeInForce,
            'postOnly': postOnly,
            'side': side,
            'price': price,
            'stopPrice': stopPrice,
            'amount': amount,
            'cost': cost,
            'average': average,
            'filled': filled,
            'remaining': remaining,
            'status': status,
            'fee': fee,
            'trades': undefined,
        }, market);
    }

    async fetchOrder (id, symbol = undefined, params = {}) {
        /**
         * @method
         * @name bybit#fetchOrder
         * @description fetches information on an order made by the user
         * @param {string|undefined} symbol unified symbol of the market the order was made in
         * @param {object} params extra parameters specific to the bybit api endpoint
         * @returns {object} An [order structure]{@link https://docs.ccxt.com/en/latest/manual.html#order-structure}
         */
        await this.loadMarkets ();
        let market = undefined;
        if (symbol !== undefined) {
            market = this.market (symbol);
        }
        let type = undefined;
        [ type, params ] = this.handleMarketTypeAndParams ('fetchOrder', market, params);
        if (type !== 'spot' && symbol === undefined) {
            throw new ArgumentsRequired (this.id + ' fetchOrder() requires a symbol argument for ' + type + ' markets');
        }
        if (type === 'spot') {
            // only spot markets have a dedicated endpoint for fetching a order
            const request = {
                'orderId': id,
            };
            const response = await this.privateGetSpotV1Order (this.extend (params, request));
            const result = this.safeValue (response, 'result', {});
            return this.parseOrder (result);
        }
        const isUsdcSettled = (market['settle'] === 'USDC');
        const stopOrderId = this.safeString (params, 'stop_order_id');
        const stop = this.safeValue (params, 'stop', false);
        const orderType = this.safeStringLower (params, 'orderType');
        const isConditional = stop || (stopOrderId !== undefined) || (orderType === 'stop' || orderType === 'conditional');
        if (stopOrderId === undefined) {
            let orderKey = undefined;
            if (isConditional) {
                orderKey = 'stop_order_id';
            } else {
                orderKey = isUsdcSettled ? 'orderId' : 'order_id';
            }
            params[orderKey] = id;
        }
        if (isUsdcSettled || market['future'] || market['inverse']) {
            throw new NotSupported (this.id + ' fetchOrder() supports spot markets and linear non-USDC perpetual swap markets only');
        } else {
            // only linear swap markets allow using all purpose
            // fetchOrders endpoint filtering by id
            const orders = await this.fetchOrders (symbol, undefined, undefined, params);
            const order = this.safeValue (orders, 0);
            if (order === undefined) {
                throw new OrderNotFound (this.id + ' fetchOrder() order ' + id + ' not found');
            }
            return order;
        }
    }

    async createOrder (symbol, type, side, amount, price = undefined, params = {}) {
        /**
         * @method
         * @name bybit#createOrder
         * @description create a trade order
         * @param {string} symbol unified symbol of the market to create an order in
         * @param {string} type 'market' or 'limit'
         * @param {string} side 'buy' or 'sell'
         * @param {number} amount how much of currency you want to trade in units of base currency
         * @param {number|undefined} price the price at which the order is to be fullfilled, in units of the quote currency, ignored in market orders
         * @param {object} params extra parameters specific to the bybit api endpoint
         * @returns {object} an [order structure]{@link https://docs.ccxt.com/en/latest/manual.html#order-structure}
         */
        await this.loadMarkets ();
        const market = this.market (symbol);
        symbol = market['symbol'];
        const isUsdcSettled = (market['settle'] === 'USDC');
        if (market['spot']) {
            return await this.createSpotOrder (symbol, type, side, amount, price, params);
        } else if (isUsdcSettled) {
            return await this.createUsdcOrder (symbol, type, side, amount, price, params);
        } else {
            return await this.createContractOrder (symbol, type, side, amount, price, params);
        }
    }

    async createSpotOrder (symbol, type, side, amount, price = undefined, params = {}) {
        await this.loadMarkets ();
        const market = this.market (symbol);
        if (type === 'market' && side === 'buy') {
            // for market buy it requires the amount of quote currency to spend
            if (this.options['createMarketBuyOrderRequiresPrice']) {
                const cost = this.safeNumber (params, 'cost');
                params = this.omit (params, 'cost');
                if (price === undefined && cost === undefined) {
                    throw new InvalidOrder (this.id + " createOrder() requires the price argument with market buy orders to calculate total order cost (amount to spend), where cost = amount * price. Supply a price argument to createOrder() call if you want the cost to be calculated for you from price and amount, or, alternatively, add .options['createMarketBuyOrderRequiresPrice'] = false to supply the cost in the amount argument (the exchange-specific behaviour)");
                } else {
                    amount = (cost !== undefined) ? cost : amount * price;
                }
            }
        }
        const upperCaseType = type.toUpperCase ();
        const request = {
            'symbol': market['id'],
            'side': this.capitalize (side),
            'type': upperCaseType, // limit, market or limit_maker
            'timeInForce': 'GTC', // FOK, IOC
            'qty': this.amountToPrecision (symbol, amount),
            // 'orderLinkId': 'string', // unique client order id, max 36 characters
        };
        if ((upperCaseType === 'LIMIT') || (upperCaseType === 'LIMIT_MAKER')) {
            if (price === undefined) {
                throw new InvalidOrder (this.id + ' createOrder requires a price argument for a ' + type + ' order');
            }
            request['price'] = parseFloat (this.priceToPrecision (symbol, price));
        }
        const isPostOnly = this.isPostOnly (upperCaseType === 'MARKET', type === 'LIMIT_MAKER', params);
        if (isPostOnly) {
            request['type'] = 'LIMIT_MAKER';
        }
        const clientOrderId = this.safeString2 (params, 'clientOrderId', 'orderLinkId');
        if (clientOrderId !== undefined) {
            request['orderLinkId'] = clientOrderId;
        }
        params = this.omit (params, [ 'clientOrderId', 'orderLinkId', 'postOnly' ]);
        const brokerId = this.safeString (this.options, 'brokerId');
        if (brokerId !== undefined) {
            request['agentSource'] = brokerId;
        }
        const response = await this.privatePostSpotV1Order (this.extend (request, params));
        //    {
        //        "ret_code":0,
        //        "ret_msg":"",
        //        "ext_code":null,
        //        "ext_info":null,
        //        "result":{
        //           "accountId":"24478790",
        //           "symbol":"ETHUSDT",
        //           "symbolName":"ETHUSDT",
        //           "orderLinkId":"1652266305358517",
        //           "orderId":"1153687819821127168",
        //           "transactTime":"1652266305365",
        //           "price":"80",
        //           "origQty":"0.05",
        //           "executedQty":"0",
        //           "status":"NEW",
        //           "timeInForce":"GTC",
        //           "type":"LIMIT",
        //           "side":"BUY"
        //        }
        //    }
        const order = this.safeValue (response, 'result', {});
        return this.parseOrder (order);
    }

    async createUsdcOrder (symbol, type, side, amount, price = undefined, params = {}) {
        await this.loadMarkets ();
        const market = this.market (symbol);
        if (type === 'market') {
            throw new NotSupported (this.id + 'createOrder does not allow market orders for ' + symbol + ' markets');
        }
        if (price === undefined && type === 'limit') {
            throw new ArgumentsRequired (this.id + ' createOrder requires a price argument for limit orders');
        }
        const lowerCaseType = type.toLowerCase ();
        const request = {
            'symbol': market['id'],
            'side': this.capitalize (side),
            'orderType': this.capitalize (lowerCaseType), // limit or market
            'timeInForce': 'GoodTillCancel', // ImmediateOrCancel, FillOrKill, PostOnly
            'orderQty': this.amountToPrecision (symbol, amount),
            // 'takeProfit': 123.45, // take profit price, only take effect upon opening the position
            // 'stopLoss': 123.45, // stop loss price, only take effect upon opening the position
            // 'reduceOnly': false, // reduce only, required for linear orders
            // when creating a closing order, bybit recommends a True value for
            //  closeOnTrigger to avoid failing due to insufficient available margin
            // 'closeOnTrigger': false, required for linear orders
            // 'orderLinkId': 'string', // unique client order id, max 36 characters
            // 'triggerPrice': 123.45, // trigger price, required for conditional orders
            // 'trigger_by': 'MarkPrice', // IndexPrice, MarkPrice
            // 'tptriggerby': 'MarkPrice', // IndexPrice, MarkPrice
            // 'slTriggerBy': 'MarkPrice', // IndexPrice, MarkPrice
            // 'orderFilter': 'Order' or 'StopOrder'
            // 'mmp': false // market maker protection
        };
        const isMarket = lowerCaseType === 'market';
        const isLimit = lowerCaseType === 'limit';
        if (isLimit !== undefined) {
            request['orderPrice'] = this.priceToPrecision (symbol, price);
        }
        const exchangeSpecificParam = this.safeString (params, 'time_in_force');
        const timeInForce = this.safeStringLower (params, 'timeInForce');
        const postOnly = this.isPostOnly (isMarket, exchangeSpecificParam === 'PostOnly', params);
        if (postOnly) {
            request['time_in_force'] = 'PostOnly';
        } else if (timeInForce === 'gtc') {
            request['time_in_force'] = 'GoodTillCancel';
        } else if (timeInForce === 'fok') {
            request['time_in_force'] = 'FillOrKill';
        } else if (timeInForce === 'ioc') {
            request['time_in_force'] = 'ImmediateOrCancel';
        }
        if (market['swap']) {
            const triggerPrice = this.safeValue2 (params, 'stopPrice', 'triggerPrice');
            const stopLossPrice = this.safeValue (params, 'stopLossPrice', triggerPrice);
            const isStopLossOrder = stopLossPrice !== undefined;
            const takeProfitPrice = this.safeValue (params, 'takeProfitPrice');
            const isTakeProfitOrder = takeProfitPrice !== undefined;
            const isStopOrder = isStopLossOrder || isTakeProfitOrder;
            if (isStopOrder) {
                request['orderFilter'] = 'StopOrder';
                request['trigger_by'] = 'LastPrice';
                const stopPx = isStopLossOrder ? stopLossPrice : takeProfitPrice;
                const preciseStopPrice = this.priceToPrecision (symbol, stopPx);
                request['triggerPrice'] = preciseStopPrice;
                const delta = this.numberToString (market['precision']['price']);
                request['basePrice'] = isStopLossOrder ? Precise.stringSub (preciseStopPrice, delta) : Precise.stringAdd (preciseStopPrice, delta);
            } else {
                request['orderFilter'] = 'Order';
            }
        }
        const clientOrderId = this.safeString (params, 'clientOrderId');
        if (clientOrderId !== undefined) {
            request['orderLinkId'] = clientOrderId;
        } else if (market['option']) {
            // mandatory field for options
            request['orderLinkId'] = this.uuid16 ();
        }
        params = this.omit (params, [ 'stopPrice', 'timeInForce', 'triggerPrice', 'stopLossPrice', 'takeProfitPrice', 'postOnly', 'clientOrderId' ]);
        const method = market['option'] ? 'privatePostOptionUsdcOpenapiPrivateV1PlaceOrder' : 'privatePostPerpetualUsdcOpenapiPrivateV1PlaceOrder';
        const response = await this[method] (this.extend (request, params));
        //
        //     {
        //         "retCode":0,
        //         "retMsg":"",
        //         "result":{
        //            "orderId":"34450a59-325e-4296-8af0-63c7c524ae33",
        //            "orderLinkId":"",
        //            "mmp":false,
        //            "symbol":"BTCPERP",
        //            "orderType":"Limit",
        //            "side":"Buy",
        //            "orderQty":"0.00100000",
        //            "orderPrice":"20000.00",
        //            "iv":"0",
        //            "timeInForce":"GoodTillCancel",
        //            "orderStatus":"Created",
        //            "createdAt":"1652261746007873",
        //            "basePrice":"0.00",
        //            "triggerPrice":"0.00",
        //            "takeProfit":"0.00",
        //            "stopLoss":"0.00",
        //            "slTriggerBy":"UNKNOWN",
        //            "tpTriggerBy":"UNKNOWN"
        //     }
        //
        const order = this.safeValue (response, 'result', {});
        return this.parseOrder (order);
    }

    async createContractOrder (symbol, type, side, amount, price = undefined, params = {}) {
        await this.loadMarkets ();
        const market = this.market (symbol);
        if (price === undefined && type === 'limit') {
            throw new ArgumentsRequired (this.id + ' createOrder requires a price argument for limit orders');
        }
        amount = this.amountToPrecision (symbol, amount);
        amount = market['linear'] ? parseFloat (amount) : parseInt (amount);
        const lowerCaseType = type.toLowerCase ();
        const request = {
            'symbol': market['id'],
            'side': this.capitalize (side),
            'order_type': this.capitalize (lowerCaseType), // limit
            'time_in_force': 'GoodTillCancel', // ImmediateOrCancel, FillOrKill, PostOnly
            'qty': amount,
            // 'take_profit': 123.45, // take profit price, only take effect upon opening the position
            // 'stop_loss': 123.45, // stop loss price, only take effect upon opening the position
            // 'reduce_only': false, // reduce only, required for linear orders
            // when creating a closing order, bybit recommends a True value for
            //  close_on_trigger to avoid failing due to insufficient available margin
            // 'close_on_trigger': false, required for linear orders
            // 'order_link_id': 'string', // unique client order id, max 36 characters
            // 'tp_trigger_by': 'LastPrice', // IndexPrice, MarkPrice
            // 'sl_trigger_by': 'LastPrice', // IndexPrice, MarkPrice
            // conditional orders ---------------------------------------------
            // base_price is used to compare with the value of stop_px, to decide
            // whether your conditional order will be triggered by crossing trigger
            // price from upper side or lower side, mainly used to identify the
            // expected direction of the current conditional order
            // 'base_price': 123.45, // required for conditional orders
            // 'stop_px': 123.45, // trigger price, required for conditional orders
            // 'trigger_by': 'LastPrice', // IndexPrice, MarkPrice
        };
        if (market['future']) {
            const positionIdx = this.safeInteger (params, 'position_idx', 0); // 0 One-Way Mode, 1 Buy-side, 2 Sell-side
            request['position_idx'] = positionIdx;
            params = this.omit (params, 'position_idx');
        }
        if (market['linear']) {
            request['reduce_only'] = this.safeValue2 (params, 'reduce_only', 'reduceOnly', false);
            request['close_on_trigger'] = false;
        }
        const isMarket = lowerCaseType === 'market';
        const isLimit = lowerCaseType === 'limit';
        if (isLimit) {
            if (price === undefined) {
                throw new ExchangeError (this.id + ' createOrder() requires price argument for limit orders');
            }
            request['price'] = parseFloat (this.priceToPrecision (symbol, price));
        }
        const exchangeSpecificParam = this.safeString (params, 'time_in_force');
        const timeInForce = this.safeStringLower (params, 'timeInForce');
        const postOnly = this.isPostOnly (isMarket, exchangeSpecificParam === 'PostOnly', params);
        if (postOnly) {
            request['time_in_force'] = 'PostOnly';
        } else if (timeInForce === 'gtc') {
            request['time_in_force'] = 'GoodTillCancel';
        } else if (timeInForce === 'fok') {
            request['time_in_force'] = 'FillOrKill';
        } else if (timeInForce === 'ioc') {
            request['time_in_force'] = 'ImmediateOrCancel';
        }
        const triggerPrice = this.safeValueN (params, [ 'stopPrice', 'triggerPrice', 'stop_px' ]);
        const isTriggerOrder = triggerPrice !== undefined;
        const stopLossPrice = this.safeValue (params, 'stopLossPrice');
        const isStopLossOrder = stopLossPrice !== undefined;
        const takeProfitPrice = this.safeValue (params, 'takeProfitPrice');
        const isTakeProfitOrder = takeProfitPrice !== undefined;
        const isSlTpOrder = isStopLossOrder || isTakeProfitOrder;
        const isStopOrder = isSlTpOrder || isTriggerOrder;
        if (isTriggerOrder) {
            request['trigger_by'] = 'LastPrice';
            const preciseStopPrice = this.priceToPrecision (symbol, triggerPrice);
            request['stop_px'] = parseFloat (preciseStopPrice);
            const basePrice = this.safeValue2 (params, 'base_price', 'basePrice');
            if (basePrice === undefined) {
                throw new ArgumentsRequired (this.id + ' createOrder() requires a base_price parameter for trigger orders, your triggerPrice > max(market price, base_price) or triggerPrice < min(market price, base_price)');
            }
            request['base_price'] = parseFloat (this.priceToPrecision (symbol, basePrice));
        }
        if (isTakeProfitOrder) {
            request['tp_trigger_by'] = 'LastPrice';
            request['take_profit'] = parseFloat (this.priceToPrecision (symbol, takeProfitPrice));
        }
        if (isStopLossOrder) {
            request['sl_trigger_by'] = 'LastPrice';
            request['stop_loss'] = parseFloat (this.priceToPrecision (symbol, stopLossPrice));
        }
        const clientOrderId = this.safeString (params, 'clientOrderId');
        if (clientOrderId !== undefined) {
            request['order_link_id'] = clientOrderId;
        }
        params = this.omit (params, [ 'stop_px', 'stopPrice', 'basePrice', 'timeInForce', 'triggerPrice', 'stopLossPrice', 'takeProfitPrice', 'postOnly', 'reduceOnly', 'clientOrderId' ]);
        let method = undefined;
        if (market['future']) {
            method = isStopOrder ? 'privatePostFuturesPrivateStopOrderCreate' : 'privatePostFuturesPrivateOrderCreate';
        } else if (market['linear']) {
            method = isStopOrder ? 'privatePostPrivateLinearStopOrderCreate' : 'privatePostPrivateLinearOrderCreate';
        } else {
            // inverse swaps
            method = isStopOrder ? 'privatePostV2PrivateStopOrderCreate' : 'privatePostV2PrivateOrderCreate';
        }
        const response = await this[method] (this.extend (request, params));
        //
        //    {
        //        "ret_code":0,
        //        "ret_msg":"OK",
        //        "ext_code":"",
        //        "ext_info":"",
        //        "result":{
        //           "order_id":"f016f912-68c2-4da9-a289-1bb9b62b5c3b",
        //           "user_id":24478789,
        //           "symbol":"LTCUSDT",
        //           "side":"Buy",
        //           "order_type":"Market",
        //           "price":79.72,
        //           "qty":1,
        //           "time_in_force":"ImmediateOrCancel",
        //           "order_status":"Created",
        //           "last_exec_price":0,
        //           "cum_exec_qty":0,
        //           "cum_exec_value":0,
        //           "cum_exec_fee":0,
        //           "reduce_only":false,
        //           "close_on_trigger":false,
        //           "order_link_id":"",
        //           "created_time":"2022-05-11T13:56:29Z",
        //           "updated_time":"2022-05-11T13:56:29Z",
        //           "take_profit":0,
        //           "stop_loss":0,
        //           "tp_trigger_by":"UNKNOWN",
        //           "sl_trigger_by":"UNKNOWN",
        //           "position_idx":1
        //        },
        //        "time_now":"1652277389.122038",
        //        "rate_limit_status":98,
        //        "rate_limit_reset_ms":1652277389119,
        //        "rate_limit":100
        //    }
        //
        const order = this.safeValue (response, 'result', {});
        return this.parseOrder (order, market);
    }

    async editUsdcOrder (id, symbol, type, side, amount = undefined, price = undefined, params = {}) {
        await this.loadMarkets ();
        const market = this.market (symbol);
        const request = {
            'symbol': market['id'],
            'orderId': id,
        };
        if (amount !== undefined) {
            request['orderQty'] = this.amountToPrecision (symbol, amount);
        }
        if (price !== undefined) {
            request['orderPrice'] = this.priceToPrecision (symbol, price);
        }
        const method = market['option'] ? 'privatePostOptionUsdcOpenApiPrivateV1ReplaceOrder' : 'privatePostPerpetualUsdcOpenApiPrivateV1ReplaceOrder';
        const response = await this[method] (this.extend (request, params));
        //
        //    {
        //        "retCode": 0,
        //        "retMsg": "OK",
        //        "result": {
        //            "outRequestId": "",
        //            "symbol": "BTC-13MAY22-40000-C",
        //            "orderId": "8c65df91-91fc-461d-9b14-786379ef138c",
        //            "orderLinkId": "AAAAA41133"
        //        },
        //        "retExtMap": {}
        //   }
        //
        return {
            'info': response,
            'id': id,
        };
    }

    async editContractOrder (id, symbol, type, side, amount = undefined, price = undefined, params = {}) {
        if (symbol === undefined) {
            throw new ArgumentsRequired (this.id + ' editOrder() requires an symbol argument');
        }
        await this.loadMarkets ();
        const market = this.market (symbol);
        const request = {
            // 'order_id': id, // only for non-conditional orders
            'symbol': market['id'],
            // 'p_r_qty': this.amountToPrecision (symbol, amount), // new order quantity, optional
            // 'p_r_price' this.priceToprecision (symbol, price), // new order price, optional
            // ----------------------------------------------------------------
            // conditional orders
            // 'stop_order_id': id, // only for conditional orders
            // 'p_r_trigger_price': 123.45, // new trigger price also known as stop_px
        };
        const orderType = this.safeString (params, 'orderType');
        const isStop = this.safeValue (params, 'stop', false);
        const isConditionalOrder = isStop || (orderType === 'stop' || orderType === 'conditional');
        params = this.omit (params, [ 'orderType', 'stop' ]);
        const idKey = isConditionalOrder ? 'stop_order_id' : 'order_id';
        request[idKey] = id;
        if (amount !== undefined) {
            request['p_r_qty'] = this.amountToPrecision (symbol, amount);
        }
        if (price !== undefined) {
            request['p_r_price'] = this.priceToPrecision (symbol, price);
        }
        let method = undefined;
        if (market['linear']) {
            method = isConditionalOrder ? 'privatePostPrivateLinearStopOrderReplace' : 'privatePostPrivateLinearOrderReplace';
        } else if (market['future']) {
            method = isConditionalOrder ? 'privatePostFuturesPrivateStopOrderReplace' : 'privatePostFuturesPrivateOrderReplace';
        } else {
            // inverse swaps
            method = isConditionalOrder ? 'privatePostV2PrivateSpotOrderReplace' : 'privatePostV2PrivateOrderReplace';
        }
        const response = await this[method] (this.extend (request, params));
        //
        //     {
        //         "ret_code": 0,
        //         "ret_msg": "ok",
        //         "ext_code": "",
        //         "result": { "order_id": "efa44157-c355-4a98-b6d6-1d846a936b93" },
        //         "time_now": "1539778407.210858",
        //         "rate_limit_status": 99, // remaining number of accesses in one minute
        //         "rate_limit_reset_ms": 1580885703683,
        //         "rate_limit": 100
        //     }
        //
        // conditional orders
        //
        //     {
        //         "ret_code": 0,
        //         "ret_msg": "ok",
        //         "ext_code": "",
        //         "result": { "stop_order_id": "378a1bbc-a93a-4e75-87f4-502ea754ba36" },
        //         "ext_info": null,
        //         "time_now": "1577475760.604942",
        //         "rate_limit_status": 96,
        //         "rate_limit_reset_ms": 1577475760612,
        //         "rate_limit": "100"
        //     }
        //
        const result = this.safeValue (response, 'result', {});
        return {
            'info': response,
            'id': this.safeString2 (result, 'order_id', 'stop_order_id'),
            'order_id': this.safeString (result, 'order_id'),
            'stop_order_id': this.safeString (result, 'stop_order_id'),
        };
    }

    async editOrder (id, symbol, type, side, amount = undefined, price = undefined, params = {}) {
        if (symbol === undefined) {
            throw new ArgumentsRequired (this.id + ' editOrder() requires an symbol argument');
        }
        await this.loadMarkets ();
        const market = this.market (symbol);
        const isUsdcSettled = (market['settle'] === 'USDC');
        if (market['spot']) {
            throw new NotSupported (this.id + ' editOrder() does not support spot markets');
        } else if (isUsdcSettled) {
            return await this.editUsdcOrder (id, symbol, type, side, amount, price, params);
        } else {
            return await this.editContractOrder (id, symbol, type, side, amount, price, params);
        }
    }

    async cancelOrder (id, symbol = undefined, params = {}) {
        /**
         * @method
         * @name bybit#cancelOrder
         * @description cancels an open order
         * @param {string} id order id
         * @param {string} symbol unified symbol of the market the order was made in
         * @param {object} params extra parameters specific to the bybit api endpoint
         * @returns {object} An [order structure]{@link https://docs.ccxt.com/en/latest/manual.html#order-structure}
         */
        if (symbol === undefined) {
            throw new ArgumentsRequired (this.id + ' cancelOrder() requires a symbol argument');
        }
        await this.loadMarkets ();
        const market = this.market (symbol);
        const request = {
            'symbol': market['id'],
            // 'order_link_id': 'string', // one of order_id, stop_order_id or order_link_id is required
            // regular orders ---------------------------------------------
            // 'order_id': id, // one of order_id or order_link_id is required for regular orders
            // conditional orders ---------------------------------------------
            // 'stop_order_id': id, // one of stop_order_id or order_link_id is required for conditional orders
            // spot orders
            // 'orderId': id
        };
        const orderType = this.safeStringLower (params, 'orderType');
        const isStop = this.safeValue (params, 'stop', false);
        const isConditional = isStop || (orderType === 'stop') || (orderType === 'conditional');
        params = this.omit (params, [ 'orderType', 'stop' ]);
        const isUsdcSettled = market['settle'] === 'USDC';
        let method = undefined;
        if (market['spot']) {
            method = 'privateDeleteSpotV1Order';
            request['orderId'] = id;
        } else if (isUsdcSettled) {
            request['orderId'] = id;
            if (market['option']) {
                method = 'privatePostOptionUsdcOpenapiPrivateV1CancelOrder';
            } else {
                method = 'privatePostPerpetualUsdcOpenapiPrivateV1CancelOrder';
                request['orderFilter'] = isConditional ? 'StopOrder' : 'Order';
            }
        } else if (market['linear']) {
            // linear futures and linear swaps
            method = isConditional ? 'privatePostPrivateLinearStopOrderCancel' : 'privatePostPrivateLinearOrderCancel';
        } else if (market['swap']) {
            // inverse swaps
            method = isConditional ? 'privatePostV2PrivateStopOrderCancel' : 'privatePostV2PrivateOrderCancel';
        } else {
            // inverse futures
            method = isConditional ? 'privatePostFuturesPrivateStopOrderCancel' : 'privatePostFuturesPrivateOrderCancel';
        }
        if (market['contract'] && !isUsdcSettled) {
            if (!isConditional) {
                request['order_id'] = id;
            } else {
                request['stop_order_id'] = id;
            }
        }
        const response = await this[method] (this.extend (request, params));
        // spot order
        //    {
        //        "ret_code":0,
        //        "ret_msg":"",
        //        "ext_code":null,
        //        "ext_info":null,
        //        "result":{
        //           "accountId":"24478790",
        //           "symbol":"LTCUSDT",
        //           "orderLinkId":"1652192399682",
        //           "orderId":"1153067855569315072",
        //           "transactTime":"1652192399866",
        //           "price":"50",
        //           "origQty":"0.2",
        //           "executedQty":"0",
        //           "status":"NEW",
        //           "timeInForce":"GTC",
        //           "type":"LIMIT",
        //           "side":"BUY"
        //        }
        //    }
        // linear
        //    {
        //        "ret_code":0,
        //        "ret_msg":"OK",
        //        "ext_code":"",
        //        "ext_info":"",
        //        "result":{
        //           "order_id":"f5103487-f7f9-48d3-a26d-b74a3a53d3d3"
        //        },
        //        "time_now":"1652192814.880473",
        //        "rate_limit_status":99,
        //        "rate_limit_reset_ms":1652192814876,
        //        "rate_limit":100
        //     }
        const result = this.safeValue (response, 'result', {});
        return this.parseOrder (result, market);
    }

    async cancelAllOrders (symbol = undefined, params = {}) {
        /**
         * @method
         * @name bybit#cancelAllOrders
         * @description cancel all open orders
         * @param {string|undefined} symbol unified market symbol, only orders in the market of this symbol are cancelled when symbol is not undefined
         * @param {object} params extra parameters specific to the bybit api endpoint
         * @returns {[object]} a list of [order structures]{@link https://docs.ccxt.com/en/latest/manual.html#order-structure}
         */
        await this.loadMarkets ();
        let market = undefined;
        let isUsdcSettled = undefined;
        if (symbol !== undefined) {
            market = this.market (symbol);
            isUsdcSettled = market['settle'] === 'USDC';
        } else {
            let settle = this.safeString (this.options, 'defaultSettle');
            settle = this.safeString2 (params, 'settle', 'defaultSettle', settle);
            params = this.omit (params, [ 'settle', 'defaultSettle' ]);
            isUsdcSettled = (settle === 'USDC');
        }
        let type = undefined;
        [ type, params ] = this.handleMarketTypeAndParams ('cancelAllOrders', market, params);
        if (!isUsdcSettled && symbol === undefined) {
            throw new ArgumentsRequired (this.id + ' cancelAllOrders() requires a symbol argument for ' + type + ' markets');
        }
        const request = {};
        if (!isUsdcSettled) {
            request['symbol'] = market['id'];
        }
        const orderType = this.safeStringLower (params, 'orderType');
        const isStop = this.safeValue (params, 'stop', false);
        const isConditional = isStop || (orderType === 'stop') || (orderType === 'conditional');
        params = this.omit (params, [ 'stop', 'orderType' ]);
        let method = undefined;
        if (type === 'spot') {
            method = 'privateDeleteSpotOrderBatchCancel';
        } else if (isUsdcSettled) {
            method = (type === 'option') ? 'privatePostOptionUsdcOpenapiPrivateV1CancelAll' : 'privatePostPerpetualUsdcOpenapiPrivateV1CancelAll';
        } else if (type === 'future') {
            method = isConditional ? 'privatePostFuturesPrivateStopOrderCancelAll' : 'privatePostFuturesPrivateOrderCancelAll';
        } else if (market['linear']) {
            // linear swap
            method = isConditional ? 'privatePostPrivateLinearStopOrderCancelAll' : 'privatePostPrivateLinearOrderCancelAll';
        } else {
            // inverse swap
            method = isConditional ? 'privatePostV2PrivateStopOrderCancelAll' : 'privatePostV2PrivateOrderCancelAll';
        }
        const response = await this[method] (this.extend (request, params));
        // spot
        //    {
        //        "ret_code": 0,
        //        "ret_msg": "",
        //        "ext_code": null,
        //        "ext_info": null,
        //        "result": {
        //            "success": true
        //        }
        //    }
        //
        // linear swap
        //   {
        //       "ret_code":0,
        //       "ret_msg":"OK",
        //       "ext_code":"",
        //       "ext_info":"",
        //       "result":[
        //          "49d9ee94-303b-4bcf-959b-9e5d215e4973"
        //       ],
        //       "time_now":"1652182444.015560",
        //       "rate_limit_status":90,
        //       "rate_limit_reset_ms":1652182444010,
        //       "rate_limit":100
        //    }
        //
        // conditional futures
        //    {
        //        "ret_code":0,
        //        "ret_msg":"OK",
        //        "ext_code":"",
        //        "ext_info":"",
        //        "result":[
        //           {
        //              "clOrdID":"a14aea1e-9148-4a34-871a-f935f7cdb654",
        //              "user_id":24478789,
        //              "symbol":"ETHUSDM22",
        //              "side":"Buy",
        //              "order_type":"Limit",
        //              "price":"2001",
        //              "qty":10,
        //              "time_in_force":"GoodTillCancel",
        //              "create_type":"CreateByStopOrder",
        //              "cancel_type":"CancelByUser",
        //              "order_status":"",
        //              "leaves_value":"0",
        //              "created_at":"2022-05-10T11:43:29.705138839Z",
        //              "updated_at":"2022-05-10T11:43:37.988493739Z",
        //              "cross_status":"Deactivated",
        //              "cross_seq":-1,
        //              "stop_order_type":"Stop",
        //              "trigger_by":"LastPrice",
        //              "base_price":"2410.65",
        //              "trail_value":"0",
        //              "expected_direction":"Falling"
        //           }
        //        ],
        //        "time_now":"1652183017.988764",
        //        "rate_limit_status":97,
        //        "rate_limit_reset_ms":1652183017986,
        //        "rate_limit":100
        //    }
        //
        const result = this.safeValue (response, 'result', []);
        if (!Array.isArray (result)) {
            return response;
        }
        return this.parseOrders (result, market);
    }

    async fetchOrders (symbol = undefined, since = undefined, limit = undefined, params = {}) {
        /**
         * @method
         * @name bybit#fetchOrders
         * @description fetches information on multiple orders made by the user
         * @param {string} symbol unified market symbol of the market orders were made in
         * @param {number|undefined} since the earliest time in ms to fetch orders for
         * @param {number|undefined} limit the maximum number of  orde structures to retrieve
         * @param {object} params extra parameters specific to the bybit api endpoint
         * @returns {[object]} a list of [order structures]{@link https://docs.ccxt.com/en/latest/manual.html#order-structure}
         */
        if (symbol === undefined) {
            throw new ArgumentsRequired (this.id + ' fetchOrders() requires a symbol argument');
        }
        await this.loadMarkets ();
        const market = this.market (symbol);
        if (market['spot'] || (market['settle'] === 'USDC')) {
            throw new NotSupported (this.id + ' fetchOrders() does not support ' + market['type'] + ' markets or USDC markets, use exchange.fetchOpenOrders () and exchange.fetchClosedOrders () instead');
        }
        let method = undefined;
        const isStop = this.safeValue (params, 'stop', false);
        const orderType = this.safeStringLower (params, 'orderType');
        const stopOrderId = this.safeString (params, 'stop_order_id'); // might want to filter by id
        const isConditionalOrder = isStop || (stopOrderId !== undefined) || (orderType === 'stop' || orderType === 'conditional');
        params = this.omit (params, [ 'orderType', 'stop', 'orderType' ]);
        if (market['linear']) {
            method = isConditionalOrder ? 'privateGetPrivateLinearStopOrderList' : 'privateGetPrivateLinearOrderList';
        } else if (market['future']) {
            method = isConditionalOrder ? 'privateGetFuturesPrivateStopOrderList' : 'privateGetFuturesPrivateOrderList';
        } else {
            // inverse swap
            method = isConditionalOrder ? 'privateGetV2PrivateStopOrderList' : 'privateGetV2PrivateOrderList';
        }
        const request = {
            'symbol': market['id'],
            // 'order_id': 'string'
            // 'order_link_id': 'string', // unique client order id, max 36 characters
            // 'symbol': market['id'], // default BTCUSD
            // 'order': 'desc', // asc
            // 'page': 1,
            // 'limit': 20, // max 50
            // 'order_status': 'Created,New'
            // conditional orders ---------------------------------------------
            // 'stop_order_id': 'string',
            // 'stop_order_status': 'Untriggered',
        };
        if (limit !== undefined) {
            request['limit'] = limit;
        }
        const response = await this[method] (this.extend (request, params));
        //
        // linear swap
        //
        //     {
        //         "ret_code":"0",
        //         "ret_msg":"OK",
        //         "ext_code":"",
        //         "ext_info":"",
        //         "result":{
        //            "current_page":"1",
        //            "data":[
        //               {
        //                  "order_id":"68ab115d-cdbc-4c38-adc0-b2fbc60136ab",
        //                  "user_id":"24478789",
        //                  "symbol":"LTCUSDT",
        //                  "side":"Sell",
        //                  "order_type":"Market",
        //                  "price":"94.72",
        //                  "qty":"0.1",
        //                  "time_in_force":"ImmediateOrCancel",
        //                  "order_status":"Filled",
        //                  "last_exec_price":"99.65",
        //                  "cum_exec_qty":"0.1",
        //                  "cum_exec_value":"9.965",
        //                  "cum_exec_fee":"0.005979",
        //                  "reduce_only":true,
        //                  "close_on_trigger":true,
        //                  "order_link_id":"",
        //                  "created_time":"2022-05-05T15:15:34Z",
        //                  "updated_time":"2022-05-05T15:15:34Z",
        //                  "take_profit":"0",
        //                  "stop_loss":"0",
        //                  "tp_trigger_by":"UNKNOWN",
        //                  "sl_trigger_by":"UNKNOWN"
        //               }
        //            ]
        //         },
        //         "time_now":"1652106664.857572",
        //         "rate_limit_status":"598",
        //         "rate_limit_reset_ms":"1652106664856",
        //         "rate_limit":"600"
        //     }
        //
        //
        // conditional orders
        //
        //     {
        //         "ret_code":"0",
        //         "ret_msg":"OK",
        //         "ext_code":"",
        //         "ext_info":"",
        //         "result":{
        //            "current_page":"1",
        //            "last_page":"0",
        //            "data":[
        //               {
        //                  "user_id":"24478789",
        //                  "stop_order_id":"68e996af-fa55-4ca1-830e-4bf68ffbff3e",
        //                  "symbol":"LTCUSDT",
        //                  "side":"Buy",
        //                  "order_type":"Limit",
        //                  "price":"86",
        //                  "qty":"0.1",
        //                  "time_in_force":"GoodTillCancel",
        //                  "order_status":"Untriggered",
        //                  "trigger_price":"86",
        //                  "order_link_id":"",
        //                  "created_time":"2022-05-09T14:36:36Z",
        //                  "updated_time":"2022-05-09T14:36:36Z",
        //                  "take_profit":"0",
        //                  "stop_loss":"0",
        //                  "trigger_by":"LastPrice",
        //                  "base_price":"86.96",
        //                  "tp_trigger_by":"UNKNOWN",
        //                  "sl_trigger_by":"UNKNOWN",
        //                  "reduce_only":false,
        //                  "close_on_trigger":false
        //               }
        //            ]
        //         },
        //         "time_now":"1652107028.148177",
        //         "rate_limit_status":"598",
        //         "rate_limit_reset_ms":"1652107028146",
        //         "rate_limit":"600"
        //     }
        //
        const result = this.safeValue (response, 'result', {});
        const data = this.safeValue (result, 'data', []);
        return this.parseOrders (data, market, since, limit);
    }

    async fetchClosedOrders (symbol = undefined, since = undefined, limit = undefined, params = {}) {
        /**
         * @method
         * @name bybit#fetchClosedOrders
         * @description fetches information on multiple closed orders made by the user
         * @param {string|undefined} symbol unified market symbol of the market orders were made in
         * @param {number|undefined} since the earliest time in ms to fetch orders for
         * @param {number|undefined} limit the maximum number of  orde structures to retrieve
         * @param {object} params extra parameters specific to the bybit api endpoint
         * @returns {[object]} a list of [order structures]{@link https://docs.ccxt.com/en/latest/manual.html#order-structure}
         */
        await this.loadMarkets ();
        let market = undefined;
        let isUsdcSettled = undefined;
        if (symbol !== undefined) {
            market = this.market (symbol);
            isUsdcSettled = market['settle'] === 'USDC';
        } else {
            let settle = this.safeString (this.options, 'defaultSettle');
            settle = this.safeString2 (params, 'settle', 'defaultSettle', settle);
            params = this.omit (params, [ 'settle', 'defaultSettle' ]);
            isUsdcSettled = settle === 'USDC';
        }
        let type = undefined;
        [ type, params ] = this.handleMarketTypeAndParams ('fetchClosedOrders', market, params);
        if ((type === 'swap' || type === 'future') && !isUsdcSettled) {
            if (symbol === undefined) {
                throw new ArgumentsRequired (this.id + ' fetchClosedOrders requires a symbol argument for ' + symbol + ' markets');
            }
            const type = this.safeStringLower (params, 'orderType');
            const isStop = this.safeValue (params, 'stop', false);
            const isConditional = isStop || (type === 'stop') || (type === 'conditional');
            params = this.omit (params, [ 'orderType', 'stop' ]);
            let defaultStatuses = undefined;
            if (!isConditional) {
                defaultStatuses = [
                    'Rejected',
                    'Filled',
                    'Cancelled',
                ];
            } else {
                // conditional orders
                defaultStatuses = [
                    'Active',
                    'Triggered',
                    'Cancelled',
                    'Rejected',
                    'Deactivated',
                ];
            }
            const closeStatus = defaultStatuses.join (',');
            const status = this.safeString2 (params, 'order_status', 'status', closeStatus);
            params = this.omit (params, [ 'order_status', 'status' ]);
            params['order_status'] = status;
            return await this.fetchOrders (symbol, since, limit, params);
        }
        const request = {};
        let method = undefined;
        if (type === 'spot') {
            method = 'privateGetSpotV1HistoryOrders';
        } else {
            // usdc
            method = 'privatePostOptionUsdcOpenapiPrivateV1QueryOrderHistory';
            request['category'] = (type === 'swap') ? 'perpetual' : 'option';
        }
        const orders = await this[method] (this.extend (request, params));
        let result = this.safeValue (orders, 'result', []);
        if (!Array.isArray (result)) {
            result = this.safeValue (result, 'dataList', []);
        }
        return this.parseOrders (result, market, since, limit);
    }

    async fetchOpenOrders (symbol = undefined, since = undefined, limit = undefined, params = {}) {
        /**
         * @method
         * @name bybit#fetchOpenOrders
         * @description fetch all unfilled currently open orders
         * @param {string|undefined} symbol unified market symbol
         * @param {number|undefined} since the earliest time in ms to fetch open orders for
         * @param {number|undefined} limit the maximum number of  open orders structures to retrieve
         * @param {object} params extra parameters specific to the bybit api endpoint
         * @returns {[object]} a list of [order structures]{@link https://docs.ccxt.com/en/latest/manual.html#order-structure}
         */
        await this.loadMarkets ();
        let market = undefined;
        let isUsdcSettled = undefined;
        if (symbol !== undefined) {
            market = this.market (symbol);
            isUsdcSettled = market['settle'] === 'USDC';
        } else {
            let settle = this.safeString (this.options, 'defaultSettle');
            settle = this.safeString2 (params, 'settle', 'defaultSettle', settle);
            params = this.omit (params, [ 'settle', 'defaultSettle' ]);
            isUsdcSettled = settle === 'USDC';
        }
        let type = undefined;
        [ type, params ] = this.handleMarketTypeAndParams ('fetchOpenOrders', market, params);
        const request = {};
        let method = undefined;
        if ((type === 'swap' || type === 'future') && !isUsdcSettled) {
            if (symbol === undefined) {
                throw new ArgumentsRequired (this.id + ' fetchOpenOrders requires a symbol argument for ' + symbol + ' markets');
            }
            request['symbol'] = market['id'];
            const type = this.safeStringLower (params, 'orderType');
            const isStop = this.safeValue (params, 'stop', false);
            const isConditional = isStop || (type === 'stop') || (type === 'conditional');
            params = this.omit (params, [ 'stop', 'orderType' ]);
            if (market['future']) {
                method = isConditional ? 'privateGetFuturesPrivateStopOrder' : 'privateGetFuturesPrivateOrder';
            } else if (market['linear']) {
                method = isConditional ? 'privateGetPrivateLinearStopOrderSearch' : 'privateGetPrivateLinearOrderSearch';
            } else {
                // inverse swap
                method = isConditional ? 'privateGetV2PrivateStopOrder' : 'privateGetV2PrivateOrder';
            }
        } else if (type === 'spot') {
            method = 'privateGetSpotV1OpenOrders';
        } else {
            // usdc
            method = 'privatePostOptionUsdcOpenapiPrivateV1QueryActiveOrders';
            request['category'] = (type === 'swap') ? 'perpetual' : 'option';
        }
        const orders = await this[method] (this.extend (request, params));
        let result = this.safeValue (orders, 'result', []);
        if (!Array.isArray (result)) {
            const dataList = this.safeValue (result, 'dataList');
            if (dataList === undefined) {
                return this.parseOrder (result, market);
            }
            result = dataList;
        }
        // {
        //     "ret_code":0,
        //     "ret_msg":"",
        //     "ext_code":null,
        //     "ext_info":null,
        //     "result":[
        //        {
        //           "accountId":"24478790",
        //           "exchangeId":"301",
        //           "symbol":"LTCUSDT",
        //           "symbolName":"LTCUSDT",
        //           "orderLinkId":"1652115972506",
        //           "orderId":"1152426740986003968",
        //           "price":"50",
        //           "origQty":"0.2",
        //           "executedQty":"0",
        //           "cummulativeQuoteQty":"0",
        //           "avgPrice":"0",
        //           "status":"NEW",
        //           "timeInForce":"GTC",
        //           "type":"LIMIT",
        //           "side":"BUY",
        //           "stopPrice":"0.0",
        //           "icebergQty":"0.0",
        //           "time":"1652115973053",
        //           "updateTime":"1652115973063",
        //           "isWorking":true
        //        }
        //     ]
        //  }
        return this.parseOrders (result, market, since, limit);
    }

    async fetchOrderTrades (id, symbol = undefined, since = undefined, limit = undefined, params = {}) {
        /**
         * @method
         * @name bybit#fetchOrderTrades
         * @description fetch all the trades made from a single order
         * @param {string} id order id
         * @param {string|undefined} symbol unified market symbol
         * @param {number|undefined} since the earliest time in ms to fetch trades for
         * @param {number|undefined} limit the maximum number of trades to retrieve
         * @param {object} params extra parameters specific to the bybit api endpoint
         * @returns {[object]} a list of [trade structures]{@link https://docs.ccxt.com/en/latest/manual.html#trade-structure}
         */
        const request = {
            'order_id': id,
        };
        return await this.fetchMyTrades (symbol, since, limit, this.extend (request, params));
    }

    async fetchMyTrades (symbol = undefined, since = undefined, limit = undefined, params = {}) {
        /**
         * @method
         * @name bybit#fetchMyTrades
         * @description fetch all trades made by the user
         * @param {string} symbol unified market symbol
         * @param {number|undefined} since the earliest time in ms to fetch trades for
         * @param {number|undefined} limit the maximum number of trades structures to retrieve
         * @param {object} params extra parameters specific to the bybit api endpoint
         * @returns {[object]} a list of [trade structures]{@link https://docs.ccxt.com/en/latest/manual.html#trade-structure}
         */
        if (symbol === undefined) {
            throw new ArgumentsRequired (this.id + ' fetchMyTrades() requires a symbol argument');
        }
        await this.loadMarkets ();
        const request = {
            // 'order_id': 'f185806b-b801-40ff-adec-52289370ed62', // if not provided will return user's trading records
            // 'symbol': market['id'],
            // 'start_time': parseInt (since / 1000),
            // 'page': 1,
            // 'limit' 20, // max 50
        };
        let market = undefined;
        const orderId = this.safeString (params, 'order_id');
        if (orderId !== undefined) {
            request['order_id'] = orderId;
            params = this.omit (params, 'order_id');
        }
        market = this.market (symbol);
        const isUsdcSettled = market['settle'] === 'USDC';
        if (isUsdcSettled) {
            throw new NotSupported (this.id + ' fetchMyTrades() is not supported for market ' + symbol);
        }
        request['symbol'] = market['id'];
        if (since !== undefined) {
            request['start_time'] = since;
        }
        if (limit !== undefined) {
            request['limit'] = limit; // default 20, max 50
        }
        let method = undefined;
        if (market['spot']) {
            method = 'privateGetSpotV1MyTrades';
        } else if (market['future']) {
            method = 'privateGetFuturesPrivateExecutionList';
        } else {
            // linear and inverse swaps
            method = market['linear'] ? 'privateGetPrivateLinearTradeExecutionList' : 'privateGetV2PrivateExecutionList';
        }
        const response = await this[method] (this.extend (request, params));
        //
        // spot
        //     {
        //         "ret_code": 0,
        //         "ret_msg": "",
        //         "ext_code": null,
        //         "ext_info": null,
        //         "result": [
        //            {
        //                 "id": "931975237315196160",
        //                 "symbol": "BTCUSDT",
        //                 "symbolName": "BTCUSDT",
        //                 "orderId": "931975236946097408",
        //                 "ticketId": "1057753175328833537",
        //                 "matchOrderId": "931975113180558592",
        //                 "price": "20000.00001",
        //                 "qty": "0.01",
        //                 "commission": "0.02000000001",
        //                 "commissionAsset": "USDT",
        //                 "time": "1625836105890",
        //                 "isBuyer": false,
        //                 "isMaker": false,
        //                 "fee": {
        //                     "feeTokenId": "USDT",
        //                     "feeTokenName": "USDT",
        //                     "fee": "0.02000000001"
        //                 },
        //                 "feeTokenId": "USDT",
        //                 "feeAmount": "0.02000000001",
        //                 "makerRebate": "0"
        //            }
        //         ]
        //     }
        //
        // inverse
        //
        //     {
        //         "ret_code": 0,
        //         "ret_msg": "OK",
        //         "ext_code": "",
        //         "ext_info": "",
        //         "result": {
        //             "order_id": "Abandoned!!", // Abandoned!!
        //             "trade_list": [
        //                 {
        //                     "closed_size": 0,
        //                     "cross_seq": 277136382,
        //                     "exec_fee": "0.0000001",
        //                     "exec_id": "256e5ef8-abfe-5772-971b-f944e15e0d68",
        //                     "exec_price": "8178.5",
        //                     "exec_qty": 1,
        //                     "exec_time": "1571676941.70682",
        //                     "exec_type": "Trade", //Exec Type Enum
        //                     "exec_value": "0.00012227",
        //                     "fee_rate": "0.00075",
        //                     "last_liquidity_ind": "RemovedLiquidity", //Liquidity Enum
        //                     "leaves_qty": 0,
        //                     "nth_fill": 2,
        //                     "order_id": "7ad50cb1-9ad0-4f74-804b-d82a516e1029",
        //                     "order_link_id": "",
        //                     "order_price": "8178",
        //                     "order_qty": 1,
        //                     "order_type": "Market", //Order Type Enum
        //                     "side": "Buy", //Side Enum
        //                     "symbol": "BTCUSD", //Symbol Enum
        //                     "user_id": 1
        //                 }
        //             ]
        //         },
        //         "time_now": "1577483699.281488",
        //         "rate_limit_status": 118,
        //         "rate_limit_reset_ms": 1577483699244737,
        //         "rate_limit": 120
        //     }
        //
        // linear
        //
        //     {
        //         "ret_code":0,
        //         "ret_msg":"OK",
        //         "ext_code":"",
        //         "ext_info":"",
        //         "result":{
        //             "current_page":1,
        //             "data":[
        //                 {
        //                     "order_id":"b59418ec-14d4-4ef9-b9f4-721d5d576974",
        //                     "order_link_id":"",
        //                     "side":"Sell",
        //                     "symbol":"BTCUSDT",
        //                     "exec_id":"0327284d-faec-5191-bd89-acc5b4fafda9",
        //                     "price":0.5,
        //                     "order_price":0.5,
        //                     "order_qty":0.01,
        //                     "order_type":"Market",
        //                     "fee_rate":0.00075,
        //                     "exec_price":9709.5,
        //                     "exec_type":"Trade",
        //                     "exec_qty":0.01,
        //                     "exec_fee":0.07282125,
        //                     "exec_value":97.095,
        //                     "leaves_qty":0,
        //                     "closed_size":0.01,
        //                     "last_liquidity_ind":"RemovedLiquidity",
        //                     "trade_time":1591648052,
        //                     "trade_time_ms":1591648052861
        //                 }
        //             ]
        //         },
        //         "time_now":"1591736501.979264",
        //         "rate_limit_status":119,
        //         "rate_limit_reset_ms":1591736501974,
        //         "rate_limit":120
        //     }
        //
        let result = this.safeValue (response, 'result', {});
        if (!Array.isArray (result)) {
            result = this.safeValue2 (result, 'trade_list', 'data', []);
        }
        return this.parseTrades (result, market, since, limit);
    }

    parseDepositAddress (depositAddress, currency = undefined) {
        //
        //     {
        //         chain_type: 'Arbitrum One',
        //         address_deposit: '0x83a127952d266A6eA306c40Ac62A4a70668FE3BE',
        //         tag_deposit: '',
        //         chain: 'ARBI'
        //     }
        //
        const address = this.safeString (depositAddress, 'address_deposit');
        const tag = this.safeString (depositAddress, 'tag_deposit');
        const code = this.safeString (currency, 'code');
        const chain = this.safeString (depositAddress, 'chain');
        this.checkAddress (address);
        return {
            'currency': code,
            'address': address,
            'tag': tag,
            'network': chain,
            'info': depositAddress,
        };
    }

    async fetchDepositAddressesByNetwork (code, params = {}) {
        /**
         * @method
         * @name bybit#fetchDepositAddressesByNetwork
         * @description fetch a dictionary of addresses for a currency, indexed by network
         * @param {string} code unified currency code of the currency for the deposit address
         * @param {object} params extra parameters specific to the bybit api endpoint
         * @returns {object} a dictionary of [address structures]{@link https://docs.ccxt.com/en/latest/manual.html#address-structure} indexed by the network
         */
        await this.loadMarkets ();
        let currency = this.currency (code);
        const request = {
            'coin': currency['id'],
        };
        const response = await this.privateGetAssetV1PrivateDepositAddress (this.extend (request, params));
        //
        //     {
        //         ret_code: '0',
        //         ret_msg: 'OK',
        //         ext_code: '',
        //         result: {
        //             coin: 'ETH',
        //             chains: [
        //                 {
        //                     chain_type: 'Arbitrum One',
        //                     address_deposit: 'bybitisthebest',
        //                     tag_deposit: '',
        //                     chain: 'ARBI'
        //                 }
        //             ]
        //         },
        //         ext_info: null,
        //         time_now: '1653141635426'
        //     }
        //
        const result = this.safeValue (response, 'result', []);
        const chains = this.safeValue (result, 'chains', []);
        const coin = this.safeString (result, 'coin');
        currency = this.currency (coin);
        const parsed = this.parseDepositAddresses (chains, [ code ], false, {
            'currency': currency['id'],
        });
        return this.indexBy (parsed, 'network');
    }

    async fetchDepositAddress (code, params = {}) {
        /**
         * @method
         * @name bybit#fetchDepositAddress
         * @description fetch the deposit address for a currency associated with this account
         * @param {string} code unified currency code
         * @param {object} params extra parameters specific to the bybit api endpoint
         * @returns {object} an [address structure]{@link https://docs.ccxt.com/en/latest/manual.html#address-structure}
         */
        const rawNetwork = this.safeStringUpper (params, 'network');
        const networks = this.safeValue (this.options, 'networks', {});
        const network = this.safeString (networks, rawNetwork, rawNetwork);
        params = this.omit (params, 'network');
        const response = await this.fetchDepositAddressesByNetwork (code, params);
        let result = undefined;
        if (network === undefined) {
            result = this.safeValue (response, code);
            if (result === undefined) {
                const alias = this.safeString (networks, code, code);
                result = this.safeValue (response, alias);
                if (result === undefined) {
                    const defaultNetwork = this.safeString (this.options, 'defaultNetwork', 'ERC20');
                    result = this.safeValue (response, defaultNetwork);
                    if (result === undefined) {
                        const values = Object.values (response);
                        result = this.safeValue (values, 0);
                        if (result === undefined) {
                            throw new InvalidAddress (this.id + ' fetchDepositAddress() cannot find deposit address for ' + code);
                        }
                    }
                }
            }
            return result;
        }
        result = this.safeValue (response, network);
        if (result === undefined) {
            throw new InvalidAddress (this.id + ' fetchDepositAddress() cannot find ' + network + ' deposit address for ' + code);
        }
        return result;
    }

    async fetchDeposits (code = undefined, since = undefined, limit = undefined, params = {}) {
        /**
         * @method
         * @name bybit#fetchDeposits
         * @description fetch all deposits made to an account
         * @param {string|undefined} code unified currency code
         * @param {number|undefined} since the earliest time in ms to fetch deposits for
         * @param {number|undefined} limit the maximum number of deposits structures to retrieve
         * @param {object} params extra parameters specific to the bybit api endpoint
         * @returns {[object]} a list of [transaction structures]{@link https://docs.ccxt.com/en/latest/manual.html#transaction-structure}
         */
        await this.loadMarkets ();
        const request = {
            // 'coin': currency['id'],
            // 'currency': currency['id'], // alias
            // 'start_date': this.iso8601 (since),
            // 'end_date': this.iso8601 (till),
            'wallet_fund_type': 'Deposit', // Deposit, Withdraw, RealisedPNL, Commission, Refund, Prize, ExchangeOrderWithdraw, ExchangeOrderDeposit
            // 'page': 1,
            // 'limit': 20, // max 50
        };
        let currency = undefined;
        if (code !== undefined) {
            currency = this.currency (code);
            request['coin'] = currency['id'];
        }
        if (since !== undefined) {
            request['start_date'] = this.yyyymmdd (since);
        }
        if (limit !== undefined) {
            request['limit'] = limit;
        }
        // Currently only works for deposits prior to 2021-07-15
        // will be updated soon
        const response = await this.privateGetV2PrivateWalletFundRecords (this.extend (request, params));
        //
        //     {
        //         "ret_code": 0,
        //         "ret_msg": "ok",
        //         "ext_code": "",
        //         "result": {
        //             "data": [
        //                 {
        //                     "id": 234467,
        //                     "user_id": 1,
        //                     "coin": "BTC",
        //                     "wallet_id": 27913,
        //                     "type": "Realized P&L",
        //                     "amount": "-0.00000006",
        //                     "tx_id": "",
        //                     "address": "BTCUSD",
        //                     "wallet_balance": "0.03000330",
        //                     "exec_time": "2019-12-09T00:00:25.000Z",
        //                     "cross_seq": 0
        //                 }
        //             ]
        //         },
        //         "ext_info": null,
        //         "time_now": "1577481867.115552",
        //         "rate_limit_status": 119,
        //         "rate_limit_reset_ms": 1577481867122,
        //         "rate_limit": 120
        //     }
        //
        const result = this.safeValue (response, 'result', {});
        const data = this.safeValue (result, 'data', []);
        return this.parseTransactions (data, currency, since, limit, { 'type': 'deposit' });
    }

    async fetchWithdrawals (code = undefined, since = undefined, limit = undefined, params = {}) {
        /**
         * @method
         * @name bybit#fetchWithdrawals
         * @description fetch all withdrawals made from an account
         * @param {string} code unified currency code
         * @param {number|undefined} since the earliest time in ms to fetch withdrawals for
         * @param {number|undefined} limit the maximum number of withdrawals structures to retrieve
         * @param {object} params extra parameters specific to the bybit api endpoint
         * @returns {[object]} a list of [transaction structures]{@link https://docs.ccxt.com/en/latest/manual.html#transaction-structure}
         */
        await this.loadMarkets ();
        const request = {
            // 'coin': currency['id'],
            // 'start_date': this.iso8601 (since),
            // 'end_date': this.iso8601 (till),
            // 'status': 'Pending', // ToBeConfirmed, UnderReview, Pending, Success, CancelByUser, Reject, Expire
            // 'page': 1,
            // 'limit': 20, // max 50
        };
        let currency = undefined;
        if (code !== undefined) {
            currency = this.currency (code);
            request['coin'] = currency['id'];
        }
        if (since !== undefined) {
            request['start_date'] = this.yyyymmdd (since);
        }
        if (limit !== undefined) {
            request['limit'] = limit;
        }
        const response = await this.privateGetV2PrivateWalletWithdrawList (this.extend (request, params));
        //
        //     {
        //         "ret_code": 0,
        //         "ret_msg": "ok",
        //         "ext_code": "",
        //         "result": {
        //             "data": [
        //                 {
        //                     "id": 137,
        //                     "user_id": 1,
        //                     "coin": "XRP", // Coin Enum
        //                     "status": "Pending", // Withdraw Status Enum
        //                     "amount": "20.00000000",
        //                     "fee": "0.25000000",
        //                     "address": "rH7H595XYEVTEHU2FySYsWnmfACBnZS9zM",
        //                     "tx_id": "",
        //                     "submited_at": "2019-06-11T02:20:24.000Z",
        //                     "updated_at": "2019-06-11T02:20:24.000Z"
        //                 },
        //             ],
        //             "current_page": 1,
        //             "last_page": 1
        //         },
        //         "ext_info": null,
        //         "time_now": "1577482295.125488",
        //         "rate_limit_status": 119,
        //         "rate_limit_reset_ms": 1577482295132,
        //         "rate_limit": 120
        //     }
        //
        const result = this.safeValue (response, 'result', {});
        const data = this.safeValue (result, 'data', []);
        return this.parseTransactions (data, currency, since, limit, { 'type': 'withdrawal' });
    }

    parseTransactionStatus (status) {
        const statuses = {
            'ToBeConfirmed': 'pending',
            'UnderReview': 'pending',
            'Pending': 'pending',
            'Success': 'ok',
            'CancelByUser': 'canceled',
            'Reject': 'rejected',
            'Expire': 'expired',
        };
        return this.safeString (statuses, status, status);
    }

    parseTransaction (transaction, currency = undefined) {
        //
        // fetchWithdrawals
        //
        //     {
        //         "id": 137,
        //         "user_id": 1,
        //         "coin": "XRP", // Coin Enum
        //         "status": "Pending", // Withdraw Status Enum
        //         "amount": "20.00000000",
        //         "fee": "0.25000000",
        //         "address": "rH7H595XYEVTEHU2FySYsWnmfACBnZS9zM",
        //         "tx_id": "",
        //         "submited_at": "2019-06-11T02:20:24.000Z",
        //         "updated_at": "2019-06-11T02:20:24.000Z"
        //     }
        //
        // fetchDeposits ledger entries
        //
        //     {
        //         "id": 234467,
        //         "user_id": 1,
        //         "coin": "BTC",
        //         "wallet_id": 27913,
        //         "type": "Realized P&L",
        //         "amount": "-0.00000006",
        //         "tx_id": "",
        //         "address": "BTCUSD",
        //         "wallet_balance": "0.03000330",
        //         "exec_time": "2019-12-09T00:00:25.000Z",
        //         "cross_seq": 0
        //     }
        //
        const currencyId = this.safeString (transaction, 'coin');
        const code = this.safeCurrencyCode (currencyId, currency);
        const timestamp = this.parse8601 (this.safeString2 (transaction, 'submited_at', 'exec_time'));
        const updated = this.parse8601 (this.safeString (transaction, 'updated_at'));
        const status = this.parseTransactionStatus (this.safeString (transaction, 'status'));
        const address = this.safeString (transaction, 'address');
        const feeCost = this.safeNumber (transaction, 'fee');
        const type = this.safeStringLower (transaction, 'type');
        let fee = undefined;
        if (feeCost !== undefined) {
            fee = {
                'cost': feeCost,
                'currency': code,
            };
        }
        return {
            'info': transaction,
            'id': this.safeString (transaction, 'id'),
            'txid': this.safeString (transaction, 'tx_id'),
            'timestamp': timestamp,
            'datetime': this.iso8601 (timestamp),
            'network': undefined,
            'address': address,
            'addressTo': undefined,
            'addressFrom': undefined,
            'tag': undefined,
            'tagTo': undefined,
            'tagFrom': undefined,
            'type': type,
            'amount': this.safeNumber (transaction, 'amount'),
            'currency': code,
            'status': status,
            'updated': updated,
            'fee': fee,
        };
    }

    async fetchLedger (code = undefined, since = undefined, limit = undefined, params = {}) {
        /**
         * @method
         * @name bybit#fetchLedger
         * @description fetch the history of changes, actions done by the user or operations that altered balance of the user
         * @param {string|undefined} code unified currency code, default is undefined
         * @param {number|undefined} since timestamp in ms of the earliest ledger entry, default is undefined
         * @param {number|undefined} limit max number of ledger entrys to return, default is undefined
         * @param {object} params extra parameters specific to the bybit api endpoint
         * @returns {object} a [ledger structure]{@link https://docs.ccxt.com/en/latest/manual.html#ledger-structure}
         */
        await this.loadMarkets ();
        const request = {
            // 'coin': currency['id'],
            // 'currency': currency['id'], // alias
            // 'start_date': this.iso8601 (since),
            // 'end_date': this.iso8601 (till),
            // 'wallet_fund_type': 'Deposit', // Withdraw, RealisedPNL, Commission, Refund, Prize, ExchangeOrderWithdraw, ExchangeOrderDeposit
            // 'page': 1,
            // 'limit': 20, // max 50
        };
        let currency = undefined;
        if (code !== undefined) {
            currency = this.currency (code);
            request['coin'] = currency['id'];
        }
        if (since !== undefined) {
            request['start_date'] = this.yyyymmdd (since);
        }
        if (limit !== undefined) {
            request['limit'] = limit;
        }
        const response = await this.privateGetV2PrivateWalletFundRecords (this.extend (request, params));
        //
        //     {
        //         "ret_code": 0,
        //         "ret_msg": "ok",
        //         "ext_code": "",
        //         "result": {
        //             "data": [
        //                 {
        //                     "id": 234467,
        //                     "user_id": 1,
        //                     "coin": "BTC",
        //                     "wallet_id": 27913,
        //                     "type": "Realized P&L",
        //                     "amount": "-0.00000006",
        //                     "tx_id": "",
        //                     "address": "BTCUSD",
        //                     "wallet_balance": "0.03000330",
        //                     "exec_time": "2019-12-09T00:00:25.000Z",
        //                     "cross_seq": 0
        //                 }
        //             ]
        //         },
        //         "ext_info": null,
        //         "time_now": "1577481867.115552",
        //         "rate_limit_status": 119,
        //         "rate_limit_reset_ms": 1577481867122,
        //         "rate_limit": 120
        //     }
        //
        const result = this.safeValue (response, 'result', {});
        const data = this.safeValue (result, 'data', []);
        return this.parseLedger (data, currency, since, limit);
    }

    parseLedgerEntry (item, currency = undefined) {
        //
        //     {
        //         "id": 234467,
        //         "user_id": 1,
        //         "coin": "BTC",
        //         "wallet_id": 27913,
        //         "type": "Realized P&L",
        //         "amount": "-0.00000006",
        //         "tx_id": "",
        //         "address": "BTCUSD",
        //         "wallet_balance": "0.03000330",
        //         "exec_time": "2019-12-09T00:00:25.000Z",
        //         "cross_seq": 0
        //     }
        //
        const currencyId = this.safeString (item, 'coin');
        const code = this.safeCurrencyCode (currencyId, currency);
        const amount = this.safeNumber (item, 'amount');
        const after = this.safeNumber (item, 'wallet_balance');
        const direction = (amount < 0) ? 'out' : 'in';
        let before = undefined;
        if (after !== undefined && amount !== undefined) {
            const difference = (direction === 'out') ? amount : -amount;
            before = this.sum (after, difference);
        }
        const timestamp = this.parse8601 (this.safeString (item, 'exec_time'));
        const type = this.parseLedgerEntryType (this.safeString (item, 'type'));
        const id = this.safeString (item, 'id');
        const referenceId = this.safeString (item, 'tx_id');
        return {
            'id': id,
            'currency': code,
            'account': this.safeString (item, 'wallet_id'),
            'referenceAccount': undefined,
            'referenceId': referenceId,
            'status': undefined,
            'amount': amount,
            'before': before,
            'after': after,
            'fee': undefined,
            'direction': direction,
            'timestamp': timestamp,
            'datetime': this.iso8601 (timestamp),
            'type': type,
            'info': item,
        };
    }

    parseLedgerEntryType (type) {
        const types = {
            'Deposit': 'transaction',
            'Withdraw': 'transaction',
            'RealisedPNL': 'trade',
            'Commission': 'fee',
            'Refund': 'cashback',
            'Prize': 'prize', // ?
            'ExchangeOrderWithdraw': 'transaction',
            'ExchangeOrderDeposit': 'transaction',
        };
        return this.safeString (types, type, type);
    }

    async withdraw (code, amount, address, tag = undefined, params = {}) {
        /**
         * @method
         * @name bybit#withdraw
         * @description make a withdrawal
         * @param {string} code unified currency code
         * @param {number} amount the amount to withdraw
         * @param {string} address the address to withdraw to
         * @param {string|undefined} tag
         * @param {object} params extra parameters specific to the bybit api endpoint
         * @returns {object} a [transaction structure]{@link https://docs.ccxt.com/en/latest/manual.html#transaction-structure}
         */
        [ tag, params ] = this.handleWithdrawTagAndParams (tag, params);
        await this.loadMarkets ();
        this.checkAddress (address);
        const currency = this.currency (code);
        const request = {
            'coin': currency['id'],
            'amount': this.numberToString (amount),
            'address': address,
        };
        if (tag !== undefined) {
            request['tag'] = tag;
        }
        const networks = this.safeValue (this.options, 'networks', {});
        let network = this.safeStringUpper (params, 'network'); // this line allows the user to specify either ERC20 or ETH
        network = this.safeStringUpper (networks, network, network); // handle ERC20>ETH alias
        if (network !== undefined) {
            request['chain'] = network;
            params = this.omit (params, 'network');
        }
        const response = await this.privatePostAssetV1PrivateWithdraw (this.extend (request, params));
        //
        //     {
        //         "ret_code":0,
        //         "ret_msg":"OK"
        //         "ext_code":"",
        //         "result":{
        //             "id":"bybitistheone"
        //         },
        //         "ext_info":null,
        //         "time_now":1653149296617
        //     }
        //
        const result = this.safeValue (response, 'result', {});
        return this.parseTransaction (result, currency);
    }

    async fetchPositions (symbols = undefined, params = {}) {
        /**
         * @method
         * @name bybit#fetchPositions
         * @description fetch all open positions
         * @param {[str]|undefined} symbols list of unified market symbols
         * @param {object} params extra parameters specific to the bybit api endpoint
         * @returns {[object]} a list of [position structure]{@link https://docs.ccxt.com/en/latest/manual.html#position-structure}
         */
        await this.loadMarkets ();
        const request = {};
        let market = undefined;
        let type = undefined;
        let isLinear = undefined;
        let isUsdcSettled = undefined;
        if (Array.isArray (symbols)) {
            const length = symbols.length;
            if (length !== 1) {
                throw new ArgumentsRequired (this.id + ' fetchPositions() takes an array with exactly one symbol');
            }
            const symbol = this.safeString (symbols, 0);
            market = this.market (symbol);
            type = market['type'];
            isLinear = market['linear'];
            isUsdcSettled = market['settle'] === 'USDC';
            request['symbol'] = market['id'];
        } else {
            // market undefined
            [ type, params ] = this.handleMarketTypeAndParams ('fetchPositions', undefined, params);
            const options = this.safeValue (this.options, 'fetchPositions', {});
            const defaultSubType = this.safeString (this.options, 'defaultSubType', 'linear');
            let subType = this.safeString (options, 'subType', defaultSubType);
            subType = this.safeString (params, 'subType', subType);
            isLinear = (subType === 'linear');
            let defaultSettle = this.safeString (this.options, 'defaultSettle');
            defaultSettle = this.safeString2 (params, 'settle', 'defaultSettle', defaultSettle);
            isUsdcSettled = (defaultSettle === 'USDC');
        }
        params = this.omit (params, [ 'settle', 'defaultSettle', 'subType' ]);
        let method = undefined;
        if (isUsdcSettled) {
            method = 'privatePostOptionUsdcOpenapiPrivateV1QueryPosition';
            request['category'] = (type === 'option') ? 'OPTION' : 'PERPETUAL';
        } else if (type === 'future') {
            method = 'privateGetFuturesPrivatePositionList';
        } else if (isLinear) {
            method = 'privateGetPrivateLinearPositionList';
        } else {
            // inverse swaps
            method = 'privateGetV2PrivatePositionList';
        }
        let response = await this[method] (this.extend (request, params));
        if ((typeof response === 'string') && this.isJsonEncodedObject (response)) {
            response = JSON.parse (response);
        }
        //
        //     {
        //         ret_code: 0,
        //         ret_msg: 'OK',
        //         ext_code: '',
        //         ext_info: '',
        //         result: [] or {} depending on the request
        //     }
        //
        let result = this.safeValue (response, 'result', {});
        // usdc contracts
        if ('dataList' in result) {
            result = this.safeValue (result, 'dataList', []);
        }
        let positions = undefined;
        if (!Array.isArray (result)) {
            positions = [ result ];
        } else {
            positions = result;
        }
        const results = [];
        for (let i = 0; i < positions.length; i++) {
            let rawPosition = positions[i];
            if (('data' in rawPosition) && ('is_valid' in rawPosition)) {
                // futures only
                rawPosition = this.safeValue (rawPosition, 'data');
            }
            results.push (this.parsePosition (rawPosition, market));
        }
        symbols = this.marketSymbols (symbols);
        return this.filterByArray (results, 'symbol', symbols, false);
    }

    parsePosition (position, market = undefined) {
        //
        // linear swap
        //
        //    {
        //        "user_id":"24478789",
        //        "symbol":"LTCUSDT",
        //        "side":"Buy",
        //        "size":"0.1",
        //        "position_value":"7.083",
        //        "entry_price":"70.83",
        //        "liq_price":"0.01",
        //        "bust_price":"0.01",
        //        "leverage":"1",
        //        "auto_add_margin":"0",
        //        "is_isolated":false,
        //        "position_margin":"13.8407674",
        //        "occ_closing_fee":"6e-07",
        //        "realised_pnl":"-0.0042498",
        //        "cum_realised_pnl":"-0.159232",
        //        "free_qty":"-0.1",
        //        "tp_sl_mode":"Full",
        //        "unrealised_pnl":"0.008",
        //        "deleverage_indicator":"2",
        //        "risk_id":"71",
        //        "stop_loss":"0",
        //        "take_profit":"0",
        //        "trailing_stop":"0",
        //        "position_idx":"1",
        //        "mode":"BothSide"
        //    }
        //
        // inverse swap / future
        //    {
        //        "id":0,
        //        "position_idx":0,
        //        "mode":0,
        //        "user_id":24478789,
        //        "risk_id":11,
        //        "symbol":"ETHUSD",
        //        "side":"Buy",
        //        "size":10, // USD amount
        //        "position_value":"0.0047808",
        //        "entry_price":"2091.70013387",
        //        "is_isolated":false,
        //        "auto_add_margin":1,
        //        "leverage":"10",
        //        "effective_leverage":"0.9",
        //        "position_margin":"0.00048124",
        //        "liq_price":"992.75",
        //        "bust_price":"990.4",
        //        "occ_closing_fee":"0.00000606",
        //        "occ_funding_fee":"0",
        //        "take_profit":"0",
        //        "stop_loss":"0",
        //        "trailing_stop":"0",
        //        "position_status":"Normal",
        //        "deleverage_indicator":3,
        //        "oc_calc_data":"{\"blq\":0,\"slq\":0,\"bmp\":0,\"smp\":0,\"fq\":-10,\"bv2c\":0.10126,\"sv2c\":0.10114}",
        //        "order_margin":"0",
        //        "wallet_balance":"0.0053223",
        //        "realised_pnl":"-0.00000287",
        //        "unrealised_pnl":0.00001847,
        //        "cum_realised_pnl":"-0.00001611",
        //        "cross_seq":8301155878,
        //        "position_seq":0,
        //        "created_at":"2022-05-05T15:06:17.949997224Z",
        //        "updated_at":"2022-05-13T13:40:29.793570924Z",
        //        "tp_sl_mode":"Full"
        //    }
        //
        // usdc
        //    {
        //       "symbol":"BTCPERP",
        //       "leverage":"1.00",
        //       "occClosingFee":"0.0000",
        //       "liqPrice":"",
        //       "positionValue":"30.8100",
        //       "takeProfit":"0.0",
        //       "riskId":"10001",
        //       "trailingStop":"0.0000",
        //       "unrealisedPnl":"0.0000",
        //       "createdAt":"1652451795305",
        //       "markPrice":"30809.41",
        //       "cumRealisedPnl":"0.0000",
        //       "positionMM":"0.1541",
        //       "positionIM":"30.8100",
        //       "updatedAt":"1652451795305",
        //       "tpSLMode":"UNKNOWN",
        //       "side":"Buy",
        //       "bustPrice":"",
        //       "deleverageIndicator":"0",
        //       "entryPrice":"30810.0",
        //       "size":"0.001",
        //       "sessionRPL":"0.0000",
        //       "positionStatus":"NORMAL",
        //       "sessionUPL":"-0.0006",
        //       "stopLoss":"0.0",
        //       "orderMargin":"0.0000",
        //       "sessionAvgPrice":"30810.0"
        //    }
        //
        const contract = this.safeString (position, 'symbol');
        market = this.safeMarket (contract, market);
        const size = this.safeString (position, 'size');
        let side = this.safeString (position, 'side');
        side = (side === 'Buy') ? 'long' : 'short';
        const notional = this.safeString2 (position, 'position_value', 'positionValue');
        const unrealisedPnl = this.omitZero (this.safeString2 (position, 'unrealised_pnl', 'unrealisedPnl'));
        let initialMarginString = this.safeString (position, 'positionIM');
        const maintenanceMarginString = this.safeString (position, 'positionMM');
        let timestamp = this.parse8601 (this.safeString (position, 'updated_at'));
        if (timestamp === undefined) {
            timestamp = this.safeInteger (position, 'createdAt');
        }
        const isIsolated = this.safeValue (position, 'is_isolated', false); // if not present it is cross
        const marginMode = isIsolated ? 'isolated' : 'cross';
        let collateralString = this.safeString (position, 'position_margin');
        const entryPrice = this.omitZero (this.safeString2 (position, 'entry_price', 'entryPrice'));
        const liquidationPrice = this.omitZero (this.safeString2 (position, 'liq_price', 'liqPrice'));
        const leverage = this.safeString (position, 'leverage');
        if (market['settle'] === 'USDT') {
            // Initial Margin = Contract size x Entry Price / Leverage
            initialMarginString = Precise.stringDiv (Precise.stringMul (size, entryPrice), leverage);
        } else if (market['inverse']) {
            // Initial Margin = Contracts / ( Entry Price x Leverage )
            initialMarginString = Precise.stringDiv (size, Precise.stringMul (entryPrice, leverage));
            if (!isIsolated) {
                collateralString = this.safeString (position, 'wallet_balance');
            }
        }
        const percentage = Precise.stringMul (Precise.stringDiv (unrealisedPnl, initialMarginString), '100');
        return {
            'info': position,
            'symbol': market['symbol'],
            'timestamp': timestamp,
            'datetime': this.iso8601 (timestamp),
            'initialMargin': this.parseNumber (initialMarginString),
            'initialMarginPercentage': this.parseNumber (Precise.stringDiv (initialMarginString, notional)),
            'maintenanceMargin': maintenanceMarginString,
            'maintenanceMarginPercentage': undefined,
            'entryPrice': this.parseNumber (entryPrice),
            'notional': this.parseNumber (notional),
            'leverage': this.parseNumber (leverage),
            'unrealizedPnl': this.parseNumber (unrealisedPnl),
            'contracts': this.parseNumber (size), // in USD for inverse swaps
            'contractSize': this.safeNumber (market, 'contractSize'),
            'marginRatio': undefined,
            'liquidationPrice': this.parseNumber (liquidationPrice),
            'markPrice': this.safeNumber (position, 'markPrice'),
            'collateral': this.parseNumber (collateralString),
            'marginMode': marginMode,
            'side': side,
            'percentage': this.parseNumber (percentage),
        };
    }

    async setMarginMode (marginMode, symbol = undefined, params = {}) {
        /**
         * @method
         * @name bybit#setMarginMode
         * @description set margin mode to 'cross' or 'isolated'
         * @param {string} marginMode 'cross' or 'isolated'
         * @param {string} symbol unified market symbol
         * @param {object} params extra parameters specific to the bybit api endpoint
         * @returns {object} response from the exchange
         */
        if (symbol === undefined) {
            throw new ArgumentsRequired (this.id + ' setMarginMode() requires a symbol argument');
        }
        await this.loadMarkets ();
        const market = this.market (symbol);
        if (market['settle'] === 'USDC') {
            throw new NotSupported (this.id + ' setMarginMode() does not support market ' + symbol + '');
        }
        marginMode = marginMode.toUpperCase ();
        if ((marginMode !== 'ISOLATED') && (marginMode !== 'CROSS')) {
            throw new BadRequest (this.id + ' setMarginMode() marginMode must be either isolated or cross');
        }
        const leverage = this.safeNumber (params, 'leverage');
        let sellLeverage = undefined;
        let buyLeverage = undefined;
        if (leverage === undefined) {
            sellLeverage = this.safeNumber2 (params, 'sell_leverage', 'sellLeverage');
            buyLeverage = this.safeNumber2 (params, 'buy_leverage', 'buyLeverage');
            if (sellLeverage === undefined || buyLeverage === undefined) {
                throw new ArgumentsRequired (this.id + ' setMarginMode() requires a leverage parameter or sell_leverage and buy_leverage parameters');
            }
            params = this.omit (params, [ 'buy_leverage', 'sell_leverage', 'sellLeverage', 'buyLeverage' ]);
        } else {
            params = this.omit (params, 'leverage');
            sellLeverage = leverage;
            buyLeverage = leverage;
        }
        const isIsolated = (marginMode === 'ISOLATED');
        const request = {
            'symbol': market['id'],
            'is_isolated': isIsolated,
            'buy_leverage': leverage,
            'sell_leverage': leverage,
        };
        let method = undefined;
        if (market['future']) {
            method = 'privatePostFuturesPrivatePositionSwitchIsolated';
        } else if (market['inverse']) {
            method = 'privatePostV2PrivatePositionSwitchIsolated';
        } else {
            // linear
            method = 'privatePostPrivateLinearPositionSwitchIsolated';
        }
        const response = await this[method] (this.extend (request, params));
        //
        //     {
        //         "ret_code": 0,
        //         "ret_msg": "OK",
        //         "ext_code": "",
        //         "ext_info": "",
        //         "result": null,
        //         "time_now": "1585881597.006026",
        //         "rate_limit_status": 74,
        //         "rate_limit_reset_ms": 1585881597004,
        //         "rate_limit": 75
        //     }
        //
        return response;
    }

    async setLeverage (leverage, symbol = undefined, params = {}) {
        /**
         * @method
         * @name bybit#setLeverage
         * @description set the level of leverage for a market
         * @param {number} leverage the rate of leverage
         * @param {string} symbol unified market symbol
         * @param {object} params extra parameters specific to the bybit api endpoint
         * @returns {object} response from the exchange
         */
        if (symbol === undefined) {
            throw new ArgumentsRequired (this.id + ' setLeverage() requires a symbol argument');
        }
        await this.loadMarkets ();
        const market = this.market (symbol);
        // WARNING: THIS WILL INCREASE LIQUIDATION PRICE FOR OPEN ISOLATED LONG POSITIONS
        // AND DECREASE LIQUIDATION PRICE FOR OPEN ISOLATED SHORT POSITIONS
        const isUsdcSettled = market['settle'] === 'USDC';
        let method = undefined;
        if (isUsdcSettled) {
            method = 'privatePostPerpetualUsdcOpenapiPrivateV1PositionLeverageSave';
        } else if (market['future']) {
            method = 'privatePostFuturesPrivatePositionLeverageSave';
        } else if (market['linear']) {
            method = 'privatePostPrivateLinearPositionSetLeverage';
        } else {
            // inverse swaps
            method = 'privatePostV2PrivatePositionLeverageSave';
        }
        const request = {
            'symbol': market['id'],
        };
        leverage = isUsdcSettled ? leverage.toString () : parseInt (leverage);
        const isLinearSwap = market['swap'] && market['linear'];
        const requiresBuyAndSellLeverage = !isUsdcSettled && (isLinearSwap || market['future']);
        if (requiresBuyAndSellLeverage) {
            const buyLeverage = this.safeNumber (params, 'buy_leverage');
            const sellLeverage = this.safeNumber (params, 'sell_leverage');
            if (buyLeverage !== undefined && sellLeverage !== undefined) {
                if ((buyLeverage < 1) || (buyLeverage > 100) || (sellLeverage < 1) || (sellLeverage > 100)) {
                    throw new BadRequest (this.id + ' setLeverage() leverage should be between 1 and 100');
                }
            } else {
                request['buy_leverage'] = leverage;
                request['sell_leverage'] = leverage;
            }
        } else {
            // requires leverage
            request['leverage'] = leverage;
        }
        if ((leverage < 1) || (leverage > 100)) {
            throw new BadRequest (this.id + ' setLeverage() leverage should be between 1 and 100');
        }
        return await this[method] (this.extend (request, params));
    }

    async setPositionMode (hedged, symbol = undefined, params = {}) {
        if (symbol === undefined) {
            throw new ArgumentsRequired (this.id + ' setPositionMode() requires a symbol argument');
        }
        await this.loadMarkets ();
        const market = this.market (symbol);
        if (market['settle'] === 'USDC') {
            throw new NotSupported (this.id + ' setPositionMode() does not support market ' + symbol);
        }
        if (market['inverse'] && !market['future']) {
            throw new BadRequest (this.id + ' setPositionMode() must be either a linear swap or an inverse future');
        }
        let method = undefined;
        let mode = undefined;
        if (market['future']) {
            method = 'privatePostFuturesPrivatePositionSwitchMode';
            if (hedged) {
                mode = '3';
            } else {
                mode = '0';
            }
        } else {
            // linear
            method = 'privatePostPrivateLinearPositionSwitchMode';
            if (hedged) {
                mode = 'BothSide';
            } else {
                mode = 'MergedSingle';
            }
        }
        const request = {
            'symbol': market['id'],
            'mode': mode,
        };
        const response = await this[method] (this.extend (request, params));
        //
        //     {
        //         "ret_code": 0,
        //         "ret_msg": "ok",
        //         "ext_code": "",
        //         "result": null,
        //         "ext_info": null,
        //         "time_now": "1577477968.175013",
        //         "rate_limit_status": 74,
        //         "rate_limit_reset_ms": 1577477968183,
        //         "rate_limit": 75
        //     }
        //
        return response;
    }

    async fetchOpenInterestHistory (symbol, timeframe = '1h', since = undefined, limit = undefined, params = {}) {
        /**
         * @method
         * @name bybit#fetchOpenInterestHistory
         * @description Gets the total amount of unsettled contracts. In other words, the total number of contracts held in open positions
         * @param {string} symbol Unified market symbol
         * @param {string} timeframe "5m", 15m, 30m, 1h, 4h, 1d
         * @param {number} since Not used by Bybit
         * @param {number} limit The number of open interest structures to return. Max 200, default 50
         * @param {object} params Exchange specific parameters
         * @returns An array of open interest structures
         */
        if (timeframe === '1m') {
            throw new BadRequest (this.id + 'fetchOpenInterestHistory cannot use the 1m timeframe');
        }
        await this.loadMarkets ();
        const market = this.market (symbol);
        const request = {
            'symbol': market['id'],
            'period': timeframe,
        };
        if (limit !== undefined) {
            request['limit'] = limit;
        }
        const response = await this.publicGetV2PublicOpenInterest (this.extend (request, params));
        //
        //    {
        //        "ret_code": 0,
        //        "ret_msg": "OK",
        //        "ext_code": "",
        //        "ext_info": "",
        //        "result": [
        //            {
        //                "open_interest": 805604444,
        //                "timestamp": 1645056000,
        //                "symbol": "BTCUSD"
        //            },
        //            ...
        //        ],
        //        "time_now": "1645085118.727358"
        //    }
        //
        const result = this.safeValue (response, 'result');
        return this.parseOpenInterests (result, market, since, limit);
    }

    parseOpenInterest (interest, market = undefined) {
        //
        //    {
        //        "open_interest": 805604444,
        //        "timestamp": 1645056000,
        //        "symbol": "BTCUSD"
        //    }
        //
        const id = this.safeString (interest, 'symbol');
        market = this.safeMarket (id, market);
        const timestamp = this.safeTimestamp (interest, 'timestamp');
        const numContracts = this.safeString (interest, 'open_interest');
        const contractSize = this.safeString (market, 'contractSize');
        return {
            'symbol': this.safeSymbol (id),
            'baseVolume': Precise.stringMul (numContracts, contractSize),
            'quoteVolume': undefined,
            'timestamp': timestamp,
            'datetime': this.iso8601 (timestamp),
            'info': interest,
        };
    }

<<<<<<< HEAD
    async fetchBorrowInterest (code = undefined, symbol = undefined, since = undefined, limit = undefined, params = {}) {
        /**
         * @method
         * @name bybit#fetchBorrowInterest
         * @description fetch the interest owed by the user for borrowing currency for margin trading
         * @param {str|undefined} code unified currency code
         * @param {str|undefined} symbol unified market symbol when fetch interest in isolated markets
         * @param {int|undefined} since the earliest time in ms to fetch borrrow interest for
         * @param {int|undefined} limit the maximum number of structures to retrieve
         * @param {dict} params extra parameters specific to the bybit api endpoint
         * @returns {[dict]} a list of [borrow interest structures]{@link https://docs.ccxt.com/en/latest/manual.html#borrow-interest-structure}
         */
        await this.loadMarkets ();
        const request = {};
        const response = await this.privateGetSpotV1CrossMarginAccountsBalance (this.extend (request, params));
        //
        //     {
        //         "ret_code": 0,
        //         "ret_msg": "",
        //         "ext_code": null,
        //         "ext_info": null,
        //         "result": {
        //             "status": "1",
        //             "riskRate": "0",
        //             "acctBalanceSum": "0.000486213817680857",
        //             "debtBalanceSum": "0",
        //             "loanAccountList": [
        //                 {
        //                     "tokenId": "BTC",
        //                     "total": "0.00048621",
        //                     "locked": "0",
        //                     "loan": "0",
        //                     "interest": "0",
        //                     "free": "0.00048621"
        //                 },
        //                 ...
        //             ]
        //         }
        //     }
        //
        const data = this.safeValue (response, 'result', {});
        const rows = this.safeValue (data, 'loanAccountList', []);
        const interest = this.parseBorrowInterests (rows, undefined);
        return this.filterByCurrencySinceLimit (interest, code, since, limit);
    }

    parseBorrowInterest (info, market) {
        //
        //     {
        //         "tokenId": "BTC",
        //         "total": "0.00048621",
        //         "locked": "0",
        //         "loan": "0",
        //         "interest": "0",
        //         "free": "0.00048621"
        //     },
        //
        return {
            'symbol': undefined,
            'marginMode': 'cross',
            'currency': this.safeCurrencyCode (this.safeString (info, 'tokenId')),
            'interest': this.safeNumber (info, 'interest'),
            'interestRate': undefined,
            'amountBorrowed': this.safeNumber (info, 'loan'),
            'timestamp': undefined,
            'datetime': undefined,
            'info': info,
=======
    async transfer (code, amount, fromAccount, toAccount, params = {}) {
        /**
         * @method
         * @name bybit#transfer
         * @description transfer currency internally between wallets on the same account
         * @see https://bybit-exchange.github.io/docs/account_asset/#t-createinternaltransfer
         * @param {str} code unified currency code
         * @param {float} amount amount to transfer
         * @param {str} fromAccount account to transfer from
         * @param {str} toAccount account to transfer to
         * @param {dict} params extra parameters specific to the bybit api endpoint
         * @param {str} params.transfer_id UUID, which is unique across the platform
         * @returns {dict} a [transfer structure]{@link https://docs.ccxt.com/en/latest/manual.html#transfer-structure}
         */
        await this.loadMarkets ();
        const transferId = this.safeString (params, 'transfer_id', this.uuid ());
        const accountTypes = this.safeValue (this.options, 'accountsByType', {});
        const fromId = this.safeString (accountTypes, fromAccount, fromAccount);
        const toId = this.safeString (accountTypes, toAccount, toAccount);
        const currency = this.currency (code);
        const amountToPrecision = this.currencyToPrecision (code, amount);
        const request = {
            'transfer_id': transferId,
            'from_account_type': fromId,
            'to_account_type': toId,
            'coin': currency['id'],
            'amount': amountToPrecision,
        };
        const response = await this.privatePostAssetV1PrivateTransfer (this.extend (request, params));
        //
        //     {
        //         "ret_code": 0,
        //         "ret_msg": "OK",
        //         "ext_code": "",
        //         "result": {
        //             "transfer_id": "22c2bc11-ed5b-49a4-8647-c4e0f5f6f2b2"
        //         },
        //         "ext_info": null,
        //         "time_now": 1658433382570,
        //         "rate_limit_status": 19,
        //         "rate_limit_reset_ms": 1658433382570,
        //         "rate_limit": 1
        //     }
        //
        const timestamp = this.safeInteger (response, 'time_now');
        const transfer = this.safeValue (response, 'result', {});
        return this.extend (this.parseTransfer (transfer, currency), {
            'timestamp': timestamp,
            'datetime': this.iso8601 (timestamp),
            'amount': this.parseNumber (amountToPrecision),
            'fromAccount': fromAccount,
            'toAccount': toAccount,
            'status': this.parseTransferStatus (this.safeString2 (response, 'ret_code', 'ret_msg')),
        });
    }

    async fetchTransfers (code = undefined, since = undefined, limit = undefined, params = {}) {
        /**
         * @method
         * @name bybit#fetchTransfers
         * @description fetch a history of internal transfers made on an account
         * @see https://bybit-exchange.github.io/docs/account_asset/#t-querytransferlist
         * @param {str|undefined} code unified currency code of the currency transferred
         * @param {int|undefined} since the earliest time in ms to fetch transfers for
         * @param {int|undefined} limit the maximum number of  transfers structures to retrieve
         * @param {dict} params extra parameters specific to the bybit api endpoint
         * @returns {[dict]} a list of [transfer structures]{@link https://docs.ccxt.com/en/latest/manual.html#transfer-structure}
         */
        await this.loadMarkets ();
        let currency = undefined;
        const request = {};
        if (code !== undefined) {
            currency = this.safeCurrencyCode (code);
            request['coin'] = currency['id'];
        }
        if (since !== undefined) {
            request['start_time'] = since;
        }
        if (limit !== undefined) {
            request['limit'] = limit;
        }
        const response = await this.privateGetAssetV1PrivateTransferList (this.extend (request, params));
        //
        //     {
        //         "ret_code": 0,
        //         "ret_msg": "OK",
        //         "ext_code": "",
        //         "result": {
        //             "list": [
        //                 {
        //                     "transfer_id": "3976014d-f3d2-4843-b3bb-1cd006babcde",
        //                     "coin": "USDT",
        //                     "amount": "15",
        //                     "from_account_type": "SPOT",
        //                     "to_account_type": "CONTRACT",
        //                     "timestamp": "1658433935",
        //                     "status": "SUCCESS"
        //                 },
        //             ],
        //             "cursor": "eyJtaW5JRCI6MjMwNDM0MjIsIm1heElEIjozMTI5Njg4OX0="
        //         },
        //         "ext_info": null,
        //         "time_now": 1658436371045,
        //         "rate_limit_status": 59,
        //         "rate_limit_reset_ms": 1658436371045,
        //         "rate_limit": 1
        //     }
        //
        const data = this.safeValue (response, 'result', {});
        const transfers = this.safeValue (data, 'list', []);
        return this.parseTransfers (transfers, currency, since, limit);
    }

    parseTransferStatus (status) {
        const statuses = {
            '0': 'ok',
            'OK': 'ok',
            'SUCCESS': 'ok',
        };
        return this.safeString (statuses, status, status);
    }

    parseTransfer (transfer, currency = undefined) {
        //
        // transfer
        //
        //     {
        //         "transfer_id": "22c2bc11-ed5b-49a4-8647-c4e0f5f6f2b2"
        //     },
        //
        // fetchTransfers
        //
        //     {
        //         "transfer_id": "3976014d-f3d2-4843-b3bb-1cd006babcde",
        //         "coin": "USDT",
        //         "amount": "15",
        //         "from_account_type": "SPOT",
        //         "to_account_type": "CONTRACT",
        //         "timestamp": "1658433935",
        //         "status": "SUCCESS"
        //     },
        //
        const currencyId = this.safeString (transfer, 'coin');
        const timestamp = this.safeTimestamp (transfer, 'timestamp');
        const fromAccountId = this.safeString (transfer, 'from_account_type');
        const toAccountId = this.safeString (transfer, 'to_account_type');
        const accountIds = this.safeValue (this.options, 'accountsById', {});
        const fromAccount = this.safeString (accountIds, fromAccountId, fromAccountId);
        const toAccount = this.safeString (accountIds, toAccountId, toAccountId);
        return {
            'info': transfer,
            'id': this.safeString (transfer, 'transfer_id'),
            'timestamp': timestamp,
            'datetime': this.iso8601 (timestamp),
            'currency': this.safeCurrencyCode (currencyId, currency),
            'amount': this.safeNumber (transfer, 'amount'),
            'fromAccount': fromAccount,
            'toAccount': toAccount,
            'status': this.parseTransferStatus (this.safeString (transfer, 'status')),
>>>>>>> dfe07e9a
        };
    }

    sign (path, api = 'public', method = 'GET', params = {}, headers = undefined, body = undefined) {
        let url = this.implodeHostname (this.urls['api'][api]) + '/' + path;
        if (api === 'public') {
            if (Object.keys (params).length) {
                url += '?' + this.rawencode (params);
            }
        } else if (api === 'private') {
            this.checkRequiredCredentials ();
            const isOpenapi = url.indexOf ('openapi') >= 0;
            const timestamp = this.nonce ().toString ();
            if (isOpenapi) {
                if (Object.keys (params).length) {
                    body = this.json (params);
                } else {
                    // this fix for PHP is required otherwise it generates
                    // '[]' on empty arrays even when forced to use objects
                    body = '{}';
                }
                const payload = timestamp + this.apiKey + body;
                const signature = this.hmac (this.encode (payload), this.encode (this.secret), 'sha256', 'hex');
                headers = {
                    'Content-Type': 'application/json',
                    'X-BAPI-API-KEY': this.apiKey,
                    'X-BAPI-TIMESTAMP': timestamp,
                    'X-BAPI-SIGN': signature,
                };
            } else {
                const query = this.extend (params, {
                    'api_key': this.apiKey,
                    'recv_window': this.options['recvWindow'],
                    'timestamp': timestamp,
                });
                const sortedQuery = this.keysort (query);
                const auth = this.rawencode (sortedQuery);
                const signature = this.hmac (this.encode (auth), this.encode (this.secret));
                if (method === 'POST') {
                    const isSpot = url.indexOf ('spot') >= 0;
                    const extendedQuery = this.extend (query, {
                        'sign': signature,
                    });
                    if (isSpot) {
                        body = this.urlencode (extendedQuery);
                        headers = {
                            'Content-Type': 'application/x-www-form-urlencoded',
                        };
                    } else {
                        body = this.json (extendedQuery);
                        headers = {
                            'Content-Type': 'application/json',
                        };
                        const brokerId = this.safeString (this.options, 'brokerId');
                        if (brokerId !== undefined) {
                            headers['Referer'] = brokerId;
                        }
                    }
                } else {
                    url += '?' + this.urlencode (sortedQuery) + '&sign=' + signature;
                }
            }
        }
        return { 'url': url, 'method': method, 'body': body, 'headers': headers };
    }

    handleErrors (httpCode, reason, url, method, headers, body, response, requestHeaders, requestBody) {
        if (!response) {
            return; // fallback to default error handler
        }
        //
        //     {
        //         ret_code: 10001,
        //         ret_msg: 'ReadMapCB: expect { or n, but found \u0000, error ' +
        //         'found in #0 byte of ...||..., bigger context ' +
        //         '...||...',
        //         ext_code: '',
        //         ext_info: '',
        //         result: null,
        //         time_now: '1583934106.590436'
        //     }
        //
        //     {
        //         "retCode":10001,
        //         "retMsg":"symbol params err",
        //         "result":{"symbol":"","bid":"","bidIv":"","bidSize":"","ask":"","askIv":"","askSize":"","lastPrice":"","openInterest":"","indexPrice":"","markPrice":"","markPriceIv":"","change24h":"","high24h":"","low24h":"","volume24h":"","turnover24h":"","totalVolume":"","totalTurnover":"","fundingRate":"","predictedFundingRate":"","nextFundingTime":"","countdownHour":"0","predictedDeliveryPrice":"","underlyingPrice":"","delta":"","gamma":"","vega":"","theta":""}
        //     }
        //
        const errorCode = this.safeString2 (response, 'ret_code', 'retCode');
        if (errorCode !== '0') {
            if (errorCode === '30084') {
                // not an error
                // https://github.com/ccxt/ccxt/issues/11268
                // https://github.com/ccxt/ccxt/pull/11624
                // POST https://api.bybit.com/v2/private/position/switch-isolated 200 OK
                // {"ret_code":30084,"ret_msg":"Isolated not modified","ext_code":"","ext_info":"","result":null,"time_now":"1642005219.937988","rate_limit_status":73,"rate_limit_reset_ms":1642005219894,"rate_limit":75}
                return undefined;
            }
            const feedback = this.id + ' ' + body;
            this.throwBroadlyMatchedException (this.exceptions['broad'], body, feedback);
            this.throwExactlyMatchedException (this.exceptions['exact'], errorCode, feedback);
            throw new ExchangeError (feedback); // unknown message
        }
    }

    async fetchMarketLeverageTiers (symbol, params = {}) {
        /**
         * @method
         * @name bybit#fetchMarketLeverageTiers
         * @description retrieve information on the maximum leverage, and maintenance margin for trades of varying trade sizes for a single market
         * @param {string} symbol unified market symbol
         * @param {object} params extra parameters specific to the bybit api endpoint
         * @returns {object} a [leverage tiers structure]{@link https://docs.ccxt.com/en/latest/manual.html#leverage-tiers-structure}
         */
        await this.loadMarkets ();
        const request = {};
        let market = undefined;
        market = this.market (symbol);
        if (market['spot'] || market['option']) {
            throw new BadRequest (this.id + ' fetchMarketLeverageTiers() symbol does not support market ' + symbol);
        }
        request['symbol'] = market['id'];
        const isUsdcSettled = market['settle'] === 'USDC';
        let method = undefined;
        if (isUsdcSettled) {
            method = 'publicGetPerpetualUsdcOpenapiPublicV1RiskLimitList';
        } else if (market['linear']) {
            method = 'publicGetPublicLinearRiskLimit';
        } else {
            method = 'publicGetV2PublicRiskLimitList';
        }
        const response = await this[method] (this.extend (request, params));
        //
        //  publicLinearGetRiskLimit
        //    {
        //        ret_code: '0',
        //        ret_msg: 'OK',
        //        ext_code: '',
        //        ext_info: '',
        //        result: [
        //            {
        //                id: '11',
        //                symbol: 'ETHUSDT',
        //                limit: '800000',
        //                maintain_margin: '0.01',
        //                starting_margin: '0.02',
        //                section: [
        //                    '1',  '2',  '3',
        //                    '5',  '10', '15',
        //                    '25'
        //                ],
        //                is_lowest_risk: '1',
        //                created_at: '2022-02-04 23:30:33.555252',
        //                updated_at: '2022-02-04 23:30:33.555254',
        //                max_leverage: '50'
        //            },
        //            ...
        //        ]
        //    }
        //
        //  v2PublicGetRiskLimitList
        //    {
        //        ret_code: '0',
        //        ret_msg: 'OK',
        //        ext_code: '',
        //        ext_info: '',
        //        result: [
        //            {
        //                id: '180',
        //                is_lowest_risk: '0',
        //                section: [
        //                  '1', '2', '3',
        //                  '4', '5', '7',
        //                  '8', '9'
        //                ],
        //                symbol: 'ETHUSDH22',
        //                limit: '30000',
        //                max_leverage: '9',
        //                starting_margin: '11',
        //                maintain_margin: '5.5',
        //                coin: 'ETH',
        //                created_at: '2021-04-22T15:00:00Z',
        //                updated_at: '2021-04-22T15:00:00Z'
        //            },
        //        ],
        //        time_now: '1644017569.683191'
        //    }
        //
        const result = this.safeValue (response, 'result');
        return this.parseMarketLeverageTiers (result, market);
    }

    parseMarketLeverageTiers (info, market) {
        //
        //    Linear
        //    [
        //        {
        //            id: '11',
        //            symbol: 'ETHUSDT',
        //            limit: '800000',
        //            maintain_margin: '0.01',
        //            starting_margin: '0.02',
        //            section: [
        //                '1',  '2',  '3',
        //                '5',  '10', '15',
        //                '25'
        //            ],
        //            is_lowest_risk: '1',
        //            created_at: '2022-02-04 23:30:33.555252',
        //            updated_at: '2022-02-04 23:30:33.555254',
        //            max_leverage: '50'
        //        },
        //        ...
        //    ]
        //
        //    Inverse
        //    [
        //        {
        //            id: '180',
        //            is_lowest_risk: '0',
        //            section: [
        //                '1', '2', '3',
        //                '4', '5', '7',
        //                '8', '9'
        //            ],
        //            symbol: 'ETHUSDH22',
        //            limit: '30000',
        //            max_leverage: '9',
        //            starting_margin: '11',
        //            maintain_margin: '5.5',
        //            coin: 'ETH',
        //            created_at: '2021-04-22T15:00:00Z',
        //            updated_at: '2021-04-22T15:00:00Z'
        //        }
        //        ...
        //    ]
        //
        // usdc swap
        //
        //    {
        //        "riskId":"10001",
        //        "symbol":"BTCPERP",
        //        "limit":"1000000",
        //        "startingMargin":"0.0100",
        //        "maintainMargin":"0.0050",
        //        "isLowestRisk":true,
        //        "section":[
        //           "1",
        //           "2",
        //           "3",
        //           "5",
        //           "10",
        //           "25",
        //           "50",
        //           "100"
        //        ],
        //        "maxLeverage":"100.00"
        //    }
        //
        let minNotional = 0;
        const tiers = [];
        for (let i = 0; i < info.length; i++) {
            const item = info[i];
            const maxNotional = this.safeNumber (item, 'limit');
            tiers.push ({
                'tier': this.sum (i, 1),
                'currency': market['base'],
                'minNotional': minNotional,
                'maxNotional': maxNotional,
                'maintenanceMarginRate': this.safeNumber2 (item, 'maintain_margin', 'maintainMargin'),
                'maxLeverage': this.safeNumber2 (item, 'max_leverage', 'maxLeverage'),
                'info': item,
            });
            minNotional = maxNotional;
        }
        return tiers;
    }
};<|MERGE_RESOLUTION|>--- conflicted
+++ resolved
@@ -4818,7 +4818,6 @@
         };
     }
 
-<<<<<<< HEAD
     async fetchBorrowInterest (code = undefined, symbol = undefined, since = undefined, limit = undefined, params = {}) {
         /**
          * @method
@@ -4886,7 +4885,9 @@
             'timestamp': undefined,
             'datetime': undefined,
             'info': info,
-=======
+        };
+    }
+
     async transfer (code, amount, fromAccount, toAccount, params = {}) {
         /**
          * @method
@@ -5046,7 +5047,6 @@
             'fromAccount': fromAccount,
             'toAccount': toAccount,
             'status': this.parseTransferStatus (this.safeString (transfer, 'status')),
->>>>>>> dfe07e9a
         };
     }
 
