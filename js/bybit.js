--- conflicted
+++ resolved
@@ -595,11 +595,8 @@
                     // '30084': BadRequest, // Isolated not modified, see handleErrors below
                     '33004': AuthenticationError, // apikey already expired
                     '34026': ExchangeError, // the limit is no change
-<<<<<<< HEAD
+                    '34036': BadRequest, // {"ret_code":34036,"ret_msg":"leverage not modified","ext_code":"","ext_info":"","result":null,"time_now":"1652376449.258918","rate_limit_status":74,"rate_limit_reset_ms":1652376449255,"rate_limit":75}
                     '35015': BadRequest, // {"ret_code":35015,"ret_msg":"Qty not in range","ext_code":"","ext_info":"","result":null,"time_now":"1652277215.821362","rate_limit_status":99,"rate_limit_reset_ms":1652277215819,"rate_limit":100}
-=======
-                    '34036': BadRequest, // {"ret_code":34036,"ret_msg":"leverage not modified","ext_code":"","ext_info":"","result":null,"time_now":"1652376449.258918","rate_limit_status":74,"rate_limit_reset_ms":1652376449255,"rate_limit":75}
->>>>>>> ae56060d
                     '130021': InsufficientFunds, // {"ret_code":130021,"ret_msg":"orderfix price failed for CannotAffordOrderCost.","ext_code":"","ext_info":"","result":null,"time_now":"1644588250.204878","rate_limit_status":98,"rate_limit_reset_ms":1644588250200,"rate_limit":100}
                     '3100116': BadRequest, // {"retCode":3100116,"retMsg":"Order quantity below the lower limit 0.01.","result":null,"retExtMap":{"key0":"0.01"}}
                     '3100198': BadRequest, // {"retCode":3100198,"retMsg":"orderLinkId can not be empty.","result":null,"retExtMap":{}}
