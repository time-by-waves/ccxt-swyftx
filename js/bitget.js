'use strict';

//  ---------------------------------------------------------------------------

const Exchange = require ('./base/Exchange');
const { ExchangeError, ExchangeNotAvailable, OnMaintenance, ArgumentsRequired, BadRequest, AccountSuspended, InvalidAddress, PermissionDenied, DDoSProtection, InsufficientFunds, InvalidNonce, CancelPending, InvalidOrder, OrderNotFound, AuthenticationError, RequestTimeout, NotSupported, BadSymbol, RateLimitExceeded } = require ('./base/errors');
const { TICK_SIZE } = require ('./base/functions/number');
const Precise = require ('./base/Precise');

//  ---------------------------------------------------------------------------

module.exports = class bitget extends Exchange {
    describe () {
        return this.deepExtend (super.describe (), {
            'id': 'bitget',
            'name': 'Bitget',
            'countries': [ 'SG' ],
            'version': 'v3',
            'rateLimit': 1000, // up to 3000 requests per 5 minutes ≈ 600 requests per minute ≈ 10 requests per second ≈ 100 ms
            'has': {
                'CORS': undefined,
                'spot': true,
                'margin': false,
                'swap': undefined, // has but unimplemented
                'future': undefined, // has but unimplemented
                'option': false,
                'cancelOrder': true,
                'cancelOrders': true,
                'createOrder': true,
                'fetchAccounts': true,
                'fetchBalance': true,
                'fetchBorrowRate': false,
                'fetchBorrowRateHistories': false,
                'fetchBorrowRateHistory': false,
                'fetchBorrowRates': false,
                'fetchBorrowRatesPerSymbol': false,
                'fetchClosedOrders': true,
                'fetchCurrencies': true,
                'fetchDeposits': true,
                'fetchMarkets': true,
                'fetchMyTrades': true,
                'fetchOHLCV': true,
                'fetchOpenOrders': true,
                'fetchOrder': true,
                'fetchOrderBook': true,
                'fetchOrderTrades': true,
                'fetchPosition': true,
                'fetchPositions': true,
                'fetchTicker': true,
                'fetchTickers': true,
                'fetchTime': true,
                'fetchTrades': true,
                'fetchWithdrawals': true,
            },
            'timeframes': {
                '1m': '1m',
                '5m': '5m',
                '15m': '15m',
                '30m': '30m',
                '1h': '1h',
                '2h': '2h',
                '4h': '4h',
                '6h': '6h',
                '12h': '12h',
                '1d': '1d',
                '1w': '1w',
            },
            'hostname': 'bitget.com',
            'urls': {
                'logo': 'https://user-images.githubusercontent.com/51840849/88317935-a8a21c80-cd22-11ea-8e2b-4b9fac5975eb.jpg',
                'api': {
                    'data': 'https://api.{hostname}',
                    'api': 'https://api.{hostname}',
                    'capi': 'https://capi.{hostname}',
                    'swap': 'https://capi.{hostname}',
                },
                'www': 'https://www.bitget.com',
                'doc': [
                    'https://bitgetlimited.github.io/apidoc/en/swap',
                    'https://bitgetlimited.github.io/apidoc/en/spot',
                ],
                'fees': 'https://www.bitget.cc/zh-CN/rate?tab=1',
                'test': {
                    'rest': 'https://testnet.bitget.com',
                },
                'referral': 'https://www.bitget.com/expressly?languageType=0&channelCode=ccxt&vipCode=tg9j',
            },
            'api': {
                'data': {
                    'get': [
                        'market/history/kline', // Kline data
                        'market/detail/merged', // Get aggregated ticker
                        'market/tickers', // Get all trading tickers
                        'market/allticker', // Get all trading market method 2
                        'market/depth', // Get Market Depth Data
                        'market/trade', // Get Trade Detail Data
                        'market/history/trade', // Get record of trading
                        'market/detail', // Get Market Detail 24h Volume
                        'common/symbols', // Query all trading pairs and accuracy supported in the station
                        'common/currencys', // Query all currencies supported in the station
                        'common/timestamp', // Query system current time
                    ],
                },
                'api': {
                    'get': [
                        'account/accounts', // Get all accounts of current user(即account_id)。
                        'accounts/{account_id}/balance', // Get the balance of the specified account
                        'order/orders', // Query order, deprecated
                        'order/orders/openOrders',
                        'order/orders/history',
                        'order/deposit_withdraw', // Query assets history
                    ],
                    'post': [
                        'order/orders/place', // Place order
                        'order/orders/{order_id}/submitcancel', // Request to cancel an order request
                        'order/orders/batchcancel', // Bulk order cancellation
                        'order/orders/{order_id}', // Query an order details
                        'order/orders/{order_id}/matchresults', // Query the transaction details of an order
                        'order/matchresults', // Query current order, order history
                    ],
                },
                'capi': {
                    'get': [
                        'market/time',
                        'market/contracts',
                        'market/depth',
                        'market/tickers',
                        'market/ticker',
                        'market/trades',
                        'market/candles',
                        'market/index',
                        'market/open_count',
                        'market/open_interest',
                        'market/price_limit',
                        'market/funding_time',
                        'market/mark_price',
                        'market/open_count',
                        'market/historyFundRate',
                    ],
                },
                'swap': {
                    'get': [
                        'account/accounts',
                        'account/account',
                        'account/settings',
                        'position/allPosition',
                        'position/singlePosition',
                        'position/holds',
                        'order/detail',
                        'order/orders',
                        'order/fills',
                        'order/current',
                        'order/currentPlan', // conditional
                        'order/history',
                        'order/historyPlan', // conditional
                        'trace/closeTrack',
                        'trace/currentTrack',
                        'trace/historyTrack',
                        'trace/summary',
                        'trace/profitSettleTokenIdGroup',
                        'trace/profitDateGroupList',
                        'trace/profitDateList',
                        'trace/waitProfitDateList',
                    ],
                    'post': [
                        'account/leverage',
                        'account/adjustMargin',
                        'account/modifyAutoAppendMargin',
                        'order/placeOrder',
                        'order/batchOrders',
                        'order/cancel_order',
                        'order/cancel_batch_orders',
                        'order/plan_order',
                        'order/cancel_plan',
                        'position/changeHoldModel',
                        'trace/closeTrackOrder',
                    ],
                },
            },
            'fees': {
                'spot': {
                    'taker': this.parseNumber ('0.002'),
                    'maker': this.parseNumber ('0.002'),
                },
                'swap': {
                    'taker': this.parseNumber ('0.0006'),
                    'maker': this.parseNumber ('0.0004'),
                },
            },
            'requiredCredentials': {
                'apiKey': true,
                'secret': true,
                'password': true,
            },
            'exceptions': {
                // http error codes
                // 400 Bad Request — Invalid request format
                // 401 Unauthorized — Invalid API Key
                // 403 Forbidden — You do not have access to the requested resource
                // 404 Not Found
                // 500 Internal Server Error — We had a problem with our server
                'exact': {
                    '1': ExchangeError, // { "code": 1, "message": "System error" }
                    // undocumented
                    'failure to get a peer from the ring-balancer': ExchangeNotAvailable, // { "message": "failure to get a peer from the ring-balancer" }
                    '4010': PermissionDenied, // { "code": 4010, "message": "For the security of your funds, withdrawals are not permitted within 24 hours after changing fund password  / mobile number / Google Authenticator settings " }
                    // common
                    // '0': ExchangeError, // 200 successful,when the order placement / cancellation / operation is successful
                    '4001': ExchangeError, // no data received in 30s
                    '4002': ExchangeError, // Buffer full. cannot write data
                    // --------------------------------------------------------
                    '30001': AuthenticationError, // { "code": 30001, "message": 'request header "OK_ACCESS_KEY" cannot be blank'}
                    '30002': AuthenticationError, // { "code": 30002, "message": 'request header "OK_ACCESS_SIGN" cannot be blank'}
                    '30003': AuthenticationError, // { "code": 30003, "message": 'request header "OK_ACCESS_TIMESTAMP" cannot be blank'}
                    '30004': AuthenticationError, // { "code": 30004, "message": 'request header "OK_ACCESS_PASSPHRASE" cannot be blank'}
                    '30005': InvalidNonce, // { "code": 30005, "message": "invalid OK_ACCESS_TIMESTAMP" }
                    '30006': AuthenticationError, // { "code": 30006, "message": "invalid OK_ACCESS_KEY" }
                    '30007': BadRequest, // { "code": 30007, "message": 'invalid Content_Type, please use "application/json" format'}
                    '30008': RequestTimeout, // { "code": 30008, "message": "timestamp request expired" }
                    '30009': ExchangeError, // { "code": 30009, "message": "system error" }
                    '30010': AuthenticationError, // { "code": 30010, "message": "API validation failed" }
                    '30011': PermissionDenied, // { "code": 30011, "message": "invalid IP" }
                    '30012': AuthenticationError, // { "code": 30012, "message": "invalid authorization" }
                    '30013': AuthenticationError, // { "code": 30013, "message": "invalid sign" }
                    '30014': DDoSProtection, // { "code": 30014, "message": "request too frequent" }
                    '30015': AuthenticationError, // { "code": 30015, "message": 'request header "OK_ACCESS_PASSPHRASE" incorrect'}
                    '30016': ExchangeError, // { "code": 30015, "message": "you are using v1 apiKey, please use v1 endpoint. If you would like to use v3 endpoint, please subscribe to v3 apiKey" }
                    '30017': ExchangeError, // { "code": 30017, "message": "apikey's broker id does not match" }
                    '30018': ExchangeError, // { "code": 30018, "message": "apikey's domain does not match" }
                    '30019': ExchangeNotAvailable, // { "code": 30019, "message": "Api is offline or unavailable" }
                    '30020': BadRequest, // { "code": 30020, "message": "body cannot be blank" }
                    '30021': BadRequest, // { "code": 30021, "message": "Json data format error" }, { "code": 30021, "message": "json data format error" }
                    '30022': PermissionDenied, // { "code": 30022, "message": "Api has been frozen" }
                    '30023': BadRequest, // { "code": 30023, "message": "{0} parameter cannot be blank" }
                    '30024': BadSymbol, // {"code":30024,"message":"\"instrument_id\" is an invalid parameter"}
                    '30025': BadRequest, // { "code": 30025, "message": "{0} parameter category error" }
                    '30026': DDoSProtection, // { "code": 30026, "message": "requested too frequent" }
                    '30027': AuthenticationError, // { "code": 30027, "message": "login failure" }
                    '30028': PermissionDenied, // { "code": 30028, "message": "unauthorized execution" }
                    '30029': AccountSuspended, // { "code": 30029, "message": "account suspended" }
                    '30030': ExchangeError, // { "code": 30030, "message": "endpoint request failed. Please try again" }
                    '30031': BadRequest, // { "code": 30031, "message": "token does not exist" }
                    '30032': BadSymbol, // { "code": 30032, "message": "pair does not exist" }
                    '30033': BadRequest, // { "code": 30033, "message": "exchange domain does not exist" }
                    '30034': ExchangeError, // { "code": 30034, "message": "exchange ID does not exist" }
                    '30035': ExchangeError, // { "code": 30035, "message": "trading is not supported in this website" }
                    '30036': ExchangeError, // { "code": 30036, "message": "no relevant data" }
                    '30037': ExchangeNotAvailable, // { "code": 30037, "message": "endpoint is offline or unavailable" }
                    // '30038': AuthenticationError, // { "code": 30038, "message": "user does not exist" }
                    '30038': OnMaintenance, // {"client_oid":"","code":"30038","error_code":"30038","error_message":"Matching engine is being upgraded. Please try in about 1 minute.","message":"Matching engine is being upgraded. Please try in about 1 minute.","order_id":"-1","result":false}
                    // futures
                    '32001': AccountSuspended, // { "code": 32001, "message": "futures account suspended" }
                    '32002': PermissionDenied, // { "code": 32002, "message": "futures account does not exist" }
                    '32003': CancelPending, // { "code": 32003, "message": "canceling, please wait" }
                    '32004': ExchangeError, // { "code": 32004, "message": "you have no unfilled orders" }
                    '32005': InvalidOrder, // { "code": 32005, "message": "max order quantity" }
                    '32006': InvalidOrder, // { "code": 32006, "message": "the order price or trigger price exceeds USD 1 million" }
                    '32007': InvalidOrder, // { "code": 32007, "message": "leverage level must be the same for orders on the same side of the contract" }
                    '32008': InvalidOrder, // { "code": 32008, "message": "Max. positions to open (cross margin)" }
                    '32009': InvalidOrder, // { "code": 32009, "message": "Max. positions to open (fixed margin)" }
                    '32010': ExchangeError, // { "code": 32010, "message": "leverage cannot be changed with open positions" }
                    '32011': ExchangeError, // { "code": 32011, "message": "futures status error" }
                    '32012': ExchangeError, // { "code": 32012, "message": "futures order update error" }
                    '32013': ExchangeError, // { "code": 32013, "message": "token type is blank" }
                    '32014': ExchangeError, // { "code": 32014, "message": "your number of contracts closing is larger than the number of contracts available" }
                    '32015': ExchangeError, // { "code": 32015, "message": "margin ratio is lower than 100% before opening positions" }
                    '32016': ExchangeError, // { "code": 32016, "message": "margin ratio is lower than 100% after opening position" }
                    '32017': ExchangeError, // { "code": 32017, "message": "no BBO" }
                    '32018': ExchangeError, // { "code": 32018, "message": "the order quantity is less than 1, please try again" }
                    '32019': ExchangeError, // { "code": 32019, "message": "the order price deviates from the price of the previous minute by more than 3%" }
                    '32020': ExchangeError, // { "code": 32020, "message": "the price is not in the range of the price limit" }
                    '32021': ExchangeError, // { "code": 32021, "message": "leverage error" }
                    '32022': ExchangeError, // { "code": 32022, "message": "this function is not supported in your country or region according to the regulations" }
                    '32023': ExchangeError, // { "code": 32023, "message": "this account has outstanding loan" }
                    '32024': ExchangeError, // { "code": 32024, "message": "order cannot be placed during delivery" }
                    '32025': ExchangeError, // { "code": 32025, "message": "order cannot be placed during settlement" }
                    '32026': ExchangeError, // { "code": 32026, "message": "your account is restricted from opening positions" }
                    '32027': ExchangeError, // { "code": 32027, "message": "cancelled over 20 orders" }
                    '32028': AccountSuspended, // { "code": 32028, "message": "account is suspended and liquidated" }
                    '32029': ExchangeError, // { "code": 32029, "message": "order info does not exist" }
                    '32030': InvalidOrder, // The order cannot be cancelled
                    '32031': ArgumentsRequired, // client_oid or order_id is required.
                    '32038': AuthenticationError, // User does not exist
                    '32040': ExchangeError, // User have open contract orders or position
                    '32044': ExchangeError, // { "code": 32044, "message": "The margin ratio after submitting this order is lower than the minimum requirement ({0}) for your tier." }
                    '32045': ExchangeError, // String of commission over 1 million
                    '32046': ExchangeError, // Each user can hold up to 10 trade plans at the same time
                    '32047': ExchangeError, // system error
                    '32048': InvalidOrder, // Order strategy track range error
                    '32049': ExchangeError, // Each user can hold up to 10 track plans at the same time
                    '32050': InvalidOrder, // Order strategy rang error
                    '32051': InvalidOrder, // Order strategy ice depth error
                    '32052': ExchangeError, // String of commission over 100 thousand
                    '32053': ExchangeError, // Each user can hold up to 6 ice plans at the same time
                    '32057': ExchangeError, // The order price is zero. Market-close-all function cannot be executed
                    '32054': ExchangeError, // Trade not allow
                    '32055': InvalidOrder, // cancel order error
                    '32056': ExchangeError, // iceberg per order average should between {0}-{1} contracts
                    '32058': ExchangeError, // Each user can hold up to 6 initiative plans at the same time
                    '32059': InvalidOrder, // Total amount should exceed per order amount
                    '32060': InvalidOrder, // Order strategy type error
                    '32061': InvalidOrder, // Order strategy initiative limit error
                    '32062': InvalidOrder, // Order strategy initiative range error
                    '32063': InvalidOrder, // Order strategy initiative rate error
                    '32064': ExchangeError, // Time Stringerval of orders should set between 5-120s
                    '32065': ExchangeError, // Close amount exceeds the limit of Market-close-all (999 for BTC, and 9999 for the rest tokens)
                    '32066': ExchangeError, // You have open orders. Please cancel all open orders before changing your leverage level.
                    '32067': ExchangeError, // Account equity < required margin in this setting. Please adjust your leverage level again.
                    '32068': ExchangeError, // The margin for this position will fall short of the required margin in this setting. Please adjust your leverage level or increase your margin to proceed.
                    '32069': ExchangeError, // Target leverage level too low. Your account balance is insufficient to cover the margin required. Please adjust the leverage level again.
                    '32070': ExchangeError, // Please check open position or unfilled order
                    '32071': ExchangeError, // Your current liquidation mode does not support this action.
                    '32072': ExchangeError, // The highest available margin for your order’s tier is {0}. Please edit your margin and place a new order.
                    '32073': ExchangeError, // The action does not apply to the token
                    '32074': ExchangeError, // The number of contracts of your position, open orders, and the current order has exceeded the maximum order limit of this asset.
                    '32075': ExchangeError, // Account risk rate breach
                    '32076': ExchangeError, // Liquidation of the holding position(s) at market price will require cancellation of all pending close orders of the contracts.
                    '32077': ExchangeError, // Your margin for this asset in futures account is insufficient and the position has been taken over for liquidation. (You will not be able to place orders, close positions, transfer funds, or add margin during this period of time. Your account will be restored after the liquidation is complete.)
                    '32078': ExchangeError, // Please cancel all open orders before switching the liquidation mode(Please cancel all open orders before switching the liquidation mode)
                    '32079': ExchangeError, // Your open positions are at high risk.(Please add margin or reduce positions before switching the mode)
                    '32080': ExchangeError, // Funds cannot be transferred out within 30 minutes after futures settlement
                    '32083': ExchangeError, // The number of contracts should be a positive multiple of %%. Please place your order again
                    // token and margin trading
                    '33001': PermissionDenied, // { "code": 33001, "message": "margin account for this pair is not enabled yet" }
                    '33002': AccountSuspended, // { "code": 33002, "message": "margin account for this pair is suspended" }
                    '33003': InsufficientFunds, // { "code": 33003, "message": "no loan balance" }
                    '33004': ExchangeError, // { "code": 33004, "message": "loan amount cannot be smaller than the minimum limit" }
                    '33005': ExchangeError, // { "code": 33005, "message": "repayment amount must exceed 0" }
                    '33006': ExchangeError, // { "code": 33006, "message": "loan order not found" }
                    '33007': ExchangeError, // { "code": 33007, "message": "status not found" }
                    '33008': InsufficientFunds, // { "code": 33008, "message": "loan amount cannot exceed the maximum limit" }
                    '33009': ExchangeError, // { "code": 33009, "message": "user ID is blank" }
                    '33010': ExchangeError, // { "code": 33010, "message": "you cannot cancel an order during session 2 of call auction" }
                    '33011': ExchangeError, // { "code": 33011, "message": "no new market data" }
                    '33012': ExchangeError, // { "code": 33012, "message": "order cancellation failed" }
                    '33013': InvalidOrder, // { "code": 33013, "message": "order placement failed" }
                    '33014': OrderNotFound, // { "code": 33014, "message": "order does not exist" }
                    '33015': InvalidOrder, // { "code": 33015, "message": "exceeded maximum limit" }
                    '33016': ExchangeError, // { "code": 33016, "message": "margin trading is not open for this token" }
                    '33017': InsufficientFunds, // { "code": 33017, "message": "insufficient balance" }
                    '33018': ExchangeError, // { "code": 33018, "message": "this parameter must be smaller than 1" }
                    '33020': ExchangeError, // { "code": 33020, "message": "request not supported" }
                    '33021': BadRequest, // { "code": 33021, "message": "token and the pair do not match" }
                    '33022': InvalidOrder, // { "code": 33022, "message": "pair and the order do not match" }
                    '33023': ExchangeError, // { "code": 33023, "message": "you can only place market orders during call auction" }
                    '33024': InvalidOrder, // { "code": 33024, "message": "trading amount too small" }
                    '33025': InvalidOrder, // { "code": 33025, "message": "base token amount is blank" }
                    '33026': ExchangeError, // { "code": 33026, "message": "transaction completed" }
                    '33027': InvalidOrder, // { "code": 33027, "message": "cancelled order or order cancelling" }
                    '33028': InvalidOrder, // { "code": 33028, "message": "the decimal places of the trading price exceeded the limit" }
                    '33029': InvalidOrder, // { "code": 33029, "message": "the decimal places of the trading size exceeded the limit" }
                    '33034': ExchangeError, // { "code": 33034, "message": "You can only place limit order after Call Auction has started" }
                    '33035': ExchangeError, // This type of order cannot be canceled(This type of order cannot be canceled)
                    '33036': ExchangeError, // Exceeding the limit of entrust order
                    '33037': ExchangeError, // The buy order price should be lower than 130% of the trigger price
                    '33038': ExchangeError, // The sell order price should be higher than 70% of the trigger price
                    '33039': ExchangeError, // The limit of callback rate is 0 < x <= 5%
                    '33040': ExchangeError, // The trigger price of a buy order should be lower than the latest transaction price
                    '33041': ExchangeError, // The trigger price of a sell order should be higher than the latest transaction price
                    '33042': ExchangeError, // The limit of price variance is 0 < x <= 1%
                    '33043': ExchangeError, // The total amount must be larger than 0
                    '33044': ExchangeError, // The average amount should be 1/1000 * total amount <= x <= total amount
                    '33045': ExchangeError, // The price should not be 0, including trigger price, order price, and price limit
                    '33046': ExchangeError, // Price variance should be 0 < x <= 1%
                    '33047': ExchangeError, // Sweep ratio should be 0 < x <= 100%
                    '33048': ExchangeError, // Per order limit: Total amount/1000 < x <= Total amount
                    '33049': ExchangeError, // Total amount should be X > 0
                    '33050': ExchangeError, // Time interval should be 5 <= x <= 120s
                    '33051': ExchangeError, // cancel order number not higher limit: plan and track entrust no more than 10, ice and time entrust no more than 6
                    '33059': BadRequest, // { "code": 33059, "message": "client_oid or order_id is required" }
                    '33060': BadRequest, // { "code": 33060, "message": "Only fill in either parameter client_oid or order_id" }
                    '33061': ExchangeError, // Value of a single market price order cannot exceed 100,000 USD
                    '33062': ExchangeError, // The leverage ratio is too high. The borrowed position has exceeded the maximum position of this leverage ratio. Please readjust the leverage ratio
                    '33063': ExchangeError, // Leverage multiple is too low, there is insufficient margin in the account, please readjust the leverage ratio
                    '33064': ExchangeError, // The setting of the leverage ratio cannot be less than 2, please readjust the leverage ratio
                    '33065': ExchangeError, // Leverage ratio exceeds maximum leverage ratio, please readjust leverage ratio
                    // account
                    '21009': ExchangeError, // Funds cannot be transferred out within 30 minutes after swap settlement(Funds cannot be transferred out within 30 minutes after swap settlement)
                    '34001': PermissionDenied, // { "code": 34001, "message": "withdrawal suspended" }
                    '34002': InvalidAddress, // { "code": 34002, "message": "please add a withdrawal address" }
                    '34003': ExchangeError, // { "code": 34003, "message": "sorry, this token cannot be withdrawn to xx at the moment" }
                    '34004': ExchangeError, // { "code": 34004, "message": "withdrawal fee is smaller than minimum limit" }
                    '34005': ExchangeError, // { "code": 34005, "message": "withdrawal fee exceeds the maximum limit" }
                    '34006': ExchangeError, // { "code": 34006, "message": "withdrawal amount is lower than the minimum limit" }
                    '34007': ExchangeError, // { "code": 34007, "message": "withdrawal amount exceeds the maximum limit" }
                    '34008': InsufficientFunds, // { "code": 34008, "message": "insufficient balance" }
                    '34009': ExchangeError, // { "code": 34009, "message": "your withdrawal amount exceeds the daily limit" }
                    '34010': ExchangeError, // { "code": 34010, "message": "transfer amount must be larger than 0" }
                    '34011': ExchangeError, // { "code": 34011, "message": "conditions not met" }
                    '34012': ExchangeError, // { "code": 34012, "message": "the minimum withdrawal amount for NEO is 1, and the amount must be an integer" }
                    '34013': ExchangeError, // { "code": 34013, "message": "please transfer" }
                    '34014': ExchangeError, // { "code": 34014, "message": "transfer limited" }
                    '34015': ExchangeError, // { "code": 34015, "message": "subaccount does not exist" }
                    '34016': PermissionDenied, // { "code": 34016, "message": "transfer suspended" }
                    '34017': AccountSuspended, // { "code": 34017, "message": "account suspended" }
                    '34018': AuthenticationError, // { "code": 34018, "message": "incorrect trades password" }
                    '34019': PermissionDenied, // { "code": 34019, "message": "please bind your email before withdrawal" }
                    '34020': PermissionDenied, // { "code": 34020, "message": "please bind your funds password before withdrawal" }
                    '34021': InvalidAddress, // { "code": 34021, "message": "Not verified address" }
                    '34022': ExchangeError, // { "code": 34022, "message": "Withdrawals are not available for sub accounts" }
                    '34023': PermissionDenied, // { "code": 34023, "message": "Please enable futures trading before transferring your funds" }
                    '34026': ExchangeError, // transfer too frequently(transfer too frequently)
                    '34036': ExchangeError, // Parameter is incorrect, please refer to API documentation
                    '34037': ExchangeError, // Get the sub-account balance interface, account type is not supported
                    '34038': ExchangeError, // Since your C2C transaction is unusual, you are restricted from fund transfer. Please contact our customer support to cancel the restriction
                    '34039': ExchangeError, // You are now restricted from transferring out your funds due to abnormal trades on C2C Market. Please transfer your fund on our website or app instead to verify your identity
                    // swap
                    '35001': ExchangeError, // { "code": 35001, "message": "Contract does not exist" }
                    '35002': ExchangeError, // { "code": 35002, "message": "Contract settling" }
                    '35003': ExchangeError, // { "code": 35003, "message": "Contract paused" }
                    '35004': ExchangeError, // { "code": 35004, "message": "Contract pending settlement" }
                    '35005': AuthenticationError, // { "code": 35005, "message": "User does not exist" }
                    '35008': InvalidOrder, // { "code": 35008, "message": "Risk ratio too high" }
                    '35010': InvalidOrder, // { "code": 35010, "message": "Position closing too large" }
                    '35012': InvalidOrder, // { "code": 35012, "message": "Incorrect order size" }
                    '35014': InvalidOrder, // { "code": 35014, "message": "Order price is not within limit" }
                    '35015': InvalidOrder, // { "code": 35015, "message": "Invalid leverage level" }
                    '35017': ExchangeError, // { "code": 35017, "message": "Open orders exist" }
                    '35019': InvalidOrder, // { "code": 35019, "message": "Order size too large" }
                    '35020': InvalidOrder, // { "code": 35020, "message": "Order price too high" }
                    '35021': InvalidOrder, // { "code": 35021, "message": "Order size exceeded current tier limit" }
                    '35022': ExchangeError, // { "code": 35022, "message": "Contract status error" }
                    '35024': ExchangeError, // { "code": 35024, "message": "Contract not initialized" }
                    '35025': InsufficientFunds, // { "code": 35025, "message": "No account balance" }
                    '35026': ExchangeError, // { "code": 35026, "message": "Contract settings not initialized" }
                    '35029': OrderNotFound, // { "code": 35029, "message": "Order does not exist" }
                    '35030': InvalidOrder, // { "code": 35030, "message": "Order size too large" }
                    '35031': InvalidOrder, // { "code": 35031, "message": "Cancel order size too large" }
                    '35032': ExchangeError, // { "code": 35032, "message": "Invalid user status" }
                    '35037': ExchangeError, // No last traded price in cache
                    '35039': ExchangeError, // { "code": 35039, "message": "Open order quantity exceeds limit" }
                    '35040': InvalidOrder, // {"error_message":"Invalid order type","result":"true","error_code":"35040","order_id":"-1"}
                    '35044': ExchangeError, // { "code": 35044, "message": "Invalid order status" }
                    '35046': InsufficientFunds, // { "code": 35046, "message": "Negative account balance" }
                    '35047': InsufficientFunds, // { "code": 35047, "message": "Insufficient account balance" }
                    '35048': ExchangeError, // { "code": 35048, "message": "User contract is frozen and liquidating" }
                    '35049': InvalidOrder, // { "code": 35049, "message": "Invalid order type" }
                    '35050': InvalidOrder, // { "code": 35050, "message": "Position settings are blank" }
                    '35052': InsufficientFunds, // { "code": 35052, "message": "Insufficient cross margin" }
                    '35053': ExchangeError, // { "code": 35053, "message": "Account risk too high" }
                    '35055': InsufficientFunds, // { "code": 35055, "message": "Insufficient account balance" }
                    '35057': ExchangeError, // { "code": 35057, "message": "No last traded price" }
                    '35058': ExchangeError, // { "code": 35058, "message": "No limit" }
                    '35059': BadRequest, // { "code": 35059, "message": "client_oid or order_id is required" }
                    '35060': BadRequest, // { "code": 35060, "message": "Only fill in either parameter client_oid or order_id" }
                    '35061': BadRequest, // { "code": 35061, "message": "Invalid instrument_id" }
                    '35062': InvalidOrder, // { "code": 35062, "message": "Invalid match_price" }
                    '35063': InvalidOrder, // { "code": 35063, "message": "Invalid order_size" }
                    '35064': InvalidOrder, // { "code": 35064, "message": "Invalid client_oid" }
                    '35066': InvalidOrder, // Order interval error
                    '35067': InvalidOrder, // Time-weighted order ratio error
                    '35068': InvalidOrder, // Time-weighted order range error
                    '35069': InvalidOrder, // Time-weighted single transaction limit error
                    '35070': InvalidOrder, // Algo order type error
                    '35071': InvalidOrder, // Order total must be larger than single order limit
                    '35072': InvalidOrder, // Maximum 6 unfulfilled time-weighted orders can be held at the same time
                    '35073': InvalidOrder, // Order price is 0. Market-close-all not available
                    '35074': InvalidOrder, // Iceberg order single transaction average error
                    '35075': InvalidOrder, // Failed to cancel order
                    '35076': InvalidOrder, // LTC 20x leverage. Not allowed to open position
                    '35077': InvalidOrder, // Maximum 6 unfulfilled iceberg orders can be held at the same time
                    '35078': InvalidOrder, // Order amount exceeded 100,000
                    '35079': InvalidOrder, // Iceberg order price variance error
                    '35080': InvalidOrder, // Callback rate error
                    '35081': InvalidOrder, // Maximum 10 unfulfilled trail orders can be held at the same time
                    '35082': InvalidOrder, // Trail order callback rate error
                    '35083': InvalidOrder, // Each user can only hold a maximum of 10 unfulfilled stop-limit orders at the same time
                    '35084': InvalidOrder, // Order amount exceeded 1 million
                    '35085': InvalidOrder, // Order amount is not in the correct range
                    '35086': InvalidOrder, // Price exceeds 100 thousand
                    '35087': InvalidOrder, // Price exceeds 100 thousand
                    '35088': InvalidOrder, // Average amount error
                    '35089': InvalidOrder, // Price exceeds 100 thousand
                    '35090': ExchangeError, // No stop-limit orders available for cancelation
                    '35091': ExchangeError, // No trail orders available for cancellation
                    '35092': ExchangeError, // No iceberg orders available for cancellation
                    '35093': ExchangeError, // No trail orders available for cancellation
                    '35094': ExchangeError, // Stop-limit order last traded price error
                    '35095': BadRequest, // Instrument_id error
                    '35096': ExchangeError, // Algo order status error
                    '35097': ExchangeError, // Order status and order ID cannot exist at the same time
                    '35098': ExchangeError, // An order status or order ID must exist
                    '35099': ExchangeError, // Algo order ID error
                    // option
                    '36001': BadRequest, // Invalid underlying index.
                    '36002': BadRequest, // Instrument does not exist.
                    '36005': ExchangeError, // Instrument status is invalid.
                    '36101': AuthenticationError, // Account does not exist.
                    '36102': PermissionDenied, // Account status is invalid.
                    '36103': AccountSuspended, // Account is suspended due to ongoing liquidation.
                    '36104': PermissionDenied, // Account is not enabled for options trading.
                    '36105': PermissionDenied, // Please enable the account for option contract.
                    '36106': AccountSuspended, // Funds cannot be transferred in or out, as account is suspended.
                    '36107': PermissionDenied, // Funds cannot be transferred out within 30 minutes after option exercising or settlement.
                    '36108': InsufficientFunds, // Funds cannot be transferred in or out, as equity of the account is less than zero.
                    '36109': PermissionDenied, // Funds cannot be transferred in or out during option exercising or settlement.
                    '36201': PermissionDenied, // New order function is blocked.
                    '36202': PermissionDenied, // Account does not have permission to short option.
                    '36203': InvalidOrder, // Invalid format for client_oid.
                    '36204': ExchangeError, // Invalid format for request_id.
                    '36205': BadRequest, // Instrument id does not match underlying index.
                    '36206': BadRequest, // Order_id and client_oid can not be used at the same time.
                    '36207': InvalidOrder, // Either order price or fartouch price must be present.
                    '36208': InvalidOrder, // Either order price or size must be present.
                    '36209': InvalidOrder, // Either order_id or client_oid must be present.
                    '36210': InvalidOrder, // Either order_ids or client_oids must be present.
                    '36211': InvalidOrder, // Exceeding max batch size for order submission.
                    '36212': InvalidOrder, // Exceeding max batch size for oder cancellation.
                    '36213': InvalidOrder, // Exceeding max batch size for order amendment.
                    '36214': ExchangeError, // Instrument does not have valid bid/ask quote.
                    '36216': OrderNotFound, // Order does not exist.
                    '36217': InvalidOrder, // Order submission failed.
                    '36218': InvalidOrder, // Order cancellation failed.
                    '36219': InvalidOrder, // Order amendment failed.
                    '36220': InvalidOrder, // Order is pending cancel.
                    '36221': InvalidOrder, // Order qty is not valid multiple of lot size.
                    '36222': InvalidOrder, // Order price is breaching highest buy limit.
                    '36223': InvalidOrder, // Order price is breaching lowest sell limit.
                    '36224': InvalidOrder, // Exceeding max order size.
                    '36225': InvalidOrder, // Exceeding max open order count for instrument.
                    '36226': InvalidOrder, // Exceeding max open order count for underlying.
                    '36227': InvalidOrder, // Exceeding max open size across all orders for underlying
                    '36228': InvalidOrder, // Exceeding max available qty for instrument.
                    '36229': InvalidOrder, // Exceeding max available qty for underlying.
                    '36230': InvalidOrder, // Exceeding max position limit for underlying.
                    // --------------------------------------------------------
                    // swap
                    '400': BadRequest, // Bad Request
                    '401': AuthenticationError, // Unauthorized access
                    '403': PermissionDenied, // Access prohibited
                    '404': BadRequest, // Request address does not exist
                    '405': BadRequest, // The HTTP Method is not supported
                    '415': BadRequest, // The current media type is not supported
                    '429': DDoSProtection, // Too many requests
                    '500': ExchangeNotAvailable, // System busy
                    '1001': RateLimitExceeded, // The request is too frequent and has been throttled
                    '1002': ExchangeError, // {0} verifications within 24 hours
                    '1003': ExchangeError, // You failed more than {0} times today, the current operation is locked, please try again in 24 hours
                    // '00000': ExchangeError, // success
                    '40001': AuthenticationError, // ACCESS_KEY cannot be empty
                    '40002': AuthenticationError, // SECRET_KEY cannot be empty
                    '40003': AuthenticationError, // Signature cannot be empty
                    '40004': InvalidNonce, // Request timestamp expired
                    '40005': InvalidNonce, // Invalid ACCESS_TIMESTAMP
                    '40006': AuthenticationError, // Invalid ACCESS_KEY
                    '40007': BadRequest, // Invalid Content_Type
                    '40008': InvalidNonce, // Request timestamp expired
                    '40009': AuthenticationError, // sign signature error
                    '40010': AuthenticationError, // sign signature error
                    '40011': AuthenticationError, // ACCESS_PASSPHRASE cannot be empty
                    '40012': AuthenticationError, // apikey/password is incorrect
                    '40013': ExchangeError, // User status is abnormal
                    '40014': PermissionDenied, // Incorrect permissions
                    '40015': ExchangeError, // System is abnormal, please try again later
                    '40016': PermissionDenied, // The user must bind the phone or Google
                    '40017': ExchangeError, // Parameter verification failed
                    '40018': PermissionDenied, // Invalid IP
                    '40102': BadRequest, // Contract configuration does not exist, please check the parameters
                    '40103': BadRequest, // Request method cannot be empty
                    '40104': ExchangeError, // Lever adjustment failure
                    '40105': ExchangeError, // Abnormal access to current price limit data
                    '40106': ExchangeError, // Abnormal get next settlement time
                    '40107': ExchangeError, // Abnormal access to index price data
                    '40108': InvalidOrder, // Wrong order quantity
                    '40109': OrderNotFound, // The data of the order cannot be found, please confirm the order number
                    '40200': OnMaintenance, // Server upgrade, please try again later
                    '40201': InvalidOrder, // Order number cannot be empty
                    '40202': ExchangeError, // User information cannot be empty
                    '40203': BadRequest, // The amount of adjustment margin cannot be empty or negative
                    '40204': BadRequest, // Adjustment margin type cannot be empty
                    '40205': BadRequest, // Adjusted margin type data is wrong
                    '40206': BadRequest, // The direction of the adjustment margin cannot be empty
                    '40207': BadRequest, // The adjustment margin data is wrong
                    '40208': BadRequest, // The accuracy of the adjustment margin amount is incorrect
                    '40209': BadRequest, // The current page number is wrong, please confirm
                    '40300': ExchangeError, // User does not exist
                    '40301': PermissionDenied, // Permission has not been obtained yet. If you need to use it, please contact customer service
                    '40302': BadRequest, // Parameter abnormality
                    '40303': BadRequest, // Can only query up to 20,000 data
                    '40304': BadRequest, // Parameter type is abnormal
                    '40305': BadRequest, // Client_oid length is not greater than 50, and cannot be Martian characters
                    '40306': ExchangeError, // Batch processing orders can only process up to 20
                    '40308': OnMaintenance, // The contract is being temporarily maintained
                    '40309': BadSymbol, // The contract has been removed
                    '40400': ExchangeError, // Status check abnormal
                    '40401': ExchangeError, // The operation cannot be performed
                    '40402': BadRequest, // The opening direction cannot be empty
                    '40403': BadRequest, // Wrong opening direction format
                    '40404': BadRequest, // Whether to enable automatic margin call parameters cannot be empty
                    '40405': BadRequest, // Whether to enable the automatic margin call parameter type is wrong
                    '40406': BadRequest, // Whether to enable automatic margin call parameters is of unknown type
                    '40407': ExchangeError, // The query direction is not the direction entrusted by the plan
                    '40408': ExchangeError, // Wrong time range
                    '40409': ExchangeError, // Time format error
                    '40500': InvalidOrder, // Client_oid check error
                    '40501': ExchangeError, // Channel name error
                    '40502': ExchangeError, // If it is a copy user, you must pass the copy to whom
                    '40503': ExchangeError, // With the single type
                    '40504': ExchangeError, // Platform code must pass
                    '40505': ExchangeError, // Not the same as single type
                    '40506': AuthenticationError, // Platform signature error
                    '40507': AuthenticationError, // Api signature error
                    '40508': ExchangeError, // KOL is not authorized
                    '40509': ExchangeError, // Abnormal copy end
                    '40600': ExchangeError, // Copy function suspended
                    '40601': ExchangeError, // Followers cannot be KOL
                    '40602': ExchangeError, // The number of copies has reached the limit and cannot process the request
                    '40603': ExchangeError, // Abnormal copy end
                    '40604': ExchangeNotAvailable, // Server is busy, please try again later
                    '40605': ExchangeError, // Copy type, the copy number must be passed
                    '40606': ExchangeError, // The type of document number is wrong
                    '40607': ExchangeError, // Document number must be passed
                    '40608': ExchangeError, // No documented products currently supported
                    '40609': ExchangeError, // The contract product does not support copying
                    '40700': BadRequest, // Cursor parameters are incorrect
                    '40701': ExchangeError, // KOL is not authorized
                    '40702': ExchangeError, // Unauthorized copying user
                    '40703': ExchangeError, // Bill inquiry start and end time cannot be empty
                    '40704': ExchangeError, // Can only check the data of the last three months
                    '40705': BadRequest, // The start and end time cannot exceed 90 days
                    '40706': InvalidOrder, // Wrong order price
                    '40707': BadRequest, // Start time is greater than end time
                    '40708': BadRequest, // Parameter verification is abnormal
                    '40709': ExchangeError, // There is no position in this position, and no automatic margin call can be set
                    '40710': ExchangeError, // Abnormal account status
                    '40711': InsufficientFunds, // Insufficient contract account balance
                    '40712': InsufficientFunds, // Insufficient margin
                    '40713': ExchangeError, // Cannot exceed the maximum transferable margin amount
                    '40714': ExchangeError, // No direct margin call is allowed
                    // spot
                    'invalid sign': AuthenticationError,
                    'invalid currency': BadSymbol, // invalid trading pair
                    'invalid symbol': BadSymbol,
                    'invalid period': BadRequest, // invalid Kline type
                    'invalid user': ExchangeError,
                    'invalid amount': InvalidOrder,
                    'invalid type': InvalidOrder, // {"status":"error","ts":1595700344504,"err_code":"invalid-parameter","err_msg":"invalid type"}
                    'invalid orderId': InvalidOrder,
                    'invalid record': ExchangeError,
                    'invalid accountId': BadRequest,
                    'invalid address': BadRequest,
                    'accesskey not null': AuthenticationError, // {"status":"error","ts":1595704360508,"err_code":"invalid-parameter","err_msg":"accesskey not null"}
                    'illegal accesskey': AuthenticationError,
                    'sign not null': AuthenticationError,
                    'req_time is too much difference from server time': InvalidNonce,
                    'permissions not right': PermissionDenied, // {"status":"error","ts":1595704490084,"err_code":"invalid-parameter","err_msg":"permissions not right"}
                    'illegal sign invalid': AuthenticationError, // {"status":"error","ts":1595684716042,"err_code":"invalid-parameter","err_msg":"illegal sign invalid"}
                    'user locked': AccountSuspended,
                    'Request Frequency Is Too High': RateLimitExceeded,
                    'more than a daily rate of cash': BadRequest,
                    'more than the maximum daily withdrawal amount': BadRequest,
                    'need to bind email or mobile': ExchangeError,
                    'user forbid': PermissionDenied,
                    'User Prohibited Cash Withdrawal': PermissionDenied,
                    'Cash Withdrawal Is Less Than The Minimum Value': BadRequest,
                    'Cash Withdrawal Is More Than The Maximum Value': BadRequest,
                    'the account with in 24 hours ban coin': PermissionDenied,
                    'order cancel fail': BadRequest, // {"status":"error","ts":1595703343035,"err_code":"bad-request","err_msg":"order cancel fail"}
                    'base symbol error': BadSymbol,
                    'base date error': ExchangeError,
                    'api signature not valid': AuthenticationError,
                    'gateway internal error': ExchangeError,
                    'audit failed': ExchangeError,
                    'order queryorder invalid': BadRequest,
                    'market no need price': InvalidOrder,
                    'limit need price': InvalidOrder,
                    'userid not equal to account_id': ExchangeError,
                    'your balance is low': InsufficientFunds, // {"status":"error","ts":1595594160149,"err_code":"invalid-parameter","err_msg":"invalid size, valid range: [1,2000]"}
                    'address invalid cointype': ExchangeError,
                    'system exception': ExchangeError, // {"status":"error","ts":1595711862763,"err_code":"system exception","err_msg":"system exception"}
                    '50003': ExchangeError, // No record
                    '50004': BadSymbol, // The transaction pair is currently not supported or has been suspended
                    '50006': PermissionDenied, // The account is forbidden to withdraw. If you have any questions, please contact customer service.
                    '50007': PermissionDenied, // The account is forbidden to withdraw within 24 hours. If you have any questions, please contact customer service.
                    '50008': RequestTimeout, // network timeout
                    '50009': RateLimitExceeded, // The operation is too frequent, please try again later
                    '50010': ExchangeError, // The account is abnormally frozen. If you have any questions, please contact customer service.
                    '50014': InvalidOrder, // The transaction amount under minimum limits
                    '50015': InvalidOrder, // The transaction amount exceed maximum limits
                    '50016': InvalidOrder, // The price can't be higher than the current price
                    '50017': InvalidOrder, // Price under minimum limits
                    '50018': InvalidOrder, // The price exceed maximum limits
                    '50019': InvalidOrder, // The amount under minimum limits
                    '50020': InsufficientFunds, // Insufficient balance
                    '50021': InvalidOrder, // Price is under minimum limits
                    '50026': InvalidOrder, // Market price parameter error
                    'invalid order query time': ExchangeError, // start time is greater than end time; or the time interval between start time and end time is greater than 48 hours
                    'invalid start time': BadRequest, // start time is a date 30 days ago; or start time is a date in the future
                    'invalid end time': BadRequest, // end time is a date 30 days ago; or end time is a date in the future
                    '20003': ExchangeError, // operation failed, {"status":"error","ts":1595730308979,"err_code":"bad-request","err_msg":"20003"}
                    '01001': ExchangeError, // order failed, {"status":"fail","err_code":"01001","err_msg":"系统异常，请稍后重试"}
                },
                'broad': {
                    'invalid size, valid range': ExchangeError,
                },
            },
            'precisionMode': TICK_SIZE,
            'commonCurrencies': {
                'JADE': 'Jade Protocol',
            },
            'options': {
                'createMarketBuyOrderRequiresPrice': true,
                'fetchMarkets': [
                    'spot',
                    'swap',
                ],
                'parseOHLCV': {
                    'volume': {
                        'spot': 'amount',
                        'swap': 5,
                    },
                },
                'defaultType': 'spot', // 'spot', 'swap'
                'accountId': undefined, // '1012838157',
                'timeframes': {
                    'spot': {
                        '1m': '1min',
                        '5m': '5min',
                        '15m': '15min',
                        '30m': '30min',
                        '1h': '60min',
                        '2h': '120min',
                        '4h': '240min',
                        '6h': '360min',
                        '12h': '720min',
                        '1d': '1day',
                        '1w': '1week',
                    },
                    'swap': {
                        '1m': '60',
                        '5m': '300',
                        '15m': '900',
                        '30m': '1800',
                        '1h': '3600',
                        '2h': '7200',
                        '4h': '14400',
                        '6h': '21600',
                        '12h': '43200',
                        '1d': '86400',
                        '1w': '604800',
                    },
                },
            },
        });
    }

    async fetchTime (params = {}) {
        const response = await this.dataGetCommonTimestamp (params);
        //
        //     {
        //         "status":"ok",
        //         "data":"1595525139400"
        //     }
        //
        return this.safeInteger (response, 'data');
    }

    async fetchMarkets (params = {}) {
        let types = this.safeValue (this.options, 'fetchMarkets');
        if (!types.length) {
            types = [
                this.options['defaultType'],
            ];
        }
        let result = [];
        for (let i = 0; i < types.length; i++) {
            const markets = await this.fetchMarketsByType (types[i], params);
            result = this.arrayConcat (result, markets);
        }
        return result;
    }

    parseMarkets (markets) {
        const result = [];
        for (let i = 0; i < markets.length; i++) {
            result.push (this.parseMarket (markets[i]));
        }
        return result;
    }

    parseMarket (market) {
        //
        // spot
        //
        //      {
        //          "symbol": "BTC_USDT",
        //          "status": "online",
        //          "base_currency": "BTC",
        //          "quote_currency": "USDT",
        //          "tick_size": "2",
        //          "size_increment": "4",
        //          "base_asset_precision": "4"
        //      }
        //
        // swap
        //
        //     {
        //         "symbol":"btcusd",
        //         "underlying_index":"BTC",
        //         "quote_currency":"USD",
        //         "coin":"BTC",
        //         "contract_val":"1",
        //         "listing":null,
        //         "delivery":["07:00:00","15:00:00","23:00:00"],
        //         "size_increment":"0",
        //         "tick_size":"1",
        //         "forwardContractFlag":false,
        //         "priceEndStep":5
        //     }
        //
        const id = this.safeString (market, 'symbol');
        let marketType = 'spot';
        let spot = true;
        let swap = false;
        const baseId = this.safeString2 (market, 'base_currency', 'underlying_index');
        const quoteId = this.safeString (market, 'quote_currency');
        const settleId = this.safeString (market, 'coin');
        const contractVal = this.safeNumber (market, 'contract_val');
        const base = this.safeCurrencyCode (baseId);
        const quote = this.safeCurrencyCode (quoteId);
        const settle = this.safeCurrencyCode (settleId);
        let symbol = base + '/' + quote;
        if (contractVal !== undefined) {
            marketType = 'swap';
            spot = false;
            swap = true;
            symbol = symbol + ':' + settle;
        }
        const status = this.safeString (market, 'status');
        let active = undefined;
        if (status !== undefined) {
            active = (status === '1') || (status === 'online');
        }
        const fees = this.safeValue2 (this.fees, marketType, 'trading', {});
        return this.extend (fees, {
            'id': id,
            'symbol': symbol,
            'base': base,
            'quote': quote,
            'settle': settle,
            'baseId': baseId,
            'quoteId': quoteId,
            'settleId': settleId,
            'type': marketType,
            'spot': spot,
            'margin': false,
            'swap': swap,
            'future': false,
            'option': false,
            'active': active,
            'contract': swap,
            'linear': (base === settle),
            'inverse': (quote === settle),
            'contractSize': contractVal,
            'expiry': undefined,
            'expiryDatetime': undefined,
            'strike': undefined,
            'optionType': undefined,
            'precision': {
<<<<<<< HEAD
                'amount': this.parsePrecision (this.safeString (market, 'size_increment')),
                'price': this.parsePrecision (this.safeString (market, 'tick_size')),
                'base': this.parsePrecision (this.safeString (market, 'base_asset_precision')),
=======
                'price': this.parseNumber (this.parsePrecision (this.safeString (market, 'tick_size'))),
                'amount': this.parseNumber (this.parsePrecision (this.safeString (market, 'size_increment'))),
                'base': this.parseNumber (this.parsePrecision (this.safeString (market, 'base_asset_precision'))),
>>>>>>> 42d11d27
            },
            'limits': {
                'leverage': {
                    'min': undefined,
                    'max': undefined,
                },
                'amount': {
                    'min': this.safeNumber2 (market, 'min_size', 'base_min_size'),
                    'max': undefined,
                },
                'price': {
                    'min': undefined,
                    'max': undefined,
                },
                'cost': {
                    'min': undefined,
                    'max': undefined,
                },
            },
            'info': market,
        });
    }

    async fetchMarketsByType (type, params = {}) {
        if (type === 'spot') {
            const response = await this.dataGetCommonSymbols (params);
            //
            //     {
            //         "status":"ok",
            //         "ts":1595526622408,
            //         "data":[
            //             {
            //                 "base_currency":"btc",
            //                 "quote_currency":"usdt",
            //                 "symbol":"btc_usdt",
            //                 "tick_size":"2",
            //                 "size_increment":"4",
            //                 "status":"1",
            //                 "base_asset_precision":"8"
            //             },
            //         ]
            //     }
            //
            const data = this.safeValue (response, 'data', []);
            return this.parseMarkets (data);
        } else if (type === 'swap') {
            const response = await this.capiGetMarketContracts (params);
            //
            //     {
            //         "data":{
            //             "contractApis":[
            //                 {
            //                     "instrument_id":"btcusd",
            //                     "underlying_index":"BTC",
            //                     "quote_currency":"USD",
            //                     "coin":"BTC",
            //                     "contract_val":"1",
            //                     "delivery":["07:00:00","15:00:00","23:00:00"],
            //                     "size_increment":"0",
            //                     "tick_size":"1",
            //                     "forwardContractFlag":false,
            //                     "priceEndStep":"5"
            //                 },
            //             ]
            //         },
            //         "status":"ok",
            //         "err_code":"00000"
            //     }
            //
            return this.parseMarkets (response);
        } else {
            throw new NotSupported (this.id + ' fetchMarketsByType does not support market type ' + type);
        }
    }

    async fetchCurrencies (params = {}) {
        const response = await this.dataGetCommonCurrencys (params);
        //
        //     {
        //         "status":"ok",
        //         "ts":1595537740466,
        //         "data":[
        //             "btc",
        //             "bft",
        //             "usdt",
        //             "usdt-omni",
        //             "usdt-erc20"
        //         ]
        //     }
        //
        const result = {};
        const data = this.safeValue (response, 'data', []);
        for (let i = 0; i < data.length; i++) {
            const id = data[i];
            const code = this.safeCurrencyCode (id);
            result[code] = {
                'id': id,
                'code': code,
                'info': id,
                'type': undefined,
                'name': undefined,
                'active': undefined,
                'deposit': undefined,
                'withdraw': undefined,
                'fee': undefined,
                'precision': undefined,
                'limits': {
                    'amount': { 'min': undefined, 'max': undefined },
                    'withdraw': { 'min': undefined, 'max': undefined },
                },
            };
        }
        return result;
    }

    async fetchOrderBook (symbol, limit = undefined, params = {}) {
        await this.loadMarkets ();
        const market = this.market (symbol);
        const request = {
            'symbol': market['id'],
        };
        let method = undefined;
        if (market['spot']) {
            method = 'dataGetMarketDepth';
            request['type'] = 'step0'; // step0, step1, step2, step3, step4, step5, do not merge depth if step0
        } else if (market['swap']) {
            method = 'capiGetMarketDepth';
            request['limit'] = (limit === undefined) ? 100 : limit; // max 100
        }
        const response = await this[method] (this.extend (request, params));
        //
        // spot
        //
        //     {
        //         "status":"ok",
        //         "ch":"market.btc_usdt.depth.step0",
        //         "ts":1595607628197,
        //         "data":{
        //             "id":"1595607628197",
        //             "ts":"1595607628197",
        //             "bids":[
        //                 ["9534.99","15.36160000000000000000"],
        //                 ["9534.85","0.14580000000000000000"],
        //                 ["9534.73","0.02100000000000000000"],
        //             ],
        //             "asks":[
        //                 ["9535.02","7.37160000000000000000"],
        //                 ["9535.03","0.09040000000000000000"],
        //                 ["9535.05","0.02180000000000000000"],
        //             ]
        //         }
        //     }
        //
        // swap
        //
        //     {
        //         "asks":[
        //             ["9579.0","119865",1],
        //             ["9579.5","90069",1],
        //             ["9580.0","256673",1],
        //         ],
        //         "bids":[
        //             ["9578.5","2417",1],
        //             ["9577.5","3024",1],
        //             ["9577.0","21548",1],
        //         ],
        //         "timestamp":"1595664767349"
        //     }
        //
        const data = this.safeValue (response, 'data', response);
        const timestamp = this.safeInteger2 (data, 'timestamp', 'ts');
        const nonce = this.safeInteger (data, 'id');
        const orderbook = this.parseOrderBook (data, symbol, timestamp);
        orderbook['nonce'] = nonce;
        return orderbook;
    }

    parseTicker (ticker, market = undefined) {
        //
        // spot
        //
        //     fetchTicker
        //
        //     {
        //         "id":"1595538241113",
        //         "bid":["0.028474000000","1.139400000000"],
        //         "ask":["0.028482000000","0.353100000000"],
        //         "amount":"2850.6649",
        //         "count":"818",
        //         "open":"0.02821",
        //         "close":"0.028474",
        //         "low":"0.02821",
        //         "high":"0.029091",
        //         "vol":"79.4548693404"
        //     }
        //
        //     fetchTickers
        //
        //     {
        //         "amount":"30086.8095",
        //         "count":"22450",
        //         "open":"9525.11",
        //         "close":"9591.81",
        //         "low":"9510.68",
        //         "high":"9659.7",
        //         "vol":"286239092.250461",
        //         "symbol":"btc_usdt"
        //     }
        //
        // swap
        //
        //     {
        //         "instrument_id":"btcusd",
        //         "last":"9574.5",
        //         "best_ask":"9575.0",
        //         "best_bid":"9574.0",
        //         "high_24h":"9672",
        //         "low_24h":"9512",
        //         "volume_24h":"567697050",
        //         "timestamp":"1595538450096"
        //     }
        //
        const timestamp = this.safeInteger2 (ticker, 'timestamp', 'id');
        let symbol = undefined;
        const marketId = this.safeString2 (ticker, 'instrument_id', 'symbol');
        if (marketId in this.markets_by_id) {
            market = this.markets_by_id[marketId];
            symbol = market['symbol'];
        } else if (marketId !== undefined) {
            const parts = marketId.split ('_');
            const numParts = parts.length;
            if (numParts === 2) {
                const [ baseId, quoteId ] = parts;
                const base = this.safeCurrencyCode (baseId);
                const quote = this.safeCurrencyCode (quoteId);
                symbol = base + '/' + quote;
            } else {
                symbol = marketId;
            }
        }
        if ((symbol === undefined) && (market !== undefined)) {
            symbol = market['symbol'];
        }
        const last = this.safeString2 (ticker, 'last', 'close');
        const open = this.safeString (ticker, 'open');
        let bidVolume = undefined;
        let askVolume = undefined;
        let bid = this.safeValue (ticker, 'bid');
        if (bid === undefined) {
            bid = this.safeString (ticker, 'best_bid');
        } else {
            bidVolume = this.safeString (bid, 1);
            bid = this.safeString (bid, 0);
        }
        let ask = this.safeValue (ticker, 'ask');
        if (ask === undefined) {
            ask = this.safeString (ticker, 'best_ask');
        } else {
            askVolume = this.safeString (ask, 1);
            ask = this.safeString (ask, 0);
        }
        const baseVolume = this.safeString2 (ticker, 'amount', 'volume_24h');
        const quoteVolume = this.safeString (ticker, 'vol');
        return this.safeTicker ({
            'symbol': symbol,
            'timestamp': timestamp,
            'datetime': this.iso8601 (timestamp),
            'high': this.safeString2 (ticker, 'high', 'high_24h'),
            'low': this.safeString2 (ticker, 'low', 'low_24h'),
            'bid': bid,
            'bidVolume': bidVolume,
            'ask': ask,
            'askVolume': askVolume,
            'vwap': undefined,
            'open': open,
            'close': last,
            'last': last,
            'previousClose': undefined,
            'change': undefined,
            'percentage': undefined,
            'average': undefined,
            'baseVolume': baseVolume,
            'quoteVolume': quoteVolume,
            'info': ticker,
        }, market, false);
    }

    async fetchTicker (symbol, params = {}) {
        await this.loadMarkets ();
        const market = this.market (symbol);
        let method = undefined;
        if (market['spot']) {
            method = 'dataGetMarketDetailMerged';
        } else if (market['swap']) {
            method = 'capiGetMarketTicker';
        }
        const request = {
            'symbol': market['id'],
        };
        const response = await this[method] (this.extend (request, params));
        //
        // spot
        //
        //     {
        //         "status":"ok",
        //         "ch":"market.eth_btc.detail.merged",
        //         "ts":1595538241474,
        //         "data":{
        //             "id":"1595538241113",
        //             "bid":["0.028474000000","1.139400000000"],
        //             "ask":["0.028482000000","0.353100000000"],
        //             "amount":"2850.6649",
        //             "count":"818",
        //             "open":"0.02821",
        //             "close":"0.028474",
        //             "low":"0.02821",
        //             "high":"0.029091",
        //             "vol":"79.4548693404"
        //         }
        //     }
        //
        // swap
        //
        //     {
        //         "symbol":"btcusd",
        //         "last":"9575.5",
        //         "best_ask":"9576.0",
        //         "best_bid":"9575.0",
        //         "high_24h":"9646",
        //         "low_24h":"9516",
        //         "volume_24h":"516656839",
        //         "timestamp":"1595664217405"
        //     }
        //
        const data = this.safeValue (response, 'data', response);
        return this.parseTicker (data, market);
    }

    async fetchTickersByType (type, symbols = undefined, params = {}) {
        await this.loadMarkets ();
        let method = undefined;
        if (type === 'spot') {
            method = 'dataGetMarketTickers';
        } else if (type === 'swap') {
            method = 'capiGetMarketTickers';
        }
        const response = await this[method] (params);
        //
        // spot
        //
        //     {
        //         "status":"ok",
        //         "ts":1595542893250,
        //         "data":[
        //             {
        //                 "amount":"30086.8095",
        //                 "count":"22450",
        //                 "open":"9525.11",
        //                 "close":"9591.81",
        //                 "low":"9510.68",
        //                 "high":"9659.7",
        //                 "vol":"286239092.250461",
        //                 "symbol":"btc_usdt"
        //             }
        //         ]
        //     }
        //
        // swap
        //
        //     [
        //         {
        //             "symbol":"btcusd",
        //             "last":"9572",
        //             "best_ask":"9571.5",
        //             "best_bid":"9570.5",
        //             "high_24h":"9646",
        //             "low_24h":"9516",
        //             "volume_24h":"515401635",
        //             "timestamp":"1595664479952"
        //         }
        //     ]
        //
        const data = this.safeValue (response, 'data', response);
        let timestamp = undefined;
        if (!Array.isArray (response)) {
            timestamp = this.safeInteger (response, 'ts');
        }
        const result = {};
        for (let i = 0; i < data.length; i++) {
            const ticker = this.parseTicker (this.extend ({
                'timestamp': timestamp,
            }, data[i]));
            const symbol = ticker['symbol'];
            result[symbol] = ticker;
        }
        return this.filterByArray (result, 'symbol', symbols);
    }

    async fetchTickers (symbols = undefined, params = {}) {
        const defaultType = this.safeString2 (this.options, 'fetchTickers', 'defaultType');
        const type = this.safeString (params, 'type', defaultType);
        return await this.fetchTickersByType (type, symbols, this.omit (params, 'type'));
    }

    parseTrade (trade, market = undefined) {
        //
        // fetchTrades (public)
        //
        //     spot
        //
        //     {
        //         "id":"1",
        //         "price":"9533.81",
        //         "amount":"0.7326",
        //         "direction":"sell",
        //         "ts":"1595604964000"
        //     }
        //
        //     swap
        //
        //     {
        //         "trade_id":"670581881367954915",
        //         "price":"9553.00",
        //         "size":"20",
        //         "side":"sell",
        //         "timestamp":"1595605100004",
        //         "symbol":"btcusd"
        //     }
        //
        // spot fetchMyTrades (private)
        //
        //     {
        //         "id": 29555,
        //         "order_id": 59378,
        //         "match_id": 59335,
        //         "symbol": "eth_usdt",
        //         "type": "buy-limit",
        //         "source": "api",
        //         "price": "100.1000000000",
        //         "filled_amount": "0.9845000000",
        //         "filled_fees": "0.0019690000",
        //         "created_at": 1494901400487
        //     }
        //
        // fetchOrderTrades (private)
        //
        //     spot
        //
        //     {
        //         "id":"614164775",
        //         "created_at":"1596298860602",
        //         "filled_amount":"0.0417000000000000",
        //         "filled_fees":"0.0000834000000000",
        //         "match_id":"673491702661292033",
        //         "order_id":"673491720340279296",
        //         "price":"359.240000000000",
        //         "source":"接口",
        //         "symbol":"eth_usdt",
        //         "type":"buy-market"
        //     }
        //
        //     swap
        //
        //     {
        //         "trade_id":"6667390",
        //         "symbol":"cmt_btcusdt",
        //         "order_id":"525946425993854915",
        //         "price":"9839.00",
        //         "order_qty":"3466",
        //         "fee":"-0.0000528407360000",
        //         "timestamp":"1561121514442",
        //         "exec_type":"M",
        //         "side":"3"
        //     }
        //
        let symbol = undefined;
        const marketId = this.safeString (trade, 'symbol');
        let base = undefined;
        let quote = undefined;
        if (marketId in this.markets_by_id) {
            market = this.markets_by_id[marketId];
            symbol = market['symbol'];
            base = market['base'];
            quote = market['quote'];
        } else if (marketId !== undefined) {
            const parts = marketId.split ('_');
            const numParts = parts.length;
            if (numParts === 2) {
                const [ baseId, quoteId ] = parts;
                base = this.safeCurrencyCode (baseId);
                quote = this.safeCurrencyCode (quoteId);
                symbol = base + '/' + quote;
            } else {
                symbol = marketId.toUpperCase ();
            }
        }
        if ((symbol === undefined) && (market !== undefined)) {
            symbol = market['symbol'];
            base = market['base'];
            quote = market['quote'];
        }
        let timestamp = this.safeInteger (trade, 'created_at');
        timestamp = this.safeInteger2 (trade, 'timestamp', 'ts', timestamp);
        const priceString = this.safeString (trade, 'price');
        let amountString = this.safeString2 (trade, 'filled_amount', 'order_qty');
        amountString = this.safeString2 (trade, 'size', 'amount', amountString);
        let takerOrMaker = this.safeString2 (trade, 'exec_type', 'liquidity');
        if (takerOrMaker === 'M') {
            takerOrMaker = 'maker';
        } else if (takerOrMaker === 'T') {
            takerOrMaker = 'taker';
        }
        const orderType = this.safeString (trade, 'type');
        let side = undefined;
        let type = undefined;
        if (orderType !== undefined) {
            side = this.safeString (trade, 'type');
            type = this.parseOrderType (side);
            side = this.parseOrderSide (side);
        } else {
            side = this.safeString2 (trade, 'side', 'direction');
            type = this.parseOrderType (side);
            side = this.parseOrderSide (side);
        }
        let feeCostString = this.safeString (trade, 'fee');
        if (feeCostString === undefined) {
            feeCostString = this.safeString (trade, 'filled_fees');
        } else {
            feeCostString = Precise.stringNeg (feeCostString);
        }
        let fee = undefined;
        if (feeCostString !== undefined) {
            const feeCurrency = (side === 'buy') ? base : quote;
            fee = {
                // fee is either a positive number (invitation rebate)
                // or a negative number (transaction fee deduction)
                // therefore we need to invert the fee
                // more about it https://github.com/ccxt/ccxt/issues/5909
                'cost': feeCostString,
                'currency': feeCurrency,
            };
        }
        const orderId = this.safeString (trade, 'order_id');
        const id = this.safeString2 (trade, 'trade_id', 'id');
        return this.safeTrade ({
            'info': trade,
            'timestamp': timestamp,
            'datetime': this.iso8601 (timestamp),
            'symbol': symbol,
            'id': id,
            'order': orderId,
            'type': type,
            'takerOrMaker': takerOrMaker,
            'side': side,
            'price': priceString,
            'amount': amountString,
            'cost': undefined,
            'fee': fee,
        }, market);
    }

    async fetchTrades (symbol, limit = undefined, since = undefined, params = {}) {
        await this.loadMarkets ();
        const market = this.market (symbol);
        const request = {
            'symbol': market['id'],
        };
        let method = undefined;
        if (market['spot']) {
            method = 'dataGetMarketHistoryTrade';
        } else if (market['swap']) {
            method = 'capiGetMarketTrades';
        }
        if (market['spot']) {
            if (limit !== undefined) {
                request['size'] = limit; // default 1, max 2000
            }
        } else if (market['swap']) {
            if (limit === undefined) {
                limit = 100; // default 20, max 100
            }
            request['limit'] = limit;
        }
        const response = await this[method] (this.extend (request, params));
        //
        // spot
        //
        //     {
        //         "status":"ok",
        //         "ch":"market.btc_usdt.trade.detail",
        //         "ts":1595604968430,
        //         "data":{
        //             "ts":"1595604964000",
        //             "data":[
        //                 {"id":"1","price":"9533.81","amount":"0.7326","direction":"sell","ts":"1595604964000"},
        //                 {"id":"2","price":"9533.67","amount":"1.1591","direction":"buy","ts":"1595604961000"},
        //                 {"id":"3","price":"9533.67","amount":"1.5022","direction":"sell","ts":"1595604959000"},
        //             ]
        //         }
        //     }
        //
        // swap
        //
        //     [
        //         {"trade_id":"670833198971748613","price":"9578.50","size":"5412","side":"sell","timestamp":"1595665018790","symbol":"btcusd"},
        //         {"trade_id":"670833194240574915","price":"9579.00","size":"3972","side":"buy","timestamp":"1595665017662","symbol":"btcusd"},
        //         {"trade_id":"670833194240573915","price":"9579.00","size":"1227","side":"buy","timestamp":"1595665017662","symbol":"btcusd"},
        //     ]
        //
        let trades = undefined;
        if (Array.isArray (response)) {
            trades = response;
        } else {
            const data = this.safeValue (response, 'data', {});
            trades = this.safeValue2 (data, 'data', []);
        }
        return this.parseTrades (trades, market, since, limit);
    }

    parseOHLCV (ohlcv, market = undefined, timeframe = '1m') {
        //
        // spot
        //
        //     {
        //         "id":"1594694700000",
        //         "amount":"283.6811",
        //         "count":"234",
        //         "open":"9230.00",
        //         "close":"9227.15",
        //         "low":"9206.66",
        //         "high":"9232.33",
        //         "vol":"2618015.032504000000"
        //     }
        //
        // swap
        //
        //     [
        //         "1594693800000",
        //         "9240",
        //         "9241",
        //         "9222",
        //         "9228.5",
        //         "3913370",
        //         "424.003616350563"
        //     ]
        //
        const options = this.safeValue (this.options, 'parseOHLCV', {});
        const volume = this.safeValue (options, 'volume', {});
        if (Array.isArray (ohlcv)) {
            const volumeIndex = this.safeString (volume, market['type'], 'amount');
            return [
                this.safeInteger (ohlcv, 0),         // timestamp
                this.safeNumber (ohlcv, 1),           // Open
                this.safeNumber (ohlcv, 2),           // High
                this.safeNumber (ohlcv, 3),           // Low
                this.safeNumber (ohlcv, 4),           // Close
                // this.safeNumber (ohlcv, 5),        // Quote Volume
                // this.safeNumber (ohlcv, 6),        // Base Volume
                this.safeNumber (ohlcv, volumeIndex), // Volume, bitget will return base volume in the 7th element for future markets
            ];
        } else {
            const volumeIndex = this.safeValue (volume, market['type'], 6);
            return [
                this.safeInteger (ohlcv, 'id'),
                this.safeNumber (ohlcv, 'open'),      // Open
                this.safeNumber (ohlcv, 'high'),      // High
                this.safeNumber (ohlcv, 'low'),       // Low
                this.safeNumber (ohlcv, 'close'),     // Close
                this.safeNumber (ohlcv, volumeIndex), // Base Volume
            ];
        }
    }

    async fetchOHLCV (symbol, timeframe = '1m', since = undefined, limit = undefined, params = {}) {
        await this.loadMarkets ();
        const market = this.market (symbol);
        const request = {
            'symbol': market['id'],
        };
        let method = undefined;
        const type = market['type'];
        const options = this.safeValue (this.options, 'timeframes', {});
        const intervals = this.safeValue (options, type, {});
        const interval = this.safeValue (intervals, this.timeframes[timeframe]);
        if (market['spot']) {
            method = 'dataGetMarketHistoryKline';
            request['period'] = interval;
            if (limit !== undefined) {
                request['size'] = limit; // default 150, max 1000
            }
        } else if (market['swap']) {
            const duration = this.parseTimeframe (timeframe);
            method = 'capiGetMarketCandles';
            request['granularity'] = interval;
            const now = this.milliseconds ();
            if (since === undefined) {
                if (limit === undefined) {
                    limit = 1000;
                }
                request['start'] = this.iso8601 (now - limit * duration * 1000);
                request['end'] = this.iso8601 (now);
            } else {
                request['start'] = this.iso8601 (since);
                if (limit === undefined) {
                    request['end'] = this.iso8601 (now);
                } else {
                    request['end'] = this.iso8601 (this.sum (since, limit * duration * 1000));
                }
            }
        }
        const response = await this[method] (this.extend (request, params));
        //
        // spot
        //
        //     {
        //         "status":"ok",
        //         "ch":"market.btc_usdt.kline.15min",
        //         "ts":1595594183874,
        //         "data":[
        //             {"id":"1594694700000","amount":"283.6811","count":"234","open":"9230.00","close":"9227.15","low":"9206.66","high":"9232.33","vol":"2618015.032504000000"},
        //             {"id":"1594695600000","amount":"457.2904","count":"238","open":"9227.15","close":"9229.46","low":"9223.80","high":"9235.14","vol":"4220734.684570000000"},
        //             {"id":"1594696500000","amount":"501.2353","count":"255","open":"9229.46","close":"9227.78","low":"9222.69","high":"9230.74","vol":"4625779.185006000000"},
        //         ]
        //     }
        //
        // swap
        //
        //     [
        //         ["1594764900000","9255.5","9261","9251","9255.5","3958946","427.742307964305"],
        //         ["1594765800000","9255.5","9264","9252","9258","3609496","389.832756058107"],
        //         ["1594766700000","9258","9260","9244.5","9250.5","3738600","403.97870345085"],
        //     ]
        //
        let candles = response;
        if (!Array.isArray (response)) {
            candles = this.safeValue (response, 'data', []);
        }
        return this.parseOHLCVs (candles, market, timeframe, since, limit);
    }

    parseSpotBalance (response) {
        //
        //     {
        //         "status":"ok",
        //         "ts":1595681450932,
        //         "data":{
        //             "list":[
        //                 {"balance":"0.0000000000000000","currency":"BTC","type":"trade"},
        //                 {"balance":"0.0000000000000000","currency":"BTC","type":"frozen"},
        //                 {"balance":"0.0000000000000000","currency":"BTC","type":"lock"},
        //             ],
        //             "id":"7420922606",
        //             "type":"spot",
        //             "state":"working"
        //         }
        //     }
        //
        const result = { 'info': response };
        const data = this.safeValue (response, 'data');
        const balances = this.safeValue (data, 'list');
        for (let i = 0; i < balances.length; i++) {
            const balance = balances[i];
            const currencyId = this.safeString (balance, 'currency');
            const code = this.safeCurrencyCode (currencyId);
            if (!(code in result)) {
                const account = this.account ();
                result[code] = account;
            }
            const type = this.safeValue (balance, 'type');
            if (type === 'trade') {
                result[code]['free'] = this.safeString (balance, 'balance');
            } else if ((type === 'frozen') || (type === 'lock')) {
                const used = this.safeString (result[code], 'used');
                result[code]['used'] = Precise.stringAdd (used, this.safeString (balance, 'balance'));
            }
        }
        return this.safeBalance (result);
    }

    parseSwapBalance (response) {
        //
        // swap
        //
        //     [
        //         {"equity":"0","fixed_balance":"0","total_avail_balance":"0","margin":"0","realized_pnl":"0","unrealized_pnl":"0","symbol":"bchusd","margin_frozen":"0","timestamp":"1595673431547","margin_mode":"fixed","forwardContractFlag":false},
        //         {"equity":"0","fixed_balance":"0","total_avail_balance":"0","margin":"0","realized_pnl":"0","unrealized_pnl":"0","symbol":"ethusd","margin_frozen":"0","timestamp":"1595673431573","margin_mode":"fixed","forwardContractFlag":false},
        //         {"equity":"0","fixed_balance":"0","total_avail_balance":"0","margin":"0","realized_pnl":"0","unrealized_pnl":"0","symbol":"cmt_btcsusdt","margin_frozen":"0","timestamp":"1595673431577","margin_mode":"fixed","forwardContractFlag":true},
        //     ]
        //
        //
        const result = {};
        for (let i = 0; i < response.length; i++) {
            const balance = response[i];
            const marketId = this.safeString (balance, 'symbol');
            let symbol = marketId;
            if (marketId in this.markets_by_id) {
                symbol = this.markets_by_id[marketId]['symbol'];
            }
            const account = this.account ();
            // it may be incorrect to use total, free and used for swap accounts
            account['total'] = this.safeString (balance, 'equity');
            account['free'] = this.safeString (balance, 'total_avail_balance');
            result[symbol] = account;
        }
        return this.safeBalance (result);
    }

    async fetchAccounts (params = {}) {
        const request = {
            'method': 'accounts',
        };
        const response = await this.apiGetAccountAccounts (this.extend (request, params));
        //
        //     {
        //         "status":"ok",
        //         "ts":1595679591824,
        //         "data":[
        //             {"id":"7420922606","type":"spot","state":"working"}
        //         ]
        //     }
        //
        const data = this.safeValue (response, 'data', []);
        const result = [];
        for (let i = 0; i < data.length; i++) {
            const account = data[i];
            const accountId = this.safeString (account, 'id');
            const type = this.safeStringLower (account, 'type');
            result.push ({
                'id': accountId,
                'type': type,
                'currency': undefined,
                'info': account,
            });
        }
        return result;
    }

    async findAccountByType (type) {
        await this.loadMarkets ();
        await this.loadAccounts ();
        const accountsByType = this.groupBy (this.accounts, 'type');
        const accounts = this.safeValue (accountsByType, type);
        if (accounts === undefined) {
            throw new ExchangeError (this.id + " findAccountByType() could not find an accountId with type '" + type + "', specify the 'accountId' parameter instead"); // eslint-disable-line quotes
        }
        const numAccounts = accounts.length;
        if (numAccounts > 1) {
            throw new ExchangeError (this.id + " findAccountByType() found more than one accountId with type '" + type + "', specify the 'accountId' parameter instead"); // eslint-disable-line quotes
        }
        return accounts[0];
    }

    async getAccountId (params) {
        await this.loadMarkets ();
        await this.loadAccounts ();
        const defaultAccountId = this.safeString (this.options, 'accountId');
        const accountId = this.safeString (params, 'accountId', defaultAccountId);
        if (accountId !== undefined) {
            return accountId;
        }
        const defaultType = this.safeString (this.options, 'defaultType', 'margin');
        const type = this.safeString (params, 'type', defaultType);
        params = this.omit (params, 'type');
        if (type === undefined) {
            throw new ArgumentsRequired (this.id + " getAccountId() requires an 'accountId' parameter");
        }
        const account = await this.findAccountByType (type);
        return account['id'];
    }

    async fetchBalance (params = {}) {
        await this.loadMarkets ();
        await this.loadAccounts ();
        const [ marketType, query ] = this.handleMarketTypeAndParams ('fetchBalance', undefined, params);
        const method = this.getSupportedMapping (marketType, {
            'spot': 'apiGetAccountsAccountIdBalance',
            'swap': 'swapGetAccountAccounts',
        });
        if (marketType === 'spot') {
            const accountId = await this.getAccountId (query);
            query['account_id'] = accountId;
            query['method'] = 'balance';
        }
        const response = await this[method] (query);
        //
        // spot
        //
        //     {
        //         "status":"ok",
        //         "ts":1595681450932,
        //         "data":{
        //             "list":[
        //                 {"balance":"0.0000000000000000","currency":"BTC","type":"trade"},
        //                 {"balance":"0.0000000000000000","currency":"BTC","type":"frozen"},
        //                 {"balance":"0.0000000000000000","currency":"BTC","type":"lock"},
        //             ],
        //             "id":"7420922606",
        //             "type":"spot",
        //             "state":"working"
        //         }
        //     }
        //
        // swap
        //
        //     [
        //         {"equity":"0","fixed_balance":"0","total_avail_balance":"0","margin":"0","realized_pnl":"0","unrealized_pnl":"0","symbol":"bchusd","margin_frozen":"0","timestamp":"1595673431547","margin_mode":"fixed","forwardContractFlag":false},
        //         {"equity":"0","fixed_balance":"0","total_avail_balance":"0","margin":"0","realized_pnl":"0","unrealized_pnl":"0","symbol":"ethusd","margin_frozen":"0","timestamp":"1595673431573","margin_mode":"fixed","forwardContractFlag":false},
        //         {"equity":"0","fixed_balance":"0","total_avail_balance":"0","margin":"0","realized_pnl":"0","unrealized_pnl":"0","symbol":"cmt_btcsusdt","margin_frozen":"0","timestamp":"1595673431577","margin_mode":"fixed","forwardContractFlag":true},
        //     ]
        //
        return this.parseBalanceByType (marketType, response);
    }

    parseBalanceByType (type, response) {
        if (type === 'spot') {
            return this.parseSpotBalance (response);
        } else if (type === 'swap') {
            return this.parseSwapBalance (response);
        }
        throw new NotSupported (this.id + " fetchBalance does not support the '" + type + "' type (the type must be one of 'account', 'spot', or 'swap')");
    }

    parseOrderStatus (status) {
        const statuses = {
            'submitted': 'open',
            'partial-filled': 'open',
            'partial-canceled': 'canceled',
            'filled': 'closed',
            'canceled': 'canceled',
            '-2': 'failed',
            '-1': 'canceled',
            '0': 'open',
            '1': 'open',
            '2': 'closed',
            '3': 'open',
            '4': 'canceled',
        };
        return this.safeString (statuses, status, status);
    }

    parseOrderSide (side) {
        const sides = {
            'buy-market': 'buy',
            'sell-market': 'sell',
            'buy-limit': 'buy',
            'sell-limit': 'sell',
            '1': 'long', // open long
            '2': 'short', // open short
            '3': 'long', // close long
            '4': 'short', // close short
        };
        return this.safeString (sides, side, side);
    }

    parseOrderType (type) {
        const types = {
            'buy-market': 'market',
            'sell-market': 'market',
            'buy-limit': 'limit',
            'sell-limit': 'limit',
            '1': 'open', // open long
            '2': 'open', // open short
            '3': 'close', // close long
            '4': 'close', // close short
        };
        return this.safeString (types, type, type);
    }

    parseOrder (order, market = undefined) {
        //
        // createOrder
        //
        //     spot
        //
        //     {
        //         "status":"ok",
        //         "ts":1595792596056,
        //         "data":671368296142774272
        //     }
        //
        //     swap
        //
        //     {
        //         "client_oid":"58775e54-0592-491c-97e8-e2369025f2d1",
        //         "order_id":"671757564085534713"
        //     }
        //
        // cancelOrder
        //
        //     spot
        //
        //     {
        //         "status": "ok",
        //         "ts": 1595818631279,
        //         "data": 671368296142774272
        //     }
        //
        //     swap
        //
        //     {
        //         "order_id":"671757564085534713",
        //         "client_oid":"58775e54-0592-491c-97e8-e2369025f2d1",
        //         "symbol":"cmt_ethusdt",
        //         "result":true,
        //         "err_code":null,
        //         "err_msg":null
        //     }
        //
        // fetchOpenOrders, fetchClosedOrders, fetchOrder
        //
        //     spot
        //
        //     {
        //         "account_id":"7420922606",
        //         "amount":"0.1000000000000000",
        //         "canceled_at":"1595872129618",
        //         "created_at":"1595872089525",
        //         "filled_amount":"0.000000000000",
        //         "filled_cash_amount":"0.000000000000",
        //         "filled_fees":"0.000000000000",
        //         "finished_at":"1595872129618",
        //         "id":"671701716584665088",
        //         "price":"150.000000000000",
        //         "source":"接口",
        //         "state":"canceled",
        //         "symbol":"eth_usdt",
        //         "type":"buy-limit"
        //     }
        //
        //     swap
        //
        //     {
        //         "symbol":"cmt_ethusdt",
        //         "size":"1",
        //         "timestamp":"1595885546770",
        //         "client_oid":"f3aa81d6-9a4c-4eab-bebe-ebc19da21cf2",
        //         "createTime":"1595885521200",
        //         "filled_qty":"0",
        //         "fee":"0.00000000",
        //         "order_id":"671758053112020913",
        //         "price":"150.00",
        //         "price_avg":"0.00",
        //         "status":"0",
        //         "type":"1",
        //         "order_type":"0",
        //         "totalProfits":null
        //     }
        //
        let id = this.safeString (order, 'order_id');
        id = this.safeString2 (order, 'id', 'data', id);
        const timestamp = this.safeInteger2 (order, 'created_at', 'createTime');
        let type = this.safeString (order, 'type');
        const side = this.parseOrderSide (type);
        type = this.parseOrderType (type);
        // if ((side !== 'buy') && (side !== 'sell')) {
        //     side = this.parseOrderSide (type);
        // }
        // if ((type !== 'limit') && (type !== 'market')) {
        //     if ('pnl' in order) {
        //         type = 'future';
        //     } else {
        //         type = 'swap';
        //     }
        // }
        let symbol = undefined;
        const marketId = this.safeString (order, 'symbol');
        if (marketId !== undefined) {
            if (marketId in this.markets_by_id) {
                market = this.markets_by_id[marketId];
            } else {
                symbol = marketId.toUpperCase ();
            }
        }
        if ((symbol === undefined) && (market !== undefined)) {
            symbol = market['symbol'];
        }
        const amount = this.safeString2 (order, 'amount', 'size');
        const filled = this.safeString2 (order, 'filled_amount', 'filled_qty');
        const cost = this.safeString (order, 'filled_cash_amount');
        const price = this.safeString (order, 'price');
        const average = this.safeString (order, 'price_avg');
        const status = this.parseOrderStatus (this.safeString2 (order, 'state', 'status'));
        const feeCost = this.safeNumber2 (order, 'filled_fees', 'fee');
        let fee = undefined;
        if (feeCost !== undefined) {
            const feeCurrency = undefined;
            fee = {
                'cost': feeCost,
                'currency': feeCurrency,
            };
        }
        const clientOrderId = this.safeString (order, 'client_oid');
        return this.safeOrder ({
            'info': order,
            'id': id,
            'clientOrderId': clientOrderId,
            'timestamp': timestamp,
            'datetime': this.iso8601 (timestamp),
            'lastTradeTimestamp': undefined,
            'symbol': symbol,
            'type': type,
            'timeInForce': undefined,
            'postOnly': undefined,
            'side': side,
            'price': price,
            'stopPrice': undefined,
            'average': average,
            'cost': cost,
            'amount': amount,
            'filled': filled,
            'remaining': undefined,
            'status': status,
            'fee': fee,
            'trades': undefined,
        }, market);
    }

    async createOrder (symbol, type, side, amount, price = undefined, params = {}) {
        await this.loadMarkets ();
        await this.loadAccounts ();
        const market = this.market (symbol);
        //
        // spot
        //
        //     account_id true string Account ID, obtained using the accounts method. Currency transactions use the accountid of the'spot' account; for loan asset transactions, please use the accountid of the'margin' account
        //     amount true string A limit order indicates the quantity of the order, when a market price buy order indicates how much money to buy, and when a market price sell order indicates how much currency to sell
        //     price false string Order price, market order does not pass this parameter
        //     source false string Order source api
        //     symbol true string Trading pair  btc_usdt, eth_btc ...
        //     type true string Order Type  buy-market: buy at market price, sell-market: sell at market price, buy-limit: buy at limit price, sell-limit: sell at limit price
        //
        // swap
        //
        //     symbol String Yes Contract ID
        //     client_oid String Yes customize order IDs to identify your orders. (Less than 50 characters without special characters,
        //     size String Yes Quantity to buy or sell (value not equal to 0 or negative)
        //     type String Yes 1 Open long 2Open short 3 Close long 4 Close short
        //     order_type String Yes 0: Normal order (Unfilled and 0 imply normal limit order) 1: Post only 2: Fill or Kill 3: Immediate Or Cancel
        //     match_price String Yes 0 Limit price 1 market price
        //     price String No Price of each contract
        //
        const request = {
            'symbol': market['id'],
        };
        const clientOrderId = this.safeString2 (params, 'client_oid', 'clientOrderId', this.uuid ());
        params = this.omit (params, [ 'client_oid', 'clientOrderId' ]);
        let method = undefined;
        if (market['spot']) {
            const accountId = await this.getAccountId ({
                'type': market['type'],
            });
            method = 'apiPostOrderOrdersPlace';
            request['account_id'] = accountId;
            request['method'] = 'place';
            request['type'] = side + '-' + type;
            if (type === 'limit') {
                request['amount'] = this.amountToPrecision (symbol, amount);
                request['price'] = this.priceToPrecision (symbol, price);
            } else if (type === 'market') {
                // for market buy it requires the amount of quote currency to spend
                if (side === 'buy') {
                    let cost = this.safeNumber (params, 'amount');
                    const createMarketBuyOrderRequiresPrice = this.safeValue (this.options, 'createMarketBuyOrderRequiresPrice', true);
                    if (createMarketBuyOrderRequiresPrice) {
                        if (price !== undefined) {
                            if (cost === undefined) {
                                cost = amount * price;
                            }
                        } else if (cost === undefined) {
                            throw new InvalidOrder (this.id + " createOrder() requires the price argument with market buy orders to calculate total order cost (amount to spend), where cost = amount * price. Supply a price argument to createOrder() call if you want the cost to be calculated for you from price and amount, or, alternatively, add .options['createMarketBuyOrderRequiresPrice'] = false and supply the total cost value in the 'amount' argument or in the 'amount' extra parameter (the exchange-specific behaviour)");
                        }
                    } else {
                        cost = (cost === undefined) ? amount : cost;
                    }
                    request['amount'] = this.costToPrecision (symbol, cost);
                } else if (side === 'sell') {
                    request['amount'] = this.amountToPrecision (symbol, amount);
                }
            }
            // ...
        } else if (market['swap']) {
            request['order_type'] = '0'; // '0' = Normal order, undefined and 0 imply a normal limit order, '1' = Post only, '2' = Fill or Kill, '3' = Immediate Or Cancel
            request['client_oid'] = clientOrderId;
            const orderType = this.safeString (params, 'type');
            if (orderType === undefined) {
                throw new ArgumentsRequired (this.id + " createOrder() requires a type parameter, '1' = open long, '2' = open short, '3' = close long, '4' = close short for " + market['type'] + ' orders');
            }
            request['size'] = this.amountToPrecision (symbol, amount);
            request['type'] = orderType;
            // if match_price is set to '1', the price parameter will be ignored for market orders
            if (type === 'limit') {
                request['match_price'] = '0';
                request['price'] = this.priceToPrecision (symbol, price);
            } else if (type === 'market') {
                request['match_price'] = '1';
            }
            method = 'swapPostOrderPlaceOrder';
        }
        const response = await this[method] (this.extend (request, params));
        //
        // spot
        //
        //     {
        //         "status":"ok",
        //         "ts":1595792596056,
        //         "data":"671368296142774272"
        //     }
        //
        // swap
        //
        //     {
        //         "client_oid":"58775e54-0592-491c-97e8-e2369025f2d1",
        //         "order_id":"671757564085534713"
        //     }
        //
        return this.parseOrder (response, market);
    }

    async cancelOrder (id, symbol = undefined, params = {}) {
        await this.loadMarkets ();
        let market = undefined;
        let type = undefined;
        if (symbol === undefined) {
            const defaultType = this.safeString2 (this.options, 'cancelOrder', 'defaultType');
            const type = this.safeString (params, 'type', defaultType);
            if (type === 'spot') {
                if (symbol === undefined) {
                    throw new ArgumentsRequired (this.id + ' cancelOrder() requires a symbol argument for spot orders');
                }
            }
        } else {
            market = this.market (symbol);
            type = market['type'];
        }
        const query = this.omit (params, 'type');
        let method = undefined;
        const request = {};
        if (type === 'spot') {
            method = 'apiPostOrderOrdersOrderIdSubmitcancel';
            request['order_id'] = id;
            request['method'] = 'submitcancel';
        } else if (type === 'swap') {
            method = 'swapPostOrderCancelOrder';
            request['orderId'] = id;
            request['symbol'] = market['id'];
        }
        const response = await this[method] (this.extend (request, query));
        //
        // spot
        //
        //     { "status": "ok", "ts": 1595818631279, "data": 671368296142774272 }
        //
        // swap
        //
        //     {
        //         "order_id":"671757564085534713",
        //         "client_oid":"58775e54-0592-491c-97e8-e2369025f2d1",
        //         "symbol":"cmt_ethusdt",
        //         "result":true,
        //         "err_code":null,
        //         "err_msg":null
        //     }
        //
        return this.parseOrder (response, market);
    }

    async cancelOrders (ids, symbol = undefined, params = {}) {
        if (symbol === undefined) {
            throw new ArgumentsRequired (this.id + ' cancelOrders() requires a symbol argument');
        }
        await this.loadMarkets ();
        const market = this.market (symbol);
        const type = this.safeString (params, 'type', market['type']);
        if (type === undefined) {
            throw new ArgumentsRequired (this.id + " cancelOrders() requires a type parameter (one of 'spot', 'swap').");
        }
        params = this.omit (params, 'type');
        const request = {};
        let method = undefined;
        if (type === 'spot') {
            method = 'apiPostOrderOrdersBatchcancel';
            request['method'] = 'batchcancel';
            const jsonIds = this.json (ids);
            const parts = jsonIds.split ('"');
            request['order_ids'] = parts.join ('');
        } else if (type === 'swap') {
            method = 'swapPostOrderCancelBatchOrders';
            request['symbol'] = market['id'];
            request['ids'] = ids;
        }
        const response = await this[method] (this.extend (request, params));
        //
        //     spot
        //
        //     {
        //         "status": "ok",
        //         "data": {
        //             "success": [
        //                 "673451224205135872",
        //             ],
        //             "failed": [
        //                 {
        //                 "err-msg": "invalid record",
        //                 "order-id": "673451224205135873",
        //                 "err-code": "base record invalid"
        //                 }
        //             ]
        //         }
        //     }
        //
        //     swap
        //
        //     {
        //         "result":true,
        //         "symbol":"cmt_btcusdt",
        //         "order_ids":[
        //             "258414711",
        //             "478585558"
        //         ],
        //         "fail_infos":[
        //             {
        //                 "order_id":"258414711",
        //                 "err_code":"401",
        //                 "err_msg":""
        //             }
        //         ]
        //     }
        //
        return response;
    }

    async fetchOrder (id, symbol = undefined, params = {}) {
        if (symbol === undefined) {
            throw new ArgumentsRequired (this.id + ' fetchOrder() requires a symbol argument');
        }
        await this.loadMarkets ();
        const market = this.market (symbol);
        const type = this.safeString (params, 'type', market['type']);
        if (type === undefined) {
            throw new ArgumentsRequired (this.id + " fetchOrder() requires a type parameter (one of 'spot', 'swap').");
        }
        let method = undefined;
        const request = {};
        if (type === 'spot') {
            const clientOid = this.safeString (params, 'client_oid');
            if (clientOid !== undefined) {
                method = 'apiPostOrderOrdersClientOid';
                request['client_oid'] = clientOid;
            } else {
                method = 'apiPostOrderOrdersOrderId';
                request['order_id'] = id;
            }
            request['method'] = 'getOrder';
        } else if (type === 'swap') {
            method = 'swapGetOrderDetail';
            request['symbol'] = market['id'];
            request['orderId'] = id;
        }
        const query = this.omit (params, 'type');
        const response = await this[method] (this.extend (request, query));
        //
        // spot
        //
        //     {
        //         "status":"ok",
        //         "ts":1595897886717,
        //         "data":{
        //             "account_id":"7420922606",
        //             "amount":"0.1000000000000000",
        //             "canceled_at":"1595818631541",
        //             "created_at":"1595792595897",
        //             "filled_amount":"0.000000000000",
        //             "filled_cash_amount":"0.000000000000",
        //             "filled_fees":"0.000000000000",
        //             "finished_at":"1595818631541",
        //             "id":"671368296142774272",
        //             "price":"150.000000000000",
        //             "source":"接口",
        //             "state":"canceled",
        //             "symbol":"eth_usdt",
        //             "type":"buy-limit"
        //         }
        //     }
        //
        //
        // swap
        //
        //     {
        //         "symbol":"cmt_ethusdt",
        //         "size":"1",
        //         "timestamp":"1595896459890",
        //         "client_oid":"58775e54-0592-491c-97e8-e2369025f2d1",
        //         "createTime":"1595885404607",
        //         "filled_qty":"0",
        //         "fee":"0",
        //         "order_id":"671757564085534713",
        //         "price":"150",
        //         "price_avg":"0",
        //         "status":"-1",
        //         "type":"1",
        //         "order_type":"0",
        //         "totalProfits":"0"
        //     }
        //
        const data = this.safeValue (response, 'data', response);
        return this.parseOrder (data, market);
    }

    async fetchOpenOrders (symbol = undefined, since = undefined, limit = undefined, params = {}) {
        if (symbol === undefined) {
            throw new ArgumentsRequired (this.id + ' fetchOpenOrders() requires a symbol argument');
        }
        await this.loadMarkets ();
        const market = this.market (symbol);
        const [ marketType, query ] = this.handleMarketTypeAndParams ('fetchOpenOrders', market, params);
        const request = {
            'symbol': market['id'],
        };
        if (marketType === 'spot') {
            // request['from'] = this.safeString (params, 'from'); // order id
            // request['direct'] = 'next'; // or 'prev'
            request['method'] = 'openOrders';
            if (limit === undefined) {
                request['size'] = limit; // default 100, max 1000
            }
        } else if (marketType === 'swap') {
            request['status'] = '3'; // 0 Failed, 1 Partially Filled, 2 Fully Filled 3 = Open + Partially Filled, 4 Canceling
            request['from'] = '1';
            request['to'] = '1';
            if (limit === undefined) {
                request['limit'] = 100; // default 100, max 100
            }
        }
        const method = this.getSupportedMapping (marketType, {
            'spot': 'apiGetOrderOrdersOpenOrders',
            'swap': 'swapGetOrderOrders',
        });
        const response = await this[method] (this.extend (request, query));
        //
        //  spot
        //
        //
        //     {
        //         "status":"ok",
        //         "ts":1595875165865,
        //         "data":[
        //             {
        //                 "account_id":"7420922606",
        //                 "amount":"0.1000000000000000",
        //                 "canceled_at":"1595872129618",
        //                 "created_at":"1595872089525",
        //                 "filled_amount":"0.000000000000",
        //                 "filled_cash_amount":"0.000000000000",
        //                 "filled_fees":"0.000000000000",
        //                 "finished_at":"1595872129618",
        //                 "id":"671701716584665088",
        //                 "price":"150.000000000000",
        //                 "source":"接口",
        //                 "state":"canceled",
        //                 "symbol":"eth_usdt",
        //                 "type":"buy-limit"
        //             }
        //         ]
        //     }
        //
        // swap
        //
        //     [
        //         {
        //             "symbol":"cmt_ethusdt",
        //             "size":"1",
        //             "timestamp":"1595885546770",
        //             "client_oid":"f3aa81d6-9a4c-4eab-bebe-ebc19da21cf2",
        //             "createTime":"1595885521200",
        //             "filled_qty":"0",
        //             "fee":"0.00000000",
        //             "order_id":"671758053112020913",
        //             "price":"150.00",
        //             "price_avg":"0.00",
        //             "status":"0",
        //             "type":"1",
        //             "order_type":"0",
        //             "totalProfits":null
        //         }
        //     ]
        //
        let data = response;
        if (!Array.isArray (response)) {
            data = this.safeValue (response, 'data', []);
        }
        return this.parseOrders (data, market, undefined, limit);
    }

    async fetchClosedOrders (symbol = undefined, since = undefined, limit = undefined, params = {}) {
        if (symbol === undefined) {
            throw new ArgumentsRequired (this.id + ' fetchClosedOrders() requires a symbol argument');
        }
        await this.loadMarkets ();
        const market = this.market (symbol);
        const [ marketType, query ] = this.handleMarketTypeAndParams ('fetchClosedOrders', market, params);
        const request = {
            'symbol': market['id'],
        };
        if (marketType === 'spot') {
            // Value range [((end_time) – 48h), (end_time)]
            // the query window is 48 hours at most
            // the window shift range is the last 30 days
            if (since !== undefined) {
                request['start_time'] = since;
            }
            // request['end_time'] = this.safeInteger (params, 'end_time');
            // request['from'] = this.safeString (params, 'from'); // order id
            // request['direct'] = 'next'; // or 'prev'
            request['method'] = 'openOrders';
            if (limit === undefined) {
                request['size'] = limit; // default 100, max 1000
            }
        } else if (marketType === 'swap') {
            request['status'] = '2'; // 0 Failed, 1 Partially Filled, 2 Fully Filled 3 = Open + Partially Filled, 4 Canceling
            request['from'] = '1';
            request['to'] = '1';
            if (limit === undefined) {
                request['limit'] = 100; // default 100, max 100
            }
        }
        const method = this.getSupportedMapping (marketType, {
            'spot': 'apiGetOrderOrdersHistory',
            'swap': 'swapGetOrderOrders',
        });
        const response = await this[method] (this.extend (request, query));
        //
        //  spot
        //
        //
        //     {
        //         "status":"ok",
        //         "ts":1595875165865,
        //         "data":[
        //             {
        //                 "account_id":"7420922606",
        //                 "amount":"0.1000000000000000",
        //                 "canceled_at":"1595872129618",
        //                 "created_at":"1595872089525",
        //                 "filled_amount":"0.000000000000",
        //                 "filled_cash_amount":"0.000000000000",
        //                 "filled_fees":"0.000000000000",
        //                 "finished_at":"1595872129618",
        //                 "id":"671701716584665088",
        //                 "price":"150.000000000000",
        //                 "source":"接口",
        //                 "state":"canceled",
        //                 "symbol":"eth_usdt",
        //                 "type":"buy-limit"
        //             }
        //         ]
        //     }
        //
        // swap
        //
        //     [
        //         {
        //             "symbol":"cmt_ethusdt",
        //             "size":"1",
        //             "timestamp":"1595885546770",
        //             "client_oid":"f3aa81d6-9a4c-4eab-bebe-ebc19da21cf2",
        //             "createTime":"1595885521200",
        //             "filled_qty":"0",
        //             "fee":"0.00000000",
        //             "order_id":"671758053112020913",
        //             "price":"150.00",
        //             "price_avg":"0.00",
        //             "status":"0",
        //             "type":"1",
        //             "order_type":"0",
        //             "totalProfits":null
        //         }
        //     ]
        //
        let data = response;
        if (!Array.isArray (response)) {
            data = this.safeValue (response, 'data', []);
        }
        return this.parseOrders (data, market, undefined, limit);
    }

    async fetchDeposits (code = undefined, since = undefined, limit = undefined, params = {}) {
        if (code === undefined) {
            throw new ArgumentsRequired (this.id + ' fetchDeposits() requires a currency code argument');
        }
        await this.loadMarkets ();
        const currency = this.currency (code);
        const request = {
            'currency': currency['id'],
            'method': 'deposit_withdraw',
            'type': 'deposit',
            'size': 12,
        };
        const response = await this.apiGetOrderDepositWithdraw (this.extend (request, params));
        //
        //     {
        //         "status": "ok",
        //         "data": [
        //             {
        //                 "id": 1171,
        //                 "type": "deposit",
        //                 "currency": "usdt",
        //                 "tx_hash": "ed03094b84eafbe4bc16e7ef766ee959885ee5bcb265872baaa9c64e1cf86c2b",
        //                 "amount": 7.457467,
        //                 "address": "rae93V8d2mdoUQHwBDBdM4NHCMehRJAsbm",
        //                 "address_tag": "100040",
        //                 "fee": 0,
        //                 "state": "safe",
        //                 "created_at": 1510912472199,
        //                 "updated_at": 1511145876575
        //             },
        //         ]
        //     }
        //
        const data = this.safeValue (response, 'data', []);
        return this.parseTransactions (data, currency, since, limit, params);
    }

    async fetchWithdrawals (code = undefined, since = undefined, limit = undefined, params = {}) {
        if (code === undefined) {
            throw new ArgumentsRequired (this.id + ' fetchWithdrawals() requires a currency code argument');
        }
        await this.loadMarkets ();
        const currency = this.currency (code);
        const request = {
            'currency': currency['id'],
            'method': 'deposit_withdraw',
            'type': 'withdraw',
            'size': 12,
        };
        const response = await this.apiGetOrderDepositWithdraw (this.extend (request, params));
        //
        //     {
        //         "status": "ok",
        //         "data": [
        //             {
        //                 "id": 1171,
        //                 "type": "withdraw",
        //                 "currency": "usdt",
        //                 "tx_hash": "ed03094b84eafbe4bc16e7ef766ee959885ee5bcb265872baaa9c64e1cf86c2b",
        //                 "amount": 7.457467,
        //                 "address": "rae93V8d2mdoUQHwBDBdM4NHCMehRJAsbm",
        //                 "address_tag": "100040",
        //                 "fee": 0,
        //                 "state": "safe",
        //                 "created_at": 1510912472199,
        //                 "updated_at": 1511145876575
        //             },
        //         ]
        //     }
        //
        const data = this.safeValue (response, 'data', []);
        return this.parseTransactions (data, currency, since, limit, params);
    }

    parseTransactionStatus (status) {
        const statuses = {
            // withdrawals
            'WaitForOperation': 'pending', // 等待提现
            'OperationLock': 'pending', // 初审锁定成功
            'OperationSuccess': 'ok', // 提现成功
            'Cancel': 'canceled', // 用户撤销
            'Sure': 'ok', // 复审锁定成功
            'Fail': 'failed', // 出币异常
            'WaitForChainSure': 'ok', // 等待链上确认
            // deposits
            'WAIT_0': 'pending', // 待确认
            'WAIT_1': 'pending', // 待确认
            'DATA_CHANGE': 'pending', // 待确认中
            'SUCCESS': 'ok', // 充值成功
        };
        return this.safeString (statuses, status, status);
    }

    parseTransaction (transaction, currency = undefined) {
        //
        // fetchDeposits, fetchWithdrawals
        //
        //     {
        //         "id": 1171,
        //         "type": "withdraw",
        //         "currency": "usdt",
        //         "tx_hash": "ed03094b84eafbe4bc16e7ef766ee959885ee5bcb265872baaa9c64e1cf86c2b",
        //         "amount": 7.457467,
        //         "address": "rae93V8d2mdoUQHwBDBdM4NHCMehRJAsbm",
        //         "address_tag": "100040",
        //         "fee": 0,
        //         "state": "safe",
        //         "created_at": 1510912472199,
        //         "updated_at": 1511145876575
        //     }
        //
        const id = this.safeString (transaction, 'id');
        const address = this.safeString (transaction, 'address');
        const tag = this.safeString (transaction, 'address_tag');
        const tagFrom = undefined;
        const tagTo = tag;
        const addressFrom = undefined;
        const addressTo = address;
        let type = this.safeString (transaction, 'type');
        if (type === 'withdraw') {
            type = 'withdrawal';
        } else if (type === 'deposit') {
            type = 'deposit';
        }
        const currencyId = this.safeString (transaction, 'currency');
        const code = this.safeCurrencyCode (currencyId);
        const amount = this.safeNumber (transaction, 'amount');
        const status = this.parseTransactionStatus (this.safeString (transaction, 'state'));
        const txid = this.safeString (transaction, 'tx_hash');
        const timestamp = this.safeInteger (transaction, 'created_at');
        const updated = this.safeInteger (transaction, 'updated_at');
        const feeCost = this.safeNumber (transaction, 'fee');
        let fee = undefined;
        if (feeCost !== undefined) {
            fee = {
                'currency': code,
                'cost': feeCost,
            };
        }
        return {
            'info': transaction,
            'id': id,
            'currency': code,
            'amount': amount,
            'network': undefined,
            'addressFrom': addressFrom,
            'addressTo': addressTo,
            'address': address,
            'tagFrom': tagFrom,
            'tagTo': tagTo,
            'tag': tag,
            'status': status,
            'type': type,
            'updated': updated,
            'txid': txid,
            'timestamp': timestamp,
            'datetime': this.iso8601 (timestamp),
            'fee': fee,
        };
    }

    async fetchMyTrades (symbol = undefined, since = undefined, limit = undefined, params = {}) {
        if (symbol === undefined) {
            throw new ArgumentsRequired (this.id + ' fetchMyTrades() requires a symbol argument');
        }
        await this.loadMarkets ();
        const market = this.market (symbol);
        const type = this.safeString (params, 'type', market['type']);
        const query = this.omit (params, 'type');
        if (type === 'swap') {
            throw new ArgumentsRequired (this.id + ' fetchMyTrades() is not supported for ' + type + ' type');
        }
        //
        // spot
        //
        //     POST /api/v1/order/matchresults Query current order, order history
        //     symbol true string trading pair  btc_usdt, eth_btc ...
        //     types false string Query order type combination  buy-market, sell-market, buy-limit, sell-limit
        //     start_date false string Query start date, date format yyyy-mm-dd -61 days [-61day, end-date]
        //     end_date false string Query end date, date format yyyy-mm-dd Now [start-date, now]
        //     from false string Query start ID order record id
        //     direct false string Query direction ‘next’ is default , the transaction record ID is sorted from large to small prev，next
        //     size false string Query record size 100 <=100
        //
        const request = {
            'symbol': market['id'],
            'method': 'matchresults',
            // 'types': 'buy-market,sell-market,buy-limit,sell-limit',
            // 'start_date': this.yyyymmdd (since),
            // 'end_date': this.yyyymmdd (this.milliseconds ()),
            // 'size': 100,
            // 'direct': 'next',
        };
        if (since !== undefined) {
            request['start_date'] = this.yyyymmdd (since);
            const end = this.sum (since, 2 * 24 * 60 * 60 * 1000);
            request['end_date'] = this.yyyymmdd (end);
        }
        if (limit !== undefined) {
            request['size'] = limit; // default 100, max 100
        }
        const response = await this.apiPostOrderMatchresults (this.extend (request, query));
        //
        //     {
        //         "status": "ok",
        //         "data": [
        //             {
        //                 "id": 29555,
        //                 "order_id": 59378,
        //                 "match_id": 59335,
        //                 "symbol": "eth_usdt",
        //                 "type": "buy-limit",
        //                 "source": "api",
        //                 "price": "100.1000000000",
        //                 "filled_amount": "0.9845000000",
        //                 "filled_fees": "0.0019690000",
        //                 "created_at": 1494901400487
        //             }
        //         ]
        //     }
        //
        const data = this.safeValue (response, 'data', []);
        return this.parseTrades (data, market, since, limit);
    }

    async fetchOrderTrades (id, symbol = undefined, since = undefined, limit = undefined, params = {}) {
        if (symbol === undefined) {
            throw new ArgumentsRequired (this.id + ' fetchOrderTrades() requires a symbol argument');
        }
        await this.loadMarkets ();
        const market = this.market (symbol);
        const type = this.safeString (params, 'type', market['type']);
        params = this.omit (params, 'type');
        let method = undefined;
        const request = {};
        if (type === 'spot') {
            request['order_id'] = id;
            request['method'] = 'matchresults';
            method = 'apiPostOrderOrdersOrderIdMatchresults';
        } else if (type === 'swap') {
            request['orderId'] = id;
            request['symbol'] = market['id'];
            method = 'swapGetOrderFills';
        }
        const response = await this[method] (this.extend (request, params));
        //
        // spot
        //
        //     {
        //         "status":"ok",
        //         "ts":1596298917277,
        //         "data":[
        //             {
        //                 "id":"614164775",
        //                 "created_at":"1596298860602",
        //                 "filled_amount":"0.0417000000000000",
        //                 "filled_fees":"0.0000834000000000",
        //                 "match_id":"673491702661292033",
        //                 "order_id":"673491720340279296",
        //                 "price":"359.240000000000",
        //                 "source":"接口",
        //                 "symbol":"eth_usdt",
        //                 "type":"buy-market"
        //             }
        //         ]
        //     }
        //
        // swap
        //
        //
        //     [
        //         {
        //             "trade_id":"6667390",
        //             "symbol":"cmt_btcusdt",
        //             "order_id":"525946425993854915",
        //             "price":"9839.00",
        //             "order_qty":"3466",
        //             "fee":"-0.0000528407360000",
        //             "timestamp":"1561121514442",
        //             "exec_type":"M",
        //             "side":"3"
        //         }
        //     ]
        //
        let data = response;
        if (!Array.isArray (data)) {
            data = this.safeValue (response, 'data', []);
        }
        return await this.parseTrades (data, market, since, limit);
    }

    async fetchPosition (symbol, params = {}) {
        await this.loadMarkets ();
        const market = this.market (symbol);
        const request = {
            'symbol': market['id'],
        };
        const response = await this.swapGetPositionSinglePosition (this.extend (request, params));
        //
        //     {
        //         "margin_mode":"fixed", // Margin mode: crossed / fixed
        //         "holding":[
        //             {
        //                 "symbol":"cmt_btcusdt", // Contract name
        //                 "liquidation_price":"0.00", // Estimated liquidation price
        //                 "position":"0", // Position Margin, the margin for holding current positions
        //                 "avail_position":"0", // Available position
        //                 "avg_cost":"0.00", // Transaction average price
        //                 "leverage":"2", // Leverage
        //                 "realized_pnl":"0.00000000", // Realized Profit and loss
        //                 "keepMarginRate":"0.005", // Maintenance margin rate
        //                 "side":"1", // Position Direction Long or short, Mark obsolete
        //                 "holdSide":"1", // Position Direction Long or short
        //                 "timestamp":"1557571623963", // System timestamp
        //                 "margin":"0.0000000000000000", // Used margin
        //                 "unrealized_pnl":"0.00000000", // Unrealized profit and loss
        //             }
        //         ]
        //     }
        return response;
    }

    async fetchPositions (symbols = undefined, params = {}) {
        await this.loadMarkets ();
        const response = await this.swapGetPositionAllPosition (params);
        //
        //     [
        //         {
        //             "margin_mode":"fixed",
        //             "holding":[
        //                 {
        //                     "liquidation_price":"0.00",
        //                     "position":"0",
        //                     "avail_position":"0",
        //                     "avg_cost":"0.00",
        //                     "symbol":"btcusd",
        //                     "leverage":"20",
        //                     "keepMarginRate":"0.005",
        //                     "realized_pnl":"0.00000000",
        //                     "unrealized_pnl":"0",
        //                     "side":"long",
        //                     "holdSide":"1",
        //                     "timestamp":"1595698564915",
        //                     "margin":"0.0000000000000000"
        //                 },
        //             ]
        //         },
        //     ]
        //
        // todo unify parsePosition/parsePositions
        return response;
    }

    sign (path, api = 'public', method = 'GET', params = {}, headers = undefined, body = undefined) {
        let request = '/' + this.implodeParams (path, params);
        if ((api === 'capi') || (api === 'swap')) {
            request = '/api/swap/' + this.version + request;
        } else {
            request = '/' + api + '/v1' + request;
        }
        let query = this.omit (params, this.extractParams (path));
        let url = this.implodeHostname (this.urls['api'][api]) + request;
        if ((api === 'data') || (api === 'capi')) {
            if (Object.keys (query).length) {
                url += '?' + this.urlencode (query);
            }
        } else if (api === 'swap') {
            this.checkRequiredCredentials ();
            const timestamp = this.milliseconds ().toString ();
            let auth = timestamp + method + request;
            if (method === 'POST') {
                body = this.json (params);
                auth += body;
            } else {
                if (Object.keys (params).length) {
                    const query = this.urlencode (this.keysort (params));
                    url += '?' + query;
                    auth += '?' + query;
                }
            }
            const signature = this.hmac (this.encode (auth), this.encode (this.secret), 'sha256', 'base64');
            headers = {
                'ACCESS-KEY': this.apiKey,
                'ACCESS-SIGN': signature,
                'ACCESS-TIMESTAMP': timestamp,
                'ACCESS-PASSPHRASE': this.password,
            };
            if (method === 'POST') {
                headers['Content-Type'] = 'application/json';
            }
        } else if (api === 'api') {
            const timestamp = this.milliseconds ().toString ();
            let auth = '';
            query = this.keysort (query);
            auth = this.rawencode (query);
            const hash = this.hash (this.encode (this.secret), 'sha1');
            let signed = auth;
            const signature = this.hmac (this.encode (auth), this.encode (hash), 'md5');
            if (auth.length > 0) {
                signed += '&';
            }
            signed += 'sign=' + signature + '&req_time=' + timestamp + '&accesskey=' + this.apiKey;
            if (method === 'GET') {
                if (Object.keys (query).length) {
                    url += '?' + signed;
                }
            } else if (method === 'POST') {
                url += '?sign=' + signature + '&req_time=' + timestamp + '&accesskey=' + this.apiKey;
                body = auth;
                headers = {
                    'Content-Type': 'application/x-www-form-urlencoded',
                };
            }
        }
        return { 'url': url, 'method': method, 'body': body, 'headers': headers };
    }

    handleErrors (code, reason, url, method, headers, body, response, requestHeaders, requestBody) {
        if (!response) {
            return; // fallback to default error handler
        }
        //
        // spot
        //
        //     {"status":"fail","err_code":"01001","err_msg":"系统异常，请稍后重试"}
        //     {"status":"error","ts":1595594160149,"err_code":"invalid-parameter","err_msg":"invalid size, valid range: [1,2000]"}
        //     {"status":"error","ts":1595684716042,"err_code":"invalid-parameter","err_msg":"illegal sign invalid"}
        //     {"status":"error","ts":1595700216275,"err_code":"bad-request","err_msg":"your balance is low!"}
        //     {"status":"error","ts":1595700344504,"err_code":"invalid-parameter","err_msg":"invalid type"}
        //     {"status":"error","ts":1595703343035,"err_code":"bad-request","err_msg":"order cancel fail"}
        //     {"status":"error","ts":1595704360508,"err_code":"invalid-parameter","err_msg":"accesskey not null"}
        //     {"status":"error","ts":1595704490084,"err_code":"invalid-parameter","err_msg":"permissions not right"}
        //     {"status":"error","ts":1595711862763,"err_code":"system exception","err_msg":"system exception"}
        //     {"status":"error","ts":1595730308979,"err_code":"bad-request","err_msg":"20003"}
        //
        // swap
        //
        //     {"code":"40015","msg":"","requestTime":1595698564931,"data":null}
        //     {"code":"40017","msg":"Order id must not be blank","requestTime":1595702477835,"data":null}
        //     {"code":"40017","msg":"Order Type must not be blank","requestTime":1595698516162,"data":null}
        //     {"code":"40301","msg":"","requestTime":1595667662503,"data":null}
        //     {"code":"40017","msg":"Contract code must not be blank","requestTime":1595703151651,"data":null}
        //     {"code":"40108","msg":"","requestTime":1595885064600,"data":null}
        //     {"order_id":"513468410013679613","client_oid":null,"symbol":"ethusd","result":false,"err_code":"order_no_exist_error","err_msg":"订单不存在！"}
        //
        const message = this.safeString (response, 'err_msg');
        const errorCode = this.safeString2 (response, 'code', 'err_code');
        const feedback = this.id + ' ' + body;
        const nonEmptyMessage = ((message !== undefined) && (message !== ''));
        if (nonEmptyMessage) {
            this.throwExactlyMatchedException (this.exceptions['exact'], message, feedback);
            this.throwBroadlyMatchedException (this.exceptions['broad'], message, feedback);
        }
        const nonZeroErrorCode = (errorCode !== undefined) && (errorCode !== '00000');
        if (nonZeroErrorCode) {
            this.throwExactlyMatchedException (this.exceptions['exact'], errorCode, feedback);
        }
        if (nonZeroErrorCode || nonEmptyMessage) {
            throw new ExchangeError (feedback); // unknown message
        }
    }
};<|MERGE_RESOLUTION|>--- conflicted
+++ resolved
@@ -857,15 +857,9 @@
             'strike': undefined,
             'optionType': undefined,
             'precision': {
-<<<<<<< HEAD
-                'amount': this.parsePrecision (this.safeString (market, 'size_increment')),
-                'price': this.parsePrecision (this.safeString (market, 'tick_size')),
-                'base': this.parsePrecision (this.safeString (market, 'base_asset_precision')),
-=======
+                'amount': this.parseNumber (this.parsePrecision (this.safeString (market, 'size_increment'))),
                 'price': this.parseNumber (this.parsePrecision (this.safeString (market, 'tick_size'))),
-                'amount': this.parseNumber (this.parsePrecision (this.safeString (market, 'size_increment'))),
                 'base': this.parseNumber (this.parsePrecision (this.safeString (market, 'base_asset_precision'))),
->>>>>>> 42d11d27
             },
             'limits': {
                 'leverage': {
