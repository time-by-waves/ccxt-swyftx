--- conflicted
+++ resolved
@@ -3094,7 +3094,6 @@
         };
     }
 
-<<<<<<< HEAD
     async transfer (code, amount, fromAccount, toAccount, params = {}) {
         await this.loadMarkets ();
         const [ marketType, query ] = this.handleMarketTypeAndParams ('transfer', undefined, params);
@@ -3125,25 +3124,13 @@
         });
     }
 
-    parseTransfer (transfer, currency = undefined) {
-        return {
-            'id': undefined,
-            'timestamp': undefined,
-            'datetime': undefined,
-            'currency': currency,
-            'amount': undefined,
-            'fromAccount': undefined,
-            'toAccount': undefined,
-            'status': this.parseTransferStatus (transfer, 'code'),
-        };
-    }
-
     parseTransferStatus (status) {
         if (status === 0) {
             return 'ok';
         }
         return 'failed';
-=======
+    }
+  
     parseTransfer (transfer, currency = undefined) {
         //
         // fetchTransfers
@@ -3176,7 +3163,7 @@
             'amount': this.safeNumber (transfer, 'amount'),
             'fromAccount': fromAccount,
             'toAccount': toAccount,
-            'status': this.safeString (transfer, 'message'),
+            'status': this.parseTransferStatus (transfer, 'code'),
         };
     }
 
@@ -3224,7 +3211,6 @@
         const data = this.safeValue (response, 'data', {});
         const transfers = this.safeValue (data, 'records', []);
         return this.parseTransfers (transfers, currency, since, limit);
->>>>>>> b846906e
     }
 
     async fetchWithdrawals (code = undefined, since = undefined, limit = undefined, params = {}) {
