'use strict';

//  ---------------------------------------------------------------------------

const ccxt = require ('ccxt');

//  ---------------------------------------------------------------------------

module.exports = class ftx extends ccxt.ftx {
    describe () {
        return this.deepExtend (super.describe (), {
            'has': {
                'ws': true,
                'watchOrderBook': true,
                'watchTicker': true,
                'watchTrades': true,
            },
            'urls': {
                'api': {
                    'ws': 'wss://ftx.com/ws/',
                },
            },
            'options': {
                'tradesLimit': 1000,
            },
            'streaming': {
                // ftx does not support built-in ws protocol-level ping-pong
                // instead it requires a custom text-based ping-pong
                'ping': this.ping,
                'keepAlive': 15000,
            },
        });
    }

    async watchPublic (symbol, channel, params = {}) {
        await this.loadMarkets ();
        const market = this.market (symbol);
        const marketId = market['id'];
        const url = this.urls['api']['ws'];
        const request = {
            'op': 'subscribe',
            'channel': channel,
            'market': marketId,
        };
        const messageHash = channel + ':' + symbol;console.log(messageHash);
        return await this.watch (url, messageHash, request, messageHash);
    }

    async watchTicker (symbol, params = {}) {
        return await this.watchPublic (symbol, 'ticker');
    }

    async watchTrades (symbol, since = undefined, limit = undefined, params = {}) {
        const future = this.watchPublic (symbol, 'trades');
        return await this.after (future, this.filterBySinceLimit, since, limit, true);
    }

    async watchOrderBook (symbol, limit = undefined, params = {}) {
        const future = this.watchPublic (symbol, 'orderbook');
        return await this.after (future, this.limitOrderBook, symbol, limit, params);
    }

    signMessage (client, messageHash, message) {
        return message;
    }

    handlePartial (client, message) {
        const methods = {
            'orderbook': this.handleOrderBookSnapshot,
            'trades': this.handleTrades,
        };
        const methodName = this.safeString (message, 'channel');if (methodName != 'orderbook'){
             console.log(methodName);
             console.log(message)
        }
        const method = this.safeValue (methods, methodName);
        if (method) {
            method.call (this, client, message);
        }
    }

    handleUpdate (client, message) {
        const methods = {
            'ticker': this.handleTicker,
            'orderbook': this.handleOrderBookUpdate,
        };
        const methodName = this.safeString (message, 'channel');if (methodName != 'ticker' && methodName != 'orderbook') console.log(methodName);
        const method = this.safeValue (methods, methodName);
        if (method) {
            method.call (this, client, message);
        }
    }

    handleMessage (client, message) {
        const methods = {
            'partial': this.handlePartial,
            'update': this.handleUpdate,
            'subscribed': this.handleSubscriptionStatus,
            'unsubscribed': this.handleUnsubscriptionStatus,
            'info': this.handleInfo,
            'error': this.handleError,
            'pong': this.handlePong,
        };
        const methodName = this.safeString (message, 'type');
        const method = this.safeValue (methods, methodName);
        if (method) {
            method.call (this, client, message);
        }
    }

<<<<<<< HEAD
    genMessageHashFromData (message) {
        const channel = this.safeString (message, 'channel');
        const symbol = this.safeString (message, 'market');
        const messageHash = channel + ':' + symbol;
        return messageHash;
=======
    getMessageHash (message) {
        const channel = this.safeString (message, 'channel');
        const marketId = this.safeString (message, 'market');
        return channel + ':' + marketId;
>>>>>>> 19c8bf77
    }

    handleTicker (client, message) {
        const rawTicker = this.safeValue (message, 'data', {});
        const symbol = this.safeString (message, 'market');
        const timestamp = this.safeTimestamp (rawTicker, 'time');
        const last = this.safeFloat (rawTicker, 'last');
        const ticker = {
            'symbol': symbol,
            'timestamp': timestamp,
            'datetime': this.iso8601 (timestamp),
            'high': undefined,
            'low': undefined,
            'bid': this.safeFloat (rawTicker, 'bid'),
            'bidVolume': undefined,
            'ask': this.safeFloat (rawTicker, 'ask'),
            'askVolume': undefined,
            'vwap': undefined,
            'open': undefined,
            'close': last,
            'last': last,
            'previousClose': undefined,
            'change': undefined,
            'percentage': undefined,
            'average': undefined,
            'baseVolume': undefined,
            'quoteVolume': undefined,
            'info': rawTicker,
        };
        this.tickers[symbol] = ticker;
<<<<<<< HEAD
        const messageHash = this.genMessageHashFromData (message);
=======
        const messageHash = this.getMessageHash (message);
>>>>>>> 19c8bf77
        client.resolve (ticker, messageHash);
        return message;
    }

    handleOrderBookSnapshot (client, message) {
        // action: partial
        // bids
        // asks
        // checksum: see below
        // time: Timestamp
        const data = this.safeValue (message, 'data', {});
        const symbol = this.safeString (data, 'market');
        const options = this.safeValue (this.options, 'watchOrderBook', {});
        const limit = this.safeInteger (options, 'limit', 400);
        const orderbook = this.orderBook ({}, limit);
        this.orderbooks[symbol] = orderbook;
        const timestamp = this.safeTimestamp (data, 'time');
        const snapshot = this.parseOrderBook (data, timestamp);
        orderbook.reset (snapshot);
        // const checksum = this.safeString (data, 'checksum');
        // todo: this.checkOrderBookChecksum (client, orderbook, checksum);
        this.orderbooks[symbol] = orderbook;
<<<<<<< HEAD
        const messageHash = this.genMessageHashFromData (message);
=======
        const messageHash = this.getMessageHash (message);
>>>>>>> 19c8bf77
        client.resolve (orderbook, messageHash);
    }

    handleDelta (bookside, delta) {
        const price = this.safeFloat (delta, 0);
        const amount = this.safeFloat (delta, 1);
        bookside.store (price, amount);
    }

    handleDeltas (bookside, deltas) {
        for (let i = 0; i < deltas.length; i++) {
            this.handleDelta (bookside, deltas[i]);
        }
    }

    handleOrderBookUpdate (client, message) {
        // action: update
        // bids
        // asks
        // checksum: see below
        // time: Timestamp
        // const u = this.safeInteger (message, 'u');
        const data = this.safeValue (message, 'data', {});
        const symbol = this.safeString (data, 'market');
        const orderbook = this.orderbooks[symbol];
        this.handleDeltas (orderbook['asks'], this.safeValue (data, 'asks', []));
        this.handleDeltas (orderbook['bids'], this.safeValue (data, 'bids', []));
        // orderbook['nonce'] = u;
        const timestamp = this.safeTimestamp (data, 'time');
        orderbook['timestamp'] = timestamp;
        orderbook['datetime'] = this.iso8601 (timestamp);
        // const checksum = this.safeString (data, 'checksum');
        // todo: this.checkOrderBookChecksum (client, orderbook, checksum);
        this.orderbooks[symbol] = orderbook;
<<<<<<< HEAD
        const messageHash = this.genMessageHashFromData (message);
=======
        const messageHash = this.getMessageHash (message);
>>>>>>> 19c8bf77
        client.resolve (orderbook, messageHash);
    }

    handleTrades (client, message) {
<<<<<<< HEAD
        const data = this.safeValue (message, 'data', {});console.log(data);
        const trade = this.parseTrade (data);console.log(trade);
        const messageHash = this.genMessageHashFromData (message);
=======
        const data = this.safeValue (message, 'data', {});
        const trade = this.parseTrade (data);
        const messageHash = this.getMessageHash (message);
>>>>>>> 19c8bf77
        const symbol = trade['symbol'];
        const array = this.safeValue (this.trades, symbol, []);
        array.push (trade);
        const length = array.length;
        if (length > this.options['tradesLimit']) {
            array.shift ();
        }
        this.trades[symbol] = array;
        client.resolve (array, messageHash);
        return message;
    }

    handleSubscriptionStatus (client, message) {
        // todo: handle unsubscription status
        // {'type': 'subscribed', 'channel': 'trades', 'market': 'BTC-PERP'}
        return message;
    }

    handleUnsubscriptionStatus (client, message) {
        // todo: handle unsubscription status
        // {'type': 'unsubscribed', 'channel': 'trades', 'market': 'BTC-PERP'}
        return message;
    }

    handleInfo (client, message) {
        // todo: handle info messages
        // Used to convey information to the user. Is accompanied by a code and msg field.
        // When our servers restart, you may see an info message with code 20001. If you do, please reconnect.
        return message;
    }

    handleError (client, message) {
        return message;
    }

    ping (client) {
        // ftx does not support built-in ws protocol-level ping-pong
        // instead it requires a custom json-based text ping-pong
        // https://docs.ftx.com/#websocket-api
        return {
            'op': 'ping',
        };
    }

    handlePong (client, message) {
        client.lastPong = this.milliseconds ();
        return message;
    }
};<|MERGE_RESOLUTION|>--- conflicted
+++ resolved
@@ -108,18 +108,10 @@
         }
     }
 
-<<<<<<< HEAD
-    genMessageHashFromData (message) {
-        const channel = this.safeString (message, 'channel');
-        const symbol = this.safeString (message, 'market');
-        const messageHash = channel + ':' + symbol;
-        return messageHash;
-=======
     getMessageHash (message) {
         const channel = this.safeString (message, 'channel');
         const marketId = this.safeString (message, 'market');
         return channel + ':' + marketId;
->>>>>>> 19c8bf77
     }
 
     handleTicker (client, message) {
@@ -150,11 +142,7 @@
             'info': rawTicker,
         };
         this.tickers[symbol] = ticker;
-<<<<<<< HEAD
-        const messageHash = this.genMessageHashFromData (message);
-=======
-        const messageHash = this.getMessageHash (message);
->>>>>>> 19c8bf77
+        const messageHash = this.getMessageHash (message);
         client.resolve (ticker, messageHash);
         return message;
     }
@@ -177,11 +165,7 @@
         // const checksum = this.safeString (data, 'checksum');
         // todo: this.checkOrderBookChecksum (client, orderbook, checksum);
         this.orderbooks[symbol] = orderbook;
-<<<<<<< HEAD
-        const messageHash = this.genMessageHashFromData (message);
-=======
-        const messageHash = this.getMessageHash (message);
->>>>>>> 19c8bf77
+        const messageHash = this.getMessageHash (message);
         client.resolve (orderbook, messageHash);
     }
 
@@ -216,24 +200,14 @@
         // const checksum = this.safeString (data, 'checksum');
         // todo: this.checkOrderBookChecksum (client, orderbook, checksum);
         this.orderbooks[symbol] = orderbook;
-<<<<<<< HEAD
-        const messageHash = this.genMessageHashFromData (message);
-=======
-        const messageHash = this.getMessageHash (message);
->>>>>>> 19c8bf77
+        const messageHash = this.getMessageHash (message);
         client.resolve (orderbook, messageHash);
     }
 
     handleTrades (client, message) {
-<<<<<<< HEAD
-        const data = this.safeValue (message, 'data', {});console.log(data);
-        const trade = this.parseTrade (data);console.log(trade);
-        const messageHash = this.genMessageHashFromData (message);
-=======
         const data = this.safeValue (message, 'data', {});
         const trade = this.parseTrade (data);
         const messageHash = this.getMessageHash (message);
->>>>>>> 19c8bf77
         const symbol = trade['symbol'];
         const array = this.safeValue (this.trades, symbol, []);
         array.push (trade);
