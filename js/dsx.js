--- conflicted
+++ resolved
@@ -146,47 +146,7 @@
         //         }
         //     }
         //
-<<<<<<< HEAD
         const markets = this.safeValue (response, 'pairs');
-=======
-        let timestamp = this.safeInteger (transaction, 'timestamp');
-        if (timestamp !== undefined) {
-            timestamp = timestamp * 1000;
-        }
-        let type = this.safeString (transaction, 'type');
-        if (type !== undefined) {
-            if (type === 'Incoming') {
-                type = 'deposit';
-            } else if (type === 'Withdraw') {
-                type = 'withdrawal';
-            }
-        }
-        const currencyId = this.safeString (transaction, 'currency');
-        const code = this.safeCurrencyCode (currencyId, currency);
-        const status = this.parseTransactionStatus (this.safeString (transaction, 'status'));
-        return {
-            'id': this.safeString (transaction, 'id'),
-            'txid': this.safeString (transaction, 'txid'),
-            'timestamp': timestamp,
-            'datetime': this.iso8601 (timestamp),
-            'address': this.safeString (transaction, 'address'),
-            'type': type,
-            'amount': this.safeFloat (transaction, 'amount'),
-            'currency': code,
-            'status': status,
-            'fee': {
-                'currency': code,
-                'cost': this.safeFloat (transaction, 'commission'),
-                'rate': undefined,
-            },
-            'info': transaction,
-        };
-    }
-
-    async fetchMarkets (params = {}) {
-        const response = await this.publicGetInfo (params);
-        const markets = response['pairs'];
->>>>>>> 55dd2dea
         const keys = Object.keys (markets);
         const result = [];
         for (let i = 0; i < keys.length; i++) {
@@ -274,20 +234,9 @@
             const currencyId = currencyIds[i];
             const code = this.safeCurrencyCode (currencyId);
             const balance = this.safeValue (funds, currencyId, {});
-<<<<<<< HEAD
-            const account = {
-                'free': this.safeFloat (balance, 'available'),
-                'used': undefined,
-                'total': this.safeFloat (balance, 'total'),
-            };
-            if ((account['total'] !== undefined) || (account['free'] !== undefined)) {
-                account['used'] = account['total'] - account['free'];
-            }
-=======
             const account = this.account ();
             account['free'] = this.safeFloat (balance, 'available');
             account['total'] = this.safeFloat (balance, 'total');
->>>>>>> 55dd2dea
             result[code] = account;
         }
         return this.parseBalance (result);
@@ -1062,13 +1011,7 @@
             }
         }
         const currencyId = this.safeString (transaction, 'currency');
-        let code = undefined;
-        if (currencyId in this.currencies_by_id) {
-            const ccy = this.currencies_by_id[currencyId];
-            code = ccy['code'];
-        } else {
-            code = this.commonCurrencyCode (currencyId);
-        }
+        const code = this.safeCurrencyCode (currencyId, currency);
         const status = this.parseTransactionStatus (this.safeString (transaction, 'status'));
         return {
             'id': this.safeString (transaction, 'id'),
