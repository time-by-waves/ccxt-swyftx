--- conflicted
+++ resolved
@@ -1043,11 +1043,7 @@
             'baseVolume': baseVolume,
             'quoteVolume': quoteVolume,
             'info': ticker,
-<<<<<<< HEAD
-        });
-=======
         }, market);
->>>>>>> f60ffae5
     }
 
     async fetchTicker (symbol, params = {}) {
