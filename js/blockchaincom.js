--- conflicted
+++ resolved
@@ -180,8 +180,8 @@
          * @method
          * @name blockchaincom#fetchMarkets
          * @description retrieves data on all markets for blockchaincom
-         * @param {object} params extra parameters specific to the exchange api endpoint
-         * @returns {[object]} an array of objects representing market data
+         * @param {dict} params extra parameters specific to the exchange api endpoint
+         * @returns {[dict]} an array of objects representing market data
          */
         //
         //     "USDC-GBP": {
@@ -308,10 +308,10 @@
          * @method
          * @name blockchaincom#fetchOrderBook
          * @description fetches information on open orders with bid (buy) and ask (sell) prices, volumes and other data
-         * @param {string} symbol unified symbol of the market to fetch the order book for
-         * @param {number|undefined} limit the maximum amount of order book entries to return
-         * @param {object} params extra parameters specific to the blockchaincom api endpoint
-         * @returns {object} A dictionary of [order book structures]{@link https://docs.ccxt.com/en/latest/manual.html#order-book-structure} indexed by market symbols
+         * @param {str} symbol unified symbol of the market to fetch the order book for
+         * @param {int|undefined} limit the maximum amount of order book entries to return
+         * @param {dict} params extra parameters specific to the blockchaincom api endpoint
+         * @returns {dict} A dictionary of [order book structures]{@link https://docs.ccxt.com/en/latest/manual.html#order-book-structure} indexed by market symbols
          */
         return await this.fetchL3OrderBook (symbol, limit, params);
     }
@@ -321,10 +321,10 @@
          * @method
          * @name blockchaincom#fetchL3OrderBook
          * @description fetches level 3 information on open orders with bid (buy) and ask (sell) prices, volumes and other data
-         * @param {string} symbol unified market symbol
-         * @param {number|undefined} limit max number of orders to return, default is undefined
-         * @param {object} params extra parameters specific to the blockchaincom api endpoint
-         * @returns {object} an [order book structure]{@link https://docs.ccxt.com/en/latest/manual.html#order-book-structure}
+         * @param {str} symbol unified market symbol
+         * @param {int|undefined} limit max number of orders to return, default is undefined
+         * @param {dict} params extra parameters specific to the blockchaincom api endpoint
+         * @returns {dict} an [order book structure]{@link https://docs.ccxt.com/en/latest/manual.html#order-book-structure}
          */
         await this.loadMarkets ();
         const market = this.market (symbol);
@@ -394,9 +394,9 @@
          * @method
          * @name blockchaincom#fetchTicker
          * @description fetches a price ticker, a statistical calculation with the information calculated over the past 24 hours for a specific market
-         * @param {string} symbol unified symbol of the market to fetch the ticker for
-         * @param {object} params extra parameters specific to the blockchaincom api endpoint
-         * @returns {object} a [ticker structure]{@link https://docs.ccxt.com/en/latest/manual.html#ticker-structure}
+         * @param {str} symbol unified symbol of the market to fetch the ticker for
+         * @param {dict} params extra parameters specific to the blockchaincom api endpoint
+         * @returns {dict} a [ticker structure]{@link https://docs.ccxt.com/en/latest/manual.html#ticker-structure}
          */
         await this.loadMarkets ();
         const market = this.market (symbol);
@@ -412,9 +412,9 @@
          * @method
          * @name blockchaincom#fetchTickers
          * @description fetches price tickers for multiple markets, statistical calculations with the information calculated over the past 24 hours each market
-         * @param {[string]|undefined} symbols unified symbols of the markets to fetch the ticker for, all market tickers are returned if not assigned
-         * @param {object} params extra parameters specific to the blockchaincom api endpoint
-         * @returns {object} an array of [ticker structures]{@link https://docs.ccxt.com/en/latest/manual.html#ticker-structure}
+         * @param {[str]|undefined} symbols unified symbols of the markets to fetch the ticker for, all market tickers are returned if not assigned
+         * @param {dict} params extra parameters specific to the blockchaincom api endpoint
+         * @returns {dict} an array of [ticker structures]{@link https://docs.ccxt.com/en/latest/manual.html#ticker-structure}
          */
         await this.loadMarkets ();
         const tickers = await this.publicGetTickers (params);
@@ -495,13 +495,13 @@
          * @method
          * @name blockchaincom#createOrder
          * @description create a trade order
-         * @param {string} symbol unified symbol of the market to create an order in
-         * @param {string} type 'market' or 'limit'
-         * @param {string} side 'buy' or 'sell'
-         * @param {number} amount how much of currency you want to trade in units of base currency
-         * @param {number|undefined} price the price at which the order is to be fullfilled, in units of the quote currency, ignored in market orders
-         * @param {object} params extra parameters specific to the blockchaincom api endpoint
-         * @returns {object} an [order structure]{@link https://docs.ccxt.com/en/latest/manual.html#order-structure}
+         * @param {str} symbol unified symbol of the market to create an order in
+         * @param {str} type 'market' or 'limit'
+         * @param {str} side 'buy' or 'sell'
+         * @param {float} amount how much of currency you want to trade in units of base currency
+         * @param {float|undefined} price the price at which the order is to be fullfilled, in units of the quote currency, ignored in market orders
+         * @param {dict} params extra parameters specific to the blockchaincom api endpoint
+         * @returns {dict} an [order structure]{@link https://docs.ccxt.com/en/latest/manual.html#order-structure}
          */
         await this.loadMarkets ();
         const market = this.market (symbol);
@@ -557,10 +557,10 @@
          * @method
          * @name blockchaincom#cancelOrder
          * @description cancels an open order
-         * @param {string} id order id
-         * @param {string|undefined} symbol unified symbol of the market the order was made in
-         * @param {object} params extra parameters specific to the blockchaincom api endpoint
-         * @returns {object} An [order structure]{@link https://docs.ccxt.com/en/latest/manual.html#order-structure}
+         * @param {str} id order id
+         * @param {str|undefined} symbol unified symbol of the market the order was made in
+         * @param {dict} params extra parameters specific to the blockchaincom api endpoint
+         * @returns {dict} An [order structure]{@link https://docs.ccxt.com/en/latest/manual.html#order-structure}
          */
         const request = {
             'orderId': id,
@@ -577,9 +577,9 @@
          * @method
          * @name blockchaincom#cancelAllOrders
          * @description cancel all open orders
-         * @param {string|undefined} symbol unified market symbol of the market to cancel orders in, all markets are used if undefined, default is undefined
-         * @param {object} params extra parameters specific to the blockchaincom api endpoint
-         * @returns {object} an list of [order structures]{@link https://docs.ccxt.com/en/latest/manual.html#order-structure}
+         * @param {str|undefined} symbol unified market symbol of the market to cancel orders in, all markets are used if undefined, default is undefined
+         * @param {dict} params extra parameters specific to the blockchaincom api endpoint
+         * @returns {dict} an list of [order structures]{@link https://docs.ccxt.com/en/latest/manual.html#order-structure}
          */
         // cancels all open orders if no symbol specified
         // cancels all open orders of specified symbol, if symbol is specified
@@ -603,8 +603,8 @@
          * @method
          * @name blockchaincom#fetchTradingFees
          * @description fetch the trading fees for multiple markets
-         * @param {object} params extra parameters specific to the blockchaincom api endpoint
-         * @returns {object} a dictionary of [fee structures]{@link https://docs.ccxt.com/en/latest/manual.html#fee-structure} indexed by market symbols
+         * @param {dict} params extra parameters specific to the blockchaincom api endpoint
+         * @returns {dict} a dictionary of [fee structures]{@link https://docs.ccxt.com/en/latest/manual.html#fee-structure} indexed by market symbols
          */
         await this.loadMarkets ();
         const response = await this.privateGetFees (params);
@@ -635,11 +635,11 @@
          * @method
          * @name blockchaincom#fetchCanceledOrders
          * @description fetches information on multiple canceled orders made by the user
-         * @param {string|undefined} symbol unified market symbol of the market orders were made in
-         * @param {number|undefined} since timestamp in ms of the earliest order, default is undefined
-         * @param {number|undefined} limit max number of orders to return, default is undefined
-         * @param {object} params extra parameters specific to the blockchaincom api endpoint
-         * @returns {object} a list of [order structures]{@link https://docs.ccxt.com/en/latest/manual.html#order-structure}
+         * @param {str|undefined} symbol unified market symbol of the market orders were made in
+         * @param {int|undefined} since timestamp in ms of the earliest order, default is undefined
+         * @param {int|undefined} limit max number of orders to return, default is undefined
+         * @param {dict} params extra parameters specific to the blockchaincom api endpoint
+         * @returns {dict} a list of [order structures]{@link https://docs.ccxt.com/en/latest/manual.html#order-structure}
          */
         const state = 'CANCELED';
         return await this.fetchOrdersByState (state, symbol, since, limit, params);
@@ -650,19 +650,11 @@
          * @method
          * @name blockchaincom#fetchClosedOrders
          * @description fetches information on multiple closed orders made by the user
-<<<<<<< HEAD
-         * @param {string|undefined} symbol unified market symbol of the market orders were made in
-         * @param {number|undefined} since the earliest time in ms to fetch orders for
-         * @param {number|undefined} limit the maximum number of  orde structures to retrieve
-         * @param {object} params extra parameters specific to the blockchaincom api endpoint
-         * @returns {[object]} a list of [order structures]{@link https://docs.ccxt.com/en/latest/manual.html#order-structure
-=======
          * @param {str|undefined} symbol unified market symbol of the market orders were made in
          * @param {int|undefined} since the earliest time in ms to fetch orders for
          * @param {int|undefined} limit the maximum number of  orde structures to retrieve
          * @param {dict} params extra parameters specific to the blockchaincom api endpoint
          * @returns {[dict]} a list of [order structures]{@link https://docs.ccxt.com/en/latest/manual.html#order-structure}
->>>>>>> 315e9aba
          */
         const state = 'FILLED';
         return await this.fetchOrdersByState (state, symbol, since, limit, params);
@@ -673,11 +665,11 @@
          * @method
          * @name blockchaincom#fetchOpenOrders
          * @description fetch all unfilled currently open orders
-         * @param {string|undefined} symbol unified market symbol
-         * @param {number|undefined} since the earliest time in ms to fetch open orders for
-         * @param {number|undefined} limit the maximum number of  open orders structures to retrieve
-         * @param {object} params extra parameters specific to the blockchaincom api endpoint
-         * @returns {[object]} a list of [order structures]{@link https://docs.ccxt.com/en/latest/manual.html#order-structure}
+         * @param {str|undefined} symbol unified market symbol
+         * @param {int|undefined} since the earliest time in ms to fetch open orders for
+         * @param {int|undefined} limit the maximum number of  open orders structures to retrieve
+         * @param {dict} params extra parameters specific to the blockchaincom api endpoint
+         * @returns {[dict]} a list of [order structures]{@link https://docs.ccxt.com/en/latest/manual.html#order-structure}
          */
         const state = 'OPEN';
         return await this.fetchOrdersByState (state, symbol, since, limit, params);
@@ -752,11 +744,11 @@
          * @method
          * @name blockchaincom#fetchMyTrades
          * @description fetch all trades made by the user
-         * @param {string|undefined} symbol unified market symbol
-         * @param {number|undefined} since the earliest time in ms to fetch trades for
-         * @param {number|undefined} limit the maximum number of trades structures to retrieve
-         * @param {object} params extra parameters specific to the blockchaincom api endpoint
-         * @returns {[object]} a list of [trade structures]{@link https://docs.ccxt.com/en/latest/manual.html#trade-structure}
+         * @param {str|undefined} symbol unified market symbol
+         * @param {int|undefined} since the earliest time in ms to fetch trades for
+         * @param {int|undefined} limit the maximum number of trades structures to retrieve
+         * @param {dict} params extra parameters specific to the blockchaincom api endpoint
+         * @returns {[dict]} a list of [trade structures]{@link https://docs.ccxt.com/en/latest/manual.html#trade-structure}
          */
         await this.loadMarkets ();
         const request = {};
@@ -777,9 +769,9 @@
          * @method
          * @name blockchaincom#fetchDepositAddress
          * @description fetch the deposit address for a currency associated with this account
-         * @param {string} code unified currency code
-         * @param {object} params extra parameters specific to the blockchaincom api endpoint
-         * @returns {object} an [address structure]{@link https://docs.ccxt.com/en/latest/manual.html#address-structure}
+         * @param {str} code unified currency code
+         * @param {dict} params extra parameters specific to the blockchaincom api endpoint
+         * @returns {dict} an [address structure]{@link https://docs.ccxt.com/en/latest/manual.html#address-structure}
          */
         await this.loadMarkets ();
         const currency = this.currency (code);
@@ -890,8 +882,8 @@
          * @method
          * @name blockchaincom#fetchWithdrawalWhitelist
          * @description fetch the list of withdrawal addresses on the whitelist
-         * @param {object} params extra parameters specific to the blockchaincom api endpoint
-         * @returns {object} dictionary with keys beneficiaryId, name, currency
+         * @param {dict} params extra parameters specific to the blockchaincom api endpoint
+         * @returns {dict} dictionary with keys beneficiaryId, name, currency
          */
         await this.loadMarkets ();
         const response = await this.privateGetWhitelist ();
@@ -933,12 +925,12 @@
          * @method
          * @name blockchaincom#withdraw
          * @description make a withdrawal
-         * @param {string} code unified currency code
-         * @param {number} amount the amount to withdraw
-         * @param {string} address the address to withdraw to
-         * @param {string|undefined} tag
-         * @param {object} params extra parameters specific to the blockchaincom api endpoint
-         * @returns {object} a [transaction structure]{@link https://docs.ccxt.com/en/latest/manual.html#transaction-structure}
+         * @param {str} code unified currency code
+         * @param {float} amount the amount to withdraw
+         * @param {str} address the address to withdraw to
+         * @param {str|undefined} tag
+         * @param {dict} params extra parameters specific to the blockchaincom api endpoint
+         * @returns {dict} a [transaction structure]{@link https://docs.ccxt.com/en/latest/manual.html#transaction-structure}
          */
         await this.loadMarkets ();
         const currency = this.currency (code);
@@ -968,11 +960,11 @@
          * @method
          * @name blockchaincom#fetchWithdrawals
          * @description fetch all withdrawals made from an account
-         * @param {string|undefined} code unified currency code
-         * @param {number|undefined} since the earliest time in ms to fetch withdrawals for
-         * @param {number|undefined} limit the maximum number of withdrawals structures to retrieve
-         * @param {object} params extra parameters specific to the blockchaincom api endpoint
-         * @returns {[object]} a list of [transaction structures]{@link https://docs.ccxt.com/en/latest/manual.html#transaction-structure}
+         * @param {str|undefined} code unified currency code
+         * @param {int|undefined} since the earliest time in ms to fetch withdrawals for
+         * @param {int|undefined} limit the maximum number of withdrawals structures to retrieve
+         * @param {dict} params extra parameters specific to the blockchaincom api endpoint
+         * @returns {[dict]} a list of [transaction structures]{@link https://docs.ccxt.com/en/latest/manual.html#transaction-structure}
          */
         await this.loadMarkets ();
         const request = {
@@ -991,10 +983,10 @@
          * @method
          * @name blockchaincom#fetchWithdrawal
          * @description fetch data on a currency withdrawal via the withdrawal id
-         * @param {string} id withdrawal id
-         * @param {string|undefined} code not used by blockchaincom.fetchWithdrawal
-         * @param {object} params extra parameters specific to the blockchaincom api endpoint
-         * @returns {object} a [transaction structure]{@link https://docs.ccxt.com/en/latest/manual.html#transaction-structure}
+         * @param {str} id withdrawal id
+         * @param {str|undefined} code not used by blockchaincom.fetchWithdrawal
+         * @param {dict} params extra parameters specific to the blockchaincom api endpoint
+         * @returns {dict} a [transaction structure]{@link https://docs.ccxt.com/en/latest/manual.html#transaction-structure}
          */
         await this.loadMarkets ();
         const request = {
@@ -1009,11 +1001,11 @@
          * @method
          * @name blockchaincom#fetchDeposits
          * @description fetch all deposits made to an account
-         * @param {string|undefined} code unified currency code
-         * @param {number|undefined} since the earliest time in ms to fetch deposits for
-         * @param {number|undefined} limit the maximum number of deposits structures to retrieve
-         * @param {object} params extra parameters specific to the blockchaincom api endpoint
-         * @returns {[object]} a list of [transaction structures]{@link https://docs.ccxt.com/en/latest/manual.html#transaction-structure}
+         * @param {str|undefined} code unified currency code
+         * @param {int|undefined} since the earliest time in ms to fetch deposits for
+         * @param {int|undefined} limit the maximum number of deposits structures to retrieve
+         * @param {dict} params extra parameters specific to the blockchaincom api endpoint
+         * @returns {[dict]} a list of [transaction structures]{@link https://docs.ccxt.com/en/latest/manual.html#transaction-structure}
          */
         await this.loadMarkets ();
         const request = {
@@ -1032,10 +1024,10 @@
          * @method
          * @name blockchaincom#fetchDeposit
          * @description fetch information on a deposit
-         * @param {string} id deposit id
-         * @param {string|undefined} code not used by blockchaincom fetchDeposit ()
-         * @param {object} params extra parameters specific to the blockchaincom api endpoint
-         * @returns {object} a [transaction structure]{@link https://docs.ccxt.com/en/latest/manual.html#transaction-structure}
+         * @param {str} id deposit id
+         * @param {str|undefined} code not used by blockchaincom fetchDeposit ()
+         * @param {dict} params extra parameters specific to the blockchaincom api endpoint
+         * @returns {dict} a [transaction structure]{@link https://docs.ccxt.com/en/latest/manual.html#transaction-structure}
          */
         await this.loadMarkets ();
         const depositId = this.safeString (params, 'depositId', id);
@@ -1051,8 +1043,8 @@
          * @method
          * @name blockchaincom#fetchBalance
          * @description query for balance and get the amount of funds available for trading or funds locked in orders
-         * @param {object} params extra parameters specific to the blockchaincom api endpoint
-         * @returns {object} a [balance structure]{@link https://docs.ccxt.com/en/latest/manual.html?#balance-structure}
+         * @param {dict} params extra parameters specific to the blockchaincom api endpoint
+         * @returns {dict} a [balance structure]{@link https://docs.ccxt.com/en/latest/manual.html?#balance-structure}
          */
         await this.loadMarkets ();
         const accountName = this.safeString (params, 'account', 'primary');
@@ -1098,9 +1090,9 @@
          * @method
          * @name blockchaincom#fetchOrder
          * @description fetches information on an order made by the user
-         * @param {string|undefined} symbol not used by blockchaincom fetchOrder
-         * @param {object} params extra parameters specific to the blockchaincom api endpoint
-         * @returns {object} An [order structure]{@link https://docs.ccxt.com/en/latest/manual.html#order-structure}
+         * @param {str|undefined} symbol not used by blockchaincom fetchOrder
+         * @param {dict} params extra parameters specific to the blockchaincom api endpoint
+         * @returns {dict} An [order structure]{@link https://docs.ccxt.com/en/latest/manual.html#order-structure}
          */
         // note: only works with exchange-order-id
         // does not work with clientOrderId
