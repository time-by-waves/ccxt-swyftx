--- conflicted
+++ resolved
@@ -4,11 +4,6 @@
         "Read more about it at https://getcomposer.org/doc/01-basic-usage.md#installing-dependencies",
         "This file is @generated automatically"
     ],
-<<<<<<< HEAD
-    "content-hash": "70a5d85d579012f1e8ace72e9ee218b2",
-    "packages": [
-        {
-=======
     "content-hash": "6d166e8c45e8d2b1c68304728f189b68",
     "packages": [
         {
@@ -295,7 +290,6 @@
             "time": "2021-04-23T16:17:56+00:00"
         },
         {
->>>>>>> 09422a08
             "name": "evenement/evenement",
             "version": "v3.0.1",
             "source": {
