--- conflicted
+++ resolved
@@ -75,10 +75,7 @@
 import blockchaincom from  './js/blockchaincom.js'
 import btcalpha from  './js/btcalpha.js'
 import btcbox from  './js/btcbox.js'
-<<<<<<< HEAD
-=======
 import btcex from  './js/btcex.js'
->>>>>>> e11cdc6f
 import btcmarkets from  './js/btcmarkets.js'
 import btctradeua from  './js/btctradeua.js'
 import btcturk from  './js/btcturk.js'
@@ -109,10 +106,7 @@
 import fmfwio from  './js/fmfwio.js'
 import ftx from  './js/ftx.js'
 import ftxus from  './js/ftxus.js'
-<<<<<<< HEAD
-=======
 import gate from  './js/gate.js'
->>>>>>> e11cdc6f
 import gateio from  './js/gateio.js'
 import gemini from  './js/gemini.js'
 import hitbtc from  './js/hitbtc.js'
@@ -131,19 +125,13 @@
 import kuna from  './js/kuna.js'
 import latoken from  './js/latoken.js'
 import lbank from  './js/lbank.js'
-<<<<<<< HEAD
-=======
 import lbank2 from  './js/lbank2.js'
->>>>>>> e11cdc6f
 import liquid from  './js/liquid.js'
 import luno from  './js/luno.js'
 import lykke from  './js/lykke.js'
 import mercado from  './js/mercado.js'
 import mexc from  './js/mexc.js'
-<<<<<<< HEAD
-=======
 import mexc3 from  './js/mexc3.js'
->>>>>>> e11cdc6f
 import ndax from  './js/ndax.js'
 import novadax from  './js/novadax.js'
 import oceanex from  './js/oceanex.js'
@@ -211,10 +199,7 @@
     'blockchaincom':          blockchaincom,
     'btcalpha':               btcalpha,
     'btcbox':                 btcbox,
-<<<<<<< HEAD
-=======
     'btcex':                  btcex,
->>>>>>> e11cdc6f
     'btcmarkets':             btcmarkets,
     'btctradeua':             btctradeua,
     'btcturk':                btcturk,
@@ -245,10 +230,7 @@
     'fmfwio':                 fmfwio,
     'ftx':                    ftx,
     'ftxus':                  ftxus,
-<<<<<<< HEAD
-=======
     'gate':                   gate,
->>>>>>> e11cdc6f
     'gateio':                 gateio,
     'gemini':                 gemini,
     'hitbtc':                 hitbtc,
@@ -267,19 +249,13 @@
     'kuna':                   kuna,
     'latoken':                latoken,
     'lbank':                  lbank,
-<<<<<<< HEAD
-=======
     'lbank2':                 lbank2,
->>>>>>> e11cdc6f
     'liquid':                 liquid,
     'luno':                   luno,
     'lykke':                  lykke,
     'mercado':                mercado,
     'mexc':                   mexc,
-<<<<<<< HEAD
-=======
     'mexc3':                  mexc3,
->>>>>>> e11cdc6f
     'ndax':                   ndax,
     'novadax':                novadax,
     'oceanex':                oceanex,
@@ -358,10 +334,7 @@
     blockchaincom,
     btcalpha,
     btcbox,
-<<<<<<< HEAD
-=======
     btcex,
->>>>>>> e11cdc6f
     btcmarkets,
     btctradeua,
     btcturk,
@@ -392,10 +365,7 @@
     fmfwio,
     ftx,
     ftxus,
-<<<<<<< HEAD
-=======
     gate,
->>>>>>> e11cdc6f
     gateio,
     gemini,
     hitbtc,
@@ -414,19 +384,13 @@
     kuna,
     latoken,
     lbank,
-<<<<<<< HEAD
-=======
     lbank2,
->>>>>>> e11cdc6f
     liquid,
     luno,
     lykke,
     mercado,
     mexc,
-<<<<<<< HEAD
-=======
     mexc3,
->>>>>>> e11cdc6f
     ndax,
     novadax,
     oceanex,
