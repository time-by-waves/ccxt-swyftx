--- conflicted
+++ resolved
@@ -1,10 +1,6 @@
 {
   "name": "ccxt",
-<<<<<<< HEAD
-  "version": "1.93.70",
-=======
   "version": "1.93.87",
->>>>>>> 5d8ddd5c
   "description": "A JavaScript / Python / PHP cryptocurrency trading library with support for 130+ exchanges",
   "main": "./ccxt.js",
   "unpkg": "dist/ccxt.browser.js",
