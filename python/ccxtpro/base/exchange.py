# -*- coding: utf-8 -*-

# -----------------------------------------------------------------------------

__version__ = '1.0.0'

# -----------------------------------------------------------------------------

from zlib import decompress, MAX_WBITS
from base64 import b64decode
from asyncio import ensure_future
from ccxtpro.base.aiohttp_client import AiohttpClient
from ccxt.async_support import Exchange as BaseExchange
from ccxt import NotSupported
from ccxtpro.base.order_book import OrderBook, IndexedOrderBook, CountedOrderBook


# -----------------------------------------------------------------------------

__all__ = [
    'BaseExchange',
    'Exchange',
]

# -----------------------------------------------------------------------------


class Exchange(BaseExchange):

    clients = {}

    # streaming-specific options
    streaming = {
        'keepAlive': 30000,
        'heartbeat': True,
        'ping': None,
        'maxPingPongMisses': 2.0,
    }

    @staticmethod
    def inflate(string):
        return decompress(b64decode(string), -MAX_WBITS)

    def order_book(self, snapshot={}, depth=float('inf')):
        return OrderBook(snapshot, depth)

    def indexed_order_book(self, snapshot={}, depth=float('inf')):
        return IndexedOrderBook(snapshot, depth)

    def counted_order_book(self, snapshot={}, depth=float('inf')):
        return CountedOrderBook(snapshot, depth)

    def client(self, url):
        self.clients = self.clients or {}
        if url not in self.clients:
            on_message = self.handle_message
            on_error = self.on_error
            on_close = self.on_close
            # decide client type here: aiohttp ws / websockets / signalr / socketio
            options = self.extend (self.streaming, {
                'ping': getattr(self, 'ping', None)
            })
            self.clients[url] = AiohttpClient(url, on_message, on_error, on_close, options)
        return self.clients[url]

    async def after(self, future, method, *args):
        # method is bound to self instance
<<<<<<< HEAD
        return method(await future, *args)
=======
        return method(result, *args)
>>>>>>> a1aece04

    async def afterAsync(self, future, method, *args):
        return await method((await future).result(), *args)

    async def afterDropped(self, future, method, *args):
        if future:
            await future
        return await method(*args)

    async def spawnAsync(self, method, *args):
        try:
            await method(*args)
        except Exception as e:
            # todo: handle spawned errors
            pass

    def spawn(self, method, *args):
        ensure_future(self.spawnAsync(method, *args))

    def handle_message(self, client, message):
        always = True
        if always:
            raise NotSupported(self.id + '.handle_message() not implemented yet')
        return {}

    def sign_message(self, client, message_hash, message):
        always = True
        if always:
            raise NotSupported(self.id + '.sign_message() not implemented yet')
        return {}

    async def connect_client(self, client, message_hash, message=None, subscribe_hash=None, subscription=None):
        # todo: calculate the backoff using the clients cache
        backoff_delay = 0
        try:
            self.open()
            await client.connect(self.session, backoff_delay)
            if message and (subscribe_hash not in client.subscriptions):
                client.subscriptions[subscribe_hash] = subscription or True
                # todo: decouple signing from subscriptions
                message = self.sign_message(client, message_hash, message)
                await client.send(message)
        except Exception as e:
            client.reject(e, message_hash)
            print(self.iso8601(self.milliseconds()), 'connect_client', 'Exception', e)

    def watch(self, url, message_hash, message=None, subscribe_hash=None, subscription=None):
        client = self.client(url)
        future = client.future(message_hash)
        # we intentionally do not use await here to avoid unhandled exceptions
        # the policy is to make sure that 100% of promises are resolved or rejected
        ensure_future(self.connect_client(client, message_hash, message, subscribe_hash, subscription))
        return future

    def on_error(self, client, error):
        if self.clients[client.url].error:
            del self.clients[client.url]

    def on_close(self, client, error):
        if client.error:
            # connection closed due to an error, do nothing
            pass
        else:
            # server disconnected a working connection
            if client.url in self.clients:
                del self.clients[client.url]

    async def close(self):
        keys = list(self.clients.keys())
        for key in keys:
            await self.clients[key].close()
            del self.clients[key]
        return await super(Exchange, self).close()<|MERGE_RESOLUTION|>--- conflicted
+++ resolved
@@ -8,7 +8,7 @@
 
 from zlib import decompress, MAX_WBITS
 from base64 import b64decode
-from asyncio import ensure_future
+from asyncio import ensure_future, isfuture
 from ccxtpro.base.aiohttp_client import AiohttpClient
 from ccxt.async_support import Exchange as BaseExchange
 from ccxt import NotSupported
@@ -65,14 +65,13 @@
 
     async def after(self, future, method, *args):
         # method is bound to self instance
-<<<<<<< HEAD
         return method(await future, *args)
-=======
-        return method(result, *args)
->>>>>>> a1aece04
 
     async def afterAsync(self, future, method, *args):
-        return await method((await future).result(), *args)
+        result = await future
+        if isfuture(result):
+            result = result.result()
+        return await method(result, *args)
 
     async def afterDropped(self, future, method, *args):
         if future:
