--- conflicted
+++ resolved
@@ -566,15 +566,9 @@
         #     }
         #
         result = self.safe_value(response, 'result', [])
-<<<<<<< HEAD
-        return self.parse_ohlcvs(result, market)
-
-    def parse_ohlcv(self, ohlcv, market=None, timeframe='1m', since=None, limit=None):
-=======
         return self.parse_ohlcvs(result, market, timeframe, since, limit)
 
     def parse_ohlcv(self, ohlcv, market=None):
->>>>>>> e73c37f7
         #
         #     [
         #         1591488000,
