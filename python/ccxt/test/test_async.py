--- conflicted
+++ resolved
@@ -318,16 +318,10 @@
         timeout = exchange.safe_value(skipped_settings_for_exchange, 'timeout')
         if timeout is not None:
             exchange.timeout = timeout
-<<<<<<< HEAD
-        exchange.httpProxy = exchange.safe_string(skippedSettingsForExchange, 'httpProxy')
-        exchange.httpsProxy = exchange.safe_string(skippedSettingsForExchange, 'httpsProxy')
-        self.skippedMethods = exchange.safe_value(skippedSettingsForExchange, 'skipMethods', {})
-        self.checkedPublicTests = {}
-=======
+        exchange.http_proxy = exchange.safe_string(skipped_settings_for_exchange, 'httpProxy')
         exchange.https_proxy = exchange.safe_string(skipped_settings_for_exchange, 'httpsProxy')
         self.skipped_methods = exchange.safe_value(skipped_settings_for_exchange, 'skipMethods', {})
         self.checked_public_tests = {}
->>>>>>> 005d4a11
 
     def add_padding(self, message, size):
         # has to be transpilable
