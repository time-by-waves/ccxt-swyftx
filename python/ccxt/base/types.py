--- conflicted
+++ resolved
@@ -204,7 +204,16 @@
     quoteVolume: Numeric
     baseVolume: Numeric
 
-<<<<<<< HEAD
+
+Tickers = Dict[str, Ticker]
+
+
+class MarginMode(TypedDict):
+    info: Dict[str, Any]
+    symbol: str
+    marginMode: str
+
+
 class Greeks(TypedDict):
     symbol: str
     timestamp: int
@@ -224,14 +233,4 @@
     markPrice: Numeric
     lastPrice: Numeric
     underlyingPrice: Numeric
-    info: Dict[str, Any]
-=======
-
-Tickers = Dict[str, Ticker]
-
-
-class MarginMode(TypedDict):
-    info: Dict[str, Any]
-    symbol: str
-    marginMode: str
->>>>>>> a175415c
+    info: Dict[str, Any]