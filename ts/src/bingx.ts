--- conflicted
+++ resolved
@@ -1849,7 +1849,6 @@
         const marketType = (positionSide === undefined) ? 'spot' : 'swap';
         const marketId = this.safeString2 (order, 'symbol', 's');
         const symbol = this.safeSymbol (marketId, market, '-', marketType);
-<<<<<<< HEAD
         const orderId = this.safeString2 (order, 'orderId', 'i');
         const side = this.safeStringLower2 (order, 'side', 'S');
         const type = this.safeStringLower2 (order, 'type', 'o');
@@ -1860,41 +1859,35 @@
         const amount = this.safeString2 (order, 'origQty', 'q');
         const filled = this.safeString2 (order, 'executedQty', 'z');
         const statusId = this.safeStringLower2 (order, 'status', 'x');
-=======
-        const timestamp = this.safeInteger2 (order, 'time', 'transactTime');
->>>>>>> 81d5aa76
         const fee = {
             'currency': this.safeString2 (order, 'feeAsset', 'N'),
             'rate': this.safeStringN (order, [ 'fee', 'commission', 'n' ]),
         };
-<<<<<<< HEAD
         const clientOrderId = this.safeString2 (order, 'clientOrderId', 'c');
-=======
->>>>>>> 81d5aa76
         return this.safeOrder ({
             'info': order,
-            'id': this.safeString (order, 'orderId'),
-            'clientOrderId': this.safeString (order, 'clientOrderId'),
+            'id': orderId,
+            'clientOrderId': clientOrderId,
             'timestamp': timestamp,
             'datetime': this.iso8601 (timestamp),
-            'lastTradeTimestamp': this.safeInteger (order, 'updateTime'),
+            'lastTradeTimestamp': lastTradeTimestamp,
             'lastUpdateTimestamp': this.safeInteger (order, 'updateTime'),
             'symbol': symbol,
-            'type': this.safeStringLower (order, 'type'),
+            'type': type,
             'timeInForce': undefined,
             'postOnly': undefined,
-            'side': this.safeStringLower (order, 'side'),
-            'price': this.safeString (order, 'price'),
+            'side': side,
+            'price': price,
             'stopPrice': this.safeNumber (order, 'stopPrice'),
             'triggerPrice': this.safeNumber (order, 'stopPrice'),
             'stopLossPrice': this.safeNumber (order, 'stopLoss'),
             'takeProfitPrice': this.safeNumber (order, 'takeProfit'),
-            'average': this.safeString (order, 'avgPrice'),
+            'average': average,
             'cost': undefined,
-            'amount': this.safeString (order, 'origQty'),
-            'filled': this.safeString (order, 'executedQty'),
+            'amount': amount,
+            'filled': filled,
             'remaining': undefined,
-            'status': this.parseOrderStatus (this.safeString (order, 'status')),
+            'status': this.parseOrderStatus (statusId),
             'fee': fee,
             'trades': undefined,
         }, market);
