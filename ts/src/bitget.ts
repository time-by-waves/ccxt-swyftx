--- conflicted
+++ resolved
@@ -1396,13 +1396,8 @@
          * @method
          * @name bitget#fetchTime
          * @description fetches the current integer timestamp in milliseconds from the exchange server
-<<<<<<< HEAD
          * @see https://www.bitget.com/api-doc/common/public/Get-Server-Time
-         * @param {object} [params] extra parameters specific to the bitget api endpoint
-=======
-         * @see https://bitgetlimited.github.io/apidoc/en/spot/#get-server-time
          * @param {object} [params] extra parameters specific to the exchange API endpoint
->>>>>>> dc10ec66
          * @returns {int} the current integer timestamp in milliseconds from the exchange server
          */
         const response = await this.publicCommonGetV2PublicTime (params);
@@ -1425,15 +1420,9 @@
          * @method
          * @name bitget#fetchMarkets
          * @description retrieves data on all markets for bitget
-<<<<<<< HEAD
          * @see https://www.bitget.com/api-doc/spot/market/Get-Symbols
          * @see https://www.bitget.com/api-doc/contract/market/Get-All-Symbols-Contracts
-         * @param {object} [params] extra parameters specific to the exchange api endpoint
-=======
-         * @see https://bitgetlimited.github.io/apidoc/en/spot/#get-symbols
-         * @see https://bitgetlimited.github.io/apidoc/en/mix/#get-all-symbols
          * @param {object} [params] extra parameters specific to the exchange API endpoint
->>>>>>> dc10ec66
          * @returns {object[]} an array of objects representing market data
          */
         const sandboxMode = this.safeValue (this.options, 'sandboxMode', false);
@@ -1749,13 +1738,8 @@
          * @method
          * @name bitget#fetchCurrencies
          * @description fetches all available currencies on an exchange
-<<<<<<< HEAD
          * @see https://www.bitget.com/api-doc/spot/market/Get-Coin-List
-         * @param {object} [params] extra parameters specific to the bitget api endpoint
-=======
-         * @see https://bitgetlimited.github.io/apidoc/en/spot/#get-coin-list
          * @param {object} [params] extra parameters specific to the exchange API endpoint
->>>>>>> dc10ec66
          * @returns {object} an associative dictionary of currencies
          */
         const response = await this.publicSpotGetV2SpotPublicCoins (params);
@@ -2050,18 +2034,10 @@
          * @param {string} code unified currency code
          * @param {int} [since] the earliest time in ms to fetch deposits for
          * @param {int} [limit] the maximum number of deposits structures to retrieve
-<<<<<<< HEAD
-         * @param {object} [params] extra parameters specific to the bitget api endpoint
+         * @param {object} [params] extra parameters specific to the exchange API endpoint
          * @param {int} [params.until] end time in milliseconds
          * @param {string} [params.idLessThan] return records with id less than the provided value
          * @param {boolean} [params.paginate] default false, when true will automatically paginate by calling this endpoint multiple times. See in the docs all the [available parameters](https://github.com/ccxt/ccxt/wiki/Manual#pagination-params)
-=======
-         * @param {object} [params] extra parameters specific to the exchange API endpoint
-         * @param {string} [params.pageNo] pageNo default 1
-         * @param {string} [params.pageSize] pageSize default 20. Max 100
-         * @param {int} [params.until] end tim in ms
-         * @param {boolean} [params.paginate] default false, when true will automatically paginate by calling this endpoint multiple times. See in the docs all the [availble parameters](https://github.com/ccxt/ccxt/wiki/Manual#pagination-params)
->>>>>>> dc10ec66
          * @returns {object[]} a list of [transaction structures]{@link https://docs.ccxt.com/#/?id=transaction-structure}
          */
         await this.loadMarkets ();
@@ -2124,15 +2100,9 @@
          * @param {float} amount the amount to withdraw
          * @param {string} address the address to withdraw to
          * @param {string} tag
-<<<<<<< HEAD
-         * @param {object} [params] extra parameters specific to the bitget api endpoint
+         * @param {object} [params] extra parameters specific to the exchange API endpoint
          * @param {string} [params.chain] the blockchain network the withdrawal is taking place on
-         * @returns {object} a [transaction structure]{@link https://github.com/ccxt/ccxt/wiki/Manual#transaction-structure}
-=======
-         * @param {object} [params] extra parameters specific to the exchange API endpoint
-         * @param {string} [params.chain] the chain to withdraw to
          * @returns {object} a [transaction structure]{@link https://docs.ccxt.com/#/?id=transaction-structure}
->>>>>>> dc10ec66
          */
         this.checkAddress (address);
         const chain = this.safeString2 (params, 'chain', 'network');
@@ -2211,18 +2181,10 @@
          * @param {string} code unified currency code
          * @param {int} [since] the earliest time in ms to fetch withdrawals for
          * @param {int} [limit] the maximum number of withdrawals structures to retrieve
-<<<<<<< HEAD
-         * @param {object} [params] extra parameters specific to the bitget api endpoint
+         * @param {object} [params] extra parameters specific to the exchange API endpoint
          * @param {int} [params.until] end time in milliseconds
          * @param {string} [params.idLessThan] return records with id less than the provided value
          * @param {boolean} [params.paginate] default false, when true will automatically paginate by calling this endpoint multiple times. See in the docs all the [available parameters](https://github.com/ccxt/ccxt/wiki/Manual#pagination-params)
-=======
-         * @param {object} [params] extra parameters specific to the exchange API endpoint
-         * @param {string} [params.pageNo] pageNo default 1
-         * @param {string} [params.pageSize] pageSize default 20. Max 100
-         * @param {int} [params.until] end time in ms
-         * @param {boolean} [params.paginate] default false, when true will automatically paginate by calling this endpoint multiple times. See in the docs all the [availble parameters](https://github.com/ccxt/ccxt/wiki/Manual#pagination-params)
->>>>>>> dc10ec66
          * @returns {object[]} a list of [transaction structures]{@link https://docs.ccxt.com/#/?id=transaction-structure}
          */
         await this.loadMarkets ();
@@ -2670,15 +2632,9 @@
         /**
          * @method
          * @name bitget#fetchTickers
-<<<<<<< HEAD
-         * @description fetches price tickers for multiple markets, statistical calculations with the information calculated over the past 24 hours each market
+         * @description fetches price tickers for multiple markets, statistical information calculated over the past 24 hours for each market
          * @see https://www.bitget.com/api-doc/spot/market/Get-Tickers
          * @see https://www.bitget.com/api-doc/contract/market/Get-All-Symbol-Ticker
-=======
-         * @description fetches price tickers for multiple markets, statistical information calculated over the past 24 hours for each market
-         * @see https://bitgetlimited.github.io/apidoc/en/spot/#get-all-tickers
-         * @see https://bitgetlimited.github.io/apidoc/en/mix/#get-all-symbol-ticker
->>>>>>> dc10ec66
          * @param {string[]|undefined} symbols unified symbols of the markets to fetch the ticker for, all market tickers are returned if not assigned
          * @param {object} [params] extra parameters specific to the exchange API endpoint
          * @returns {object} a dictionary of [ticker structures]{@link https://docs.ccxt.com/#/?id=ticker-structure}
@@ -2892,15 +2848,9 @@
          * @param {string} symbol unified symbol of the market to fetch trades for
          * @param {int} [since] timestamp in ms of the earliest trade to fetch
          * @param {int} [limit] the maximum amount of trades to fetch
-<<<<<<< HEAD
-         * @param {object} [params] extra parameters specific to the bitget api endpoint
+         * @param {object} [params] extra parameters specific to the exchange API endpoint
          * @param {int} [params.until] *only applies to publicSpotGetV2SpotMarketFillsHistory and publicMixGetV2MixMarketFillsHistory* the latest time in ms to fetch trades for
          * @param {boolean} [params.paginate] *only applies to publicSpotGetV2SpotMarketFillsHistory and publicMixGetV2MixMarketFillsHistory* default false, when true will automatically paginate by calling this endpoint multiple times
-=======
-         * @param {object} [params] extra parameters specific to the exchange API endpoint
-         * @param {int} [params.until] the latest time in ms to fetch deposits for
-         * @param {boolean} [params.paginate] *only applies to publicSpotGetMarketFillsHistory and publicMixGetMarketFillsHistory* default false, when true will automatically paginate by calling this endpoint multiple times
->>>>>>> dc10ec66
          * @returns {Trade[]} a list of [trade structures]{@link https://docs.ccxt.com/#/?id=public-trades}
          */
         await this.loadMarkets ();
@@ -2998,12 +2948,8 @@
          * @description fetch the trading fees for a market
          * @see https://www.bitget.com/api-doc/common/public/Get-Trade-Rate
          * @param {string} symbol unified market symbol
-<<<<<<< HEAD
-         * @param {object} [params] extra parameters specific to the bitget api endpoint
+         * @param {object} [params] extra parameters specific to the exchange API endpoint
          * @param {string} [params.marginMode] 'isolated' or 'cross', for finding the fee rate of spot margin trading pairs
-=======
-         * @param {object} [params] extra parameters specific to the exchange API endpoint
->>>>>>> dc10ec66
          * @returns {object} a [fee structure]{@link https://docs.ccxt.com/#/?id=fee-structure}
          */
         await this.loadMarkets ();
@@ -3043,17 +2989,12 @@
          * @method
          * @name bitget#fetchTradingFees
          * @description fetch the trading fees for multiple markets
-<<<<<<< HEAD
          * @see https://www.bitget.com/api-doc/spot/market/Get-Symbols
          * @see https://www.bitget.com/api-doc/contract/market/Get-All-Symbols-Contracts
          * @see https://www.bitget.com/api-doc/margin/common/support-currencies
-         * @param {object} [params] extra parameters specific to the bitget api endpoint
+         * @param {object} [params] extra parameters specific to the exchange API endpoint
          * @param {string} [params.productType] *contract only* 'USDT-FUTURES', 'USDC-FUTURES', 'COIN-FUTURES', 'SUSDT-FUTURES', 'SUSDC-FUTURES' or 'SCOIN-FUTURES'
          * @param {boolean} [params.margin] set to true for spot margin
-=======
-         * @see https://bitgetlimited.github.io/apidoc/en/spot/#get-symbols
-         * @param {object} [params] extra parameters specific to the exchange API endpoint
->>>>>>> dc10ec66
          * @returns {object} a dictionary of [fee structures]{@link https://docs.ccxt.com/#/?id=fee-structure} indexed by market symbols
          */
         await this.loadMarkets ();
@@ -4247,8 +4188,7 @@
          * @param {string} side 'buy' or 'sell'
          * @param {float} amount how much you want to trade in units of the base currency
          * @param {float} [price] the price at which the order is to be fullfilled, in units of the base currency, ignored in market orders
-<<<<<<< HEAD
-         * @param {object} [params] extra parameters specific to the bitget api endpoint
+         * @param {object} [params] extra parameters specific to the exchange API endpoint
          * @param {float} [params.triggerPrice] the price that a trigger order is triggered at
          * @param {float} [params.stopLossPrice] *swap only* The price at which a stop loss order is triggered at
          * @param {float} [params.takeProfitPrice] *swap only* The price at which a take profit order is triggered at
@@ -4260,9 +4200,6 @@
          * @param {float} [params.takeProfit.price] *swap only* the execution price for a take profit attached to a trigger order
          * @param {string} [params.stopLoss.type] *swap only* the type for a stop loss attached to a trigger order, 'fill_price', 'index_price' or 'mark_price', default is 'mark_price'
          * @param {string} [params.takeProfit.type] *swap only* the type for a take profit attached to a trigger order, 'fill_price', 'index_price' or 'mark_price', default is 'mark_price'
-=======
-         * @param {object} [params] extra parameters specific to the exchange API endpoint
->>>>>>> dc10ec66
          * @returns {object} an [order structure]{@link https://docs.ccxt.com/#/?id=order-structure}
          */
         await this.loadMarkets ();
@@ -4799,15 +4736,11 @@
          * @param {string} symbol unified market symbol
          * @param {int} [since] the earliest time in ms to fetch open orders for
          * @param {int} [limit] the maximum number of open order structures to retrieve
-<<<<<<< HEAD
-         * @param {object} [params] extra parameters specific to the bitget api endpoint
+         * @param {object} [params] extra parameters specific to the exchange API endpoint
          * @param {int} [params.until] the latest time in ms to fetch orders for
          * @param {string} [params.planType] *contract stop only* 'normal_plan': average trigger order, 'track_plan': trailing stop order, default is 'normal_plan'
          * @param {boolean} [params.stop] set to true for fetching trigger orders
          * @param {boolean} [params.paginate] default false, when true will automatically paginate by calling this endpoint multiple times. See in the docs all the [available parameters](https://github.com/ccxt/ccxt/wiki/Manual#pagination-params)
-=======
-         * @param {object} [params] extra parameters specific to the exchange API endpoint
->>>>>>> dc10ec66
          * @returns {Order[]} a list of [order structures]{@link https://docs.ccxt.com/#/?id=order-structure}
          */
         if (symbol === undefined) {
@@ -5411,16 +5344,10 @@
          * @param {string} code unified currency code, default is undefined
          * @param {int} [since] timestamp in ms of the earliest ledger entry, default is undefined
          * @param {int} [limit] max number of ledger entrys to return, default is undefined
-<<<<<<< HEAD
-         * @param {object} [params] extra parameters specific to the bitget api endpoint
+         * @param {object} [params] extra parameters specific to the exchange API endpoint
          * @param {int} [params.until] end time in ms
          * @param {string} [params.symbol] *contract only* unified market symbol
          * @param {string} [params.productType] *contract only* 'USDT-FUTURES', 'USDC-FUTURES', 'COIN-FUTURES', 'SUSDT-FUTURES', 'SUSDC-FUTURES' or 'SCOIN-FUTURES'
-=======
-         * @param {object} [params] extra parameters specific to the exchange API endpoint
-         * @param {int} [params.until] end tim in ms
-         * @param {boolean} [params.paginate] default false, when true will automatically paginate by calling this endpoint multiple times. See in the docs all the [availble parameters](https://github.com/ccxt/ccxt/wiki/Manual#pagination-params)
->>>>>>> dc10ec66
          * @returns {object} a [ledger structure]{@link https://docs.ccxt.com/#/?id=ledger-structure}
          */
         await this.loadMarkets ();
@@ -5625,14 +5552,8 @@
          * @param {string} symbol unified market symbol
          * @param {int} [since] the earliest time in ms to fetch trades for
          * @param {int} [limit] the maximum number of trades structures to retrieve
-<<<<<<< HEAD
-         * @param {object} [params] extra parameters specific to the bitget api endpoint
+         * @param {object} [params] extra parameters specific to the exchange API endpoint
          * @param {int} [params.until] the latest time in ms to fetch trades for
-=======
-         * @param {object} [params] extra parameters specific to the exchange API endpoint
-         * @param {int} [params.until] *swap only* the latest time in ms to fetch entries for
-         * @param {boolean} [params.paginate] default false, when true will automatically paginate by calling this endpoint multiple times. See in the docs all the [available parameters](https://github.com/ccxt/ccxt/wiki/Manual#pagination-params)
->>>>>>> dc10ec66
          * @returns {Trade[]} a list of [trade structures]{@link https://docs.ccxt.com/#/?id=trade-structure}
          */
         if (symbol === undefined) {
@@ -5735,51 +5656,7 @@
         //         }
         //     }
         //
-<<<<<<< HEAD
         // swap and future
-=======
-        const data = this.safeValue (response, 'data');
-        if (marginMode !== undefined) {
-            const fills = this.safeValue (data, 'fills', []);
-            return this.parseTrades (fills, market, since, limit);
-        }
-        return this.parseTrades (data, market, since, limit);
-    }
-
-    async fetchOrderTrades (id: string, symbol: Str = undefined, since: Int = undefined, limit: Int = undefined, params = {}) {
-        /**
-         * @method
-         * @name bitget#fetchOrderTrades
-         * @description fetch all the trades made from a single order
-         * @see https://bitgetlimited.github.io/apidoc/en/spot/#get-transaction-details
-         * @see https://bitgetlimited.github.io/apidoc/en/mix/#get-order-fill-detail
-         * @param {string} id order id
-         * @param {string} symbol unified market symbol
-         * @param {int} [since] the earliest time in ms to fetch trades for
-         * @param {int} [limit] the maximum number of trades to retrieve
-         * @param {object} [params] extra parameters specific to the exchange API endpoint
-         * @returns {object[]} a list of [trade structures]{@link https://docs.ccxt.com/#/?id=trade-structure}
-         */
-        if (symbol === undefined) {
-            throw new ArgumentsRequired (this.id + ' fetchOrderTrades() requires a symbol argument');
-        }
-        await this.loadMarkets ();
-        const market = this.market (symbol);
-        const [ marketType, query ] = this.handleMarketTypeAndParams ('fetchOrderTrades', market, params);
-        const request = {
-            'symbol': market['id'],
-            'orderId': id,
-        };
-        let response = undefined;
-        if (marketType === 'spot') {
-            response = await this.privateSpotPostSpotV1TradeFills (this.extend (request, query));
-        } else if ((marketType === 'swap') || (marketType === 'future')) {
-            response = await this.privateMixGetMixV1OrderFills (this.extend (request, query));
-        } else {
-            throw new NotSupported (this.id + ' fetchOrderTrades() does not support ' + marketType + ' market');
-        }
-        // spot
->>>>>>> dc10ec66
         //
         //     {
         //         "code": "00000",
@@ -5831,15 +5708,9 @@
          * @method
          * @name bitget#fetchPosition
          * @description fetch data on a single open contract trade position
-<<<<<<< HEAD
          * @see https://www.bitget.com/api-doc/contract/position/get-single-position
          * @param {string} symbol unified market symbol of the market the position is held in
-         * @param {object} [params] extra parameters specific to the bitget api endpoint
-=======
-         * @see https://bitgetlimited.github.io/apidoc/en/mix/#get-symbol-position-v2
-         * @param {string} symbol unified market symbol of the market the position is held in, default is undefined
          * @param {object} [params] extra parameters specific to the exchange API endpoint
->>>>>>> dc10ec66
          * @returns {object} a [position structure]{@link https://docs.ccxt.com/#/?id=position-structure}
          */
         await this.loadMarkets ();
@@ -6175,13 +6046,8 @@
          * @see https://www.bitget.com/api-doc/contract/market/Get-History-Funding-Rate
          * @param {string} symbol unified symbol of the market to fetch the funding rate history for
          * @param {int} [since] timestamp in ms of the earliest funding rate to fetch
-<<<<<<< HEAD
          * @param {int} [limit] the maximum amount of funding rate structures to fetch
-         * @param {object} [params] extra parameters specific to the bitget api endpoint
-=======
-         * @param {int} [limit] the maximum amount of [funding rate structures]{@link https://docs.ccxt.com/#/?id=funding-rate-history-structure} to fetch
          * @param {object} [params] extra parameters specific to the exchange API endpoint
->>>>>>> dc10ec66
          * @param {boolean} [params.paginate] default false, when true will automatically paginate by calling this endpoint multiple times. See in the docs all the [availble parameters](https://github.com/ccxt/ccxt/wiki/Manual#pagination-params)
          * @returns {object[]} a list of [funding rate structures]{@link https://docs.ccxt.com/#/?id=funding-rate-history-structure}
          */
@@ -6318,12 +6184,8 @@
          * @param {string} symbol unified market symbol
          * @param {int} [since] the starting timestamp in milliseconds
          * @param {int} [limit] the number of entries to return
-<<<<<<< HEAD
-         * @param {object} [params] extra parameters specific to the bitget api endpoint
+         * @param {object} [params] extra parameters specific to the exchange API endpoint
          * @param {int} [params.until] the latest time in ms to fetch funding history for
-=======
-         * @param {object} [params] extra parameters specific to the exchange API endpoint
->>>>>>> dc10ec66
          * @returns {object[]} a list of [funding history structures]{@link https://docs.ccxt.com/#/?id=funding-history-structure}
          */
         await this.loadMarkets ();
@@ -6488,13 +6350,8 @@
          * @description add margin
          * @see https://www.bitget.com/api-doc/contract/account/Change-Margin
          * @param {string} symbol unified market symbol
-<<<<<<< HEAD
          * @param {float} amount the amount of margin to add
-         * @param {object} [params] extra parameters specific to the bitget api endpoint
-=======
-         * @param {float} amount amount of margin to add
          * @param {object} [params] extra parameters specific to the exchange API endpoint
->>>>>>> dc10ec66
          * @returns {object} a [margin structure]{@link https://docs.ccxt.com/#/?id=add-margin-structure}
          */
         const holdSide = this.safeString (params, 'holdSide');
@@ -6560,12 +6417,8 @@
          * @see https://www.bitget.com/api-doc/contract/account/Change-Leverage
          * @param {float} leverage the rate of leverage
          * @param {string} symbol unified market symbol
-<<<<<<< HEAD
-         * @param {object} [params] extra parameters specific to the bitget api endpoint
+         * @param {object} [params] extra parameters specific to the exchange API endpoint
          * @param {string} [params.holdSide] *isolated only* position direction, 'long' or 'short'
-=======
-         * @param {object} [params] extra parameters specific to the exchange API endpoint
->>>>>>> dc10ec66
          * @returns {object} response from the exchange
          */
         if (symbol === undefined) {
@@ -6658,12 +6511,8 @@
          * @see https://www.bitget.com/api-doc/contract/account/Change-Hold-Mode
          * @param {bool} hedged set to true to use dualSidePosition
          * @param {string} symbol not used by bitget setPositionMode ()
-<<<<<<< HEAD
-         * @param {object} [params] extra parameters specific to the bitget api endpoint
+         * @param {object} [params] extra parameters specific to the exchange API endpoint
          * @param {string} [params.productType] required if symbol is undefined: 'USDT-FUTURES', 'USDC-FUTURES', 'COIN-FUTURES', 'SUSDT-FUTURES', 'SUSDC-FUTURES' or 'SCOIN-FUTURES'
-=======
-         * @param {object} [params] extra parameters specific to the exchange API endpoint
->>>>>>> dc10ec66
          * @returns {object} response from the exchange
          */
         await this.loadMarkets ();
@@ -6767,13 +6616,8 @@
          * @see https://www.bitget.com/api-doc/spot/account/Get-Account-TransferRecords
          * @param {string} code unified currency code of the currency transferred
          * @param {int} [since] the earliest time in ms to fetch transfers for
-<<<<<<< HEAD
          * @param {int} [limit] the maximum number of transfers structures to retrieve
-         * @param {object} [params] extra parameters specific to the bitget api endpoint
-=======
-         * @param {int} [limit] the maximum number of  transfers structures to retrieve
          * @param {object} [params] extra parameters specific to the exchange API endpoint
->>>>>>> dc10ec66
          * @param {int} [params.until] the latest time in ms to fetch entries for
          * @returns {object[]} a list of [transfer structures]{@link https://docs.ccxt.com/#/?id=transfer-structure}
          */
@@ -6835,14 +6679,8 @@
          * @param {float} amount amount to transfer
          * @param {string} fromAccount account to transfer from
          * @param {string} toAccount account to transfer to
-<<<<<<< HEAD
-         * @param {object} [params] extra parameters specific to the bitget api endpoint
+         * @param {object} [params] extra parameters specific to the exchange API endpoint
          * @param {string} [params.symbol] unified CCXT market symbol, required when transferring to or from an account type that is a leveraged position-by-position account
-=======
-         * @param {object} [params] extra parameters specific to the exchange API endpoint
-         *
-         * EXCHANGE SPECIFIC PARAMS
->>>>>>> dc10ec66
          * @param {string} [params.clientOid] custom id
          * @returns {object} a [transfer structure]{@link https://docs.ccxt.com/#/?id=transfer-structure}
          */
@@ -7394,12 +7232,7 @@
          * @description fetch the rate of interest to borrow a currency for margin trading
          * @see https://www.bitget.com/api-doc/margin/isolated/account/Isolated-Margin-Interest-Rate-And-Max-Borrowable-Amount
          * @param {string} symbol unified market symbol
-<<<<<<< HEAD
-         * @param {object} [params] extra parameters specific to the bitget api endpoint
-=======
          * @param {object} [params] extra parameters specific to the exchange API endpoint
-         * @param {string} [params.symbol] required for isolated margin
->>>>>>> dc10ec66
          * @returns {object} an [isolated borrow rate structure]{@link https://docs.ccxt.com/#/?id=isolated-borrow-rate-structure}
          */
         await this.loadMarkets ();
