--- conflicted
+++ resolved
@@ -6,11 +6,7 @@
 import { ArrayCache, ArrayCacheBySymbolById } from '../base/ws/Cache.js';
 import { Precise } from '../base/Precise.js';
 import { sha384 } from '../static_dependencies/noble-hashes/sha512.js';
-<<<<<<< HEAD
-import { Int, Str, Trade, OrderBook, Order, Ticker } from '../base/types.js';
-=======
-import type { Int, Str, Trade } from '../base/types.js';
->>>>>>> f6935ad9
+import type { Int, Str, Trade, OrderBook, Order, Ticker } from '../base/types.js';
 import Client from '../base/ws/Client.js';
 
 //  ---------------------------------------------------------------------------
