--- conflicted
+++ resolved
@@ -7,11 +7,7 @@
 import { Precise } from './base/Precise.js';
 import { sha256 } from './static_dependencies/noble-hashes/sha256.js';
 import totp from './base/functions/totp.js';
-<<<<<<< HEAD
-import { Balances, FundingRateHistory, Int, Liquidation, OHLCV, Order, OrderBook, OrderSide, OrderType, Ticker, Trade, Transaction, Greeks } from './base/types.js';
-=======
-import { Balances, FundingRateHistory, Int, Liquidation, OHLCV, Order, OrderBook, OrderSide, OrderType, Ticker, Tickers, Trade, Transaction } from './base/types.js';
->>>>>>> a175415c
+import { Balances, FundingRateHistory, Greeks, Int, Liquidation, OHLCV, Order, OrderBook, OrderSide, OrderType, Ticker, Tickers, Trade, Transaction } from './base/types.js';
 
 //  ---------------------------------------------------------------------------
 
