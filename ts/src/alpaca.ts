--- conflicted
+++ resolved
@@ -374,13 +374,9 @@
          * @param {int} [since] timestamp in ms of the earliest trade to fetch
          * @param {int} [limit] the maximum amount of trades to fetch
          * @param {object} [params] extra parameters specific to the alpaca api endpoint
-<<<<<<< HEAD
          * @param {string} [params.loc] crypto location, default: us
          * @param {string} [params.method] method, default: marketPublicGetV1beta3CryptoLocTrades
-         * @returns {Trade[]} a list of [trade structures]{@link https://github.com/ccxt/ccxt/wiki/Manual#public-trades}
-=======
          * @returns {Trade[]} a list of [trade structures]{@link https://docs.ccxt.com/#/?id=public-trades}
->>>>>>> f68b1b59
          */
         await this.loadMarkets ();
         const market = this.market (symbol);
@@ -443,21 +439,21 @@
     }
 
     async fetchOrderBook (symbol: string, limit: Int = undefined, params = {}): Promise<OrderBook> {
-        /**
-         * @method
-         * @name alpaca#fetchOrderBook
-         * @description fetches information on open orders with bid (buy) and ask (sell) prices, volumes and other data
-         * @see https://docs.alpaca.markets/reference/cryptolatestorderbooks
-         * @param {string} symbol unified symbol of the market to fetch the order book for
-         * @param {int} [limit] the maximum amount of order book entries to return
-         * @param {object} [params] extra parameters specific to the alpaca api endpoint
-<<<<<<< HEAD
-         * @param {string} [params.loc] crypto location, default: us
-         * @returns {object} A dictionary of [order book structures]{@link https://github.com/ccxt/ccxt/wiki/Manual#order-book-structure} indexed by market symbols
-=======
-         * @returns {object} A dictionary of [order book structures]{@link https://docs.ccxt.com/#/?id=order-book-structure} indexed by market symbols
->>>>>>> f68b1b59
-         */
+        //
+        // @method
+        // @name alpaca#fetchOrderBook
+        // @description fetches information on open orders with bid (buy) and ask (sell) prices, volumes and other data
+        // @see https://docs.alpaca.markets/reference/cryptolatestorderbooks
+        // @param {string} symbol unified symbol of the market to fetch the order book for
+        // @param {int} [limit] the maximum amount of order book entries to return
+        // @param {object} [params] extra parameters specific to the alpaca api endpoint
+        // <<<<<<< HEAD
+        // @param {string} [params.loc] crypto location, default: us
+        // @returns {object} A dictionary of [order book structures]{@link https://github.com/ccxt/ccxt/wiki/Manual#order-book-structure} indexed by market symbols
+        // =======
+        // @returns {object} A dictionary of [order book structures]{@link https://docs.ccxt.com/#/?id=order-book-structure} indexed by market symbols
+        // >>>>>>> f68b1b599ee41469fefa424f0efc9b6891549278
+        //
         await this.loadMarkets ();
         const market = this.market (symbol);
         const id = market['id'];
