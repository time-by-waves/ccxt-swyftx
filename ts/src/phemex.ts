
// ----------------------------------------------------------------------------

import Exchange from './abstract/phemex.js';
import { ExchangeError, BadSymbol, AuthenticationError, InsufficientFunds, InvalidOrder, ArgumentsRequired, OrderNotFound, BadRequest, PermissionDenied, AccountSuspended, CancelPending, DDoSProtection, DuplicateOrderId, RateLimitExceeded, NotSupported } from './base/errors.js';
import { Precise } from './base/Precise.js';
import { TICK_SIZE } from './base/functions/number.js';
import { sha256 } from './static_dependencies/noble-hashes/sha256.js';
import { Balances, Currency, FundingHistory, FundingRateHistory, Int, Market, Num, OHLCV, Order, OrderBook, OrderSide, OrderType, Str, Strings, Ticker, Tickers, Trade, Transaction } from './base/types.js';

// ----------------------------------------------------------------------------

/**
 * @class phemex
 * @extends Exchange
 */
export default class phemex extends Exchange {
    describe () {
        return this.deepExtend (super.describe (), {
            'id': 'phemex',
            'name': 'Phemex',
            'countries': [ 'CN' ], // China
            'rateLimit': 120.5,
            'version': 'v1',
            'certified': false,
            'pro': true,
            'hostname': 'api.phemex.com',
            'has': {
                'CORS': undefined,
                'spot': true,
                'margin': false,
                'swap': true,
                'future': false,
                'option': false,
                'addMargin': false,
                'cancelAllOrders': true,
                'cancelOrder': true,
                'createOrder': true,
                'createReduceOnlyOrder': true,
                'createStopLimitOrder': true,
                'createStopMarketOrder': true,
                'createStopOrder': true,
                'editOrder': true,
                'fetchBalance': true,
                'fetchBorrowRateHistories': false,
                'fetchBorrowRateHistory': false,
                'fetchClosedOrders': true,
                'fetchCrossBorrowRate': false,
                'fetchCrossBorrowRates': false,
                'fetchCurrencies': true,
                'fetchDepositAddress': true,
                'fetchDeposits': true,
                'fetchFundingHistory': true,
                'fetchFundingRate': true,
                'fetchFundingRateHistories': false,
                'fetchFundingRateHistory': true,
                'fetchFundingRates': false,
                'fetchIndexOHLCV': false,
                'fetchIsolatedBorrowRate': false,
                'fetchIsolatedBorrowRates': false,
                'fetchLeverage': false,
                'fetchLeverageTiers': true,
                'fetchMarketLeverageTiers': 'emulated',
                'fetchMarkets': true,
                'fetchMarkOHLCV': false,
                'fetchMyTrades': true,
                'fetchOHLCV': true,
                'fetchOpenOrders': true,
                'fetchOrder': true,
                'fetchOrderBook': true,
                'fetchOrders': true,
                'fetchPositions': true,
                'fetchPositionsRisk': false,
                'fetchPremiumIndexOHLCV': false,
                'fetchTicker': true,
                'fetchTickers': true,
                'fetchTrades': true,
                'fetchTradingFee': false,
                'fetchTradingFees': false,
                'fetchTransfers': true,
                'fetchWithdrawals': true,
                'reduceMargin': false,
                'setLeverage': true,
                'setMargin': true,
                'setMarginMode': true,
                'setPositionMode': true,
                'transfer': true,
                'withdraw': undefined,
            },
            'urls': {
                'logo': 'https://user-images.githubusercontent.com/1294454/85225056-221eb600-b3d7-11ea-930d-564d2690e3f6.jpg',
                'test': {
                    'v1': 'https://testnet-api.phemex.com/v1',
                    'v2': 'https://testnet-api.phemex.com',
                    'public': 'https://testnet-api.phemex.com/exchange/public',
                    'private': 'https://testnet-api.phemex.com',
                },
                'api': {
                    'v1': 'https://{hostname}/v1',
                    'v2': 'https://{hostname}',
                    'public': 'https://{hostname}/exchange/public',
                    'private': 'https://{hostname}',
                },
                'www': 'https://phemex.com',
                'doc': 'https://github.com/phemex/phemex-api-docs',
                'fees': 'https://phemex.com/fees-conditions',
                'referral': {
                    'url': 'https://phemex.com/register?referralCode=EDNVJ',
                    'discount': 0.1,
                },
            },
            'timeframes': {
                '1m': '60',
                '3m': '180',
                '5m': '300',
                '15m': '900',
                '30m': '1800',
                '1h': '3600',
                '2h': '7200',
                '3h': '10800',
                '4h': '14400',
                '6h': '21600',
                '12h': '43200',
                '1d': '86400',
                '1w': '604800',
                '1M': '2592000',
                '3M': '7776000',
                '1Y': '31104000',
            },
            'api': {
                'public': {
                    'get': {
                        'cfg/v2/products': 5, // spot + contracts
                        'cfg/fundingRates': 5,
                        'products': 5, // contracts only
                        'nomics/trades': 5, // ?market=<symbol>&since=<since>
                        'md/kline': 5, // ?from=1589811875&resolution=1800&symbol=sBTCUSDT&to=1592457935
                        'md/v2/kline/list': 5, // perpetual api ?symbol=<symbol>&to=<to>&from=<from>&resolution=<resolution>
                        'md/v2/kline': 5, // ?symbol=<symbol>&resolution=<resolution>&limit=<limit>
                        'md/v2/kline/last': 5, // perpetual ?symbol=<symbol>&resolution=<resolution>&limit=<limit>
                        'md/orderbook': 5, // ?symbol=<symbol>
                        'md/trade': 5, // ?symbol=<symbol>
                        'md/spot/ticker/24hr': 5, // ?symbol=<symbol>
                        'exchange/public/cfg/chain-settings': 5, // ?currency=<currency>
                    },
                },
                'v1': {
                    'get': {
                        'md/orderbook': 5, // ?symbol=<symbol>&id=<id>
                        'md/trade': 5, // ?symbol=<symbol>&id=<id>
                        'md/ticker/24hr': 5, // ?symbol=<symbol>&id=<id>
                        'md/ticker/24hr/all': 5, // ?id=<id>
                        'md/spot/ticker/24hr': 5, // ?symbol=<symbol>&id=<id>
                        'md/spot/ticker/24hr/all': 5, // ?symbol=<symbol>&id=<id>
                        'exchange/public/products': 5, // contracts only
                        'api-data/public/data/funding-rate-history': 5,
                    },
                },
                'v2': {
                    'get': {
                        'md/v2/orderbook': 5, // ?symbol=<symbol>&id=<id>
                        'md/v2/trade': 5, // ?symbol=<symbol>&id=<id>
                        'md/v2/ticker/24hr': 5, // ?symbol=<symbol>&id=<id>
                        'md/v2/ticker/24hr/all': 5, // ?id=<id>
                        'api-data/public/data/funding-rate-history': 5,
                    },
                },
                'private': {
                    'get': {
                        // spot
                        'spot/orders/active': 1, // ?symbol=<symbol>&orderID=<orderID>
                        // 'spot/orders/active': 5, // ?symbol=<symbol>&clOrDID=<clOrdID>
                        'spot/orders': 1, // ?symbol=<symbol>
                        'spot/wallets': 5, // ?currency=<currency>
                        'exchange/spot/order': 5, // ?symbol=<symbol>&ordStatus=<ordStatus5,orderStatus2>ordType=<ordType5,orderType2>&start=<start>&end=<end>&limit=<limit>&offset=<offset>
                        'exchange/spot/order/trades': 5, // ?symbol=<symbol>&start=<start>&end=<end>&limit=<limit>&offset=<offset>
                        'exchange/order/v2/orderList': 5, // ?symbol=<symbol>&currency=<currency>&ordStatus=<ordStatus>&ordType=<ordType>&start=<start>&end=<end>&offset=<offset>&limit=<limit>&withCount=<withCount></withCount>
                        'exchange/order/v2/tradingList': 5, // ?symbol=<symbol>&currency=<currency>&execType=<execType>&offset=<offset>&limit=<limit>&withCount=<withCount>
                        // swap
                        'accounts/accountPositions': 1, // ?currency=<currency>
                        'g-accounts/accountPositions': 1, // ?currency=<currency>
                        'accounts/positions': 25, // ?currency=<currency>
                        'api-data/futures/funding-fees': 5, // ?symbol=<symbol>
                        'api-data/g-futures/funding-fees': 5, // ?symbol=<symbol>
                        'api-data/futures/orders': 5, // ?symbol=<symbol>
                        'api-data/g-futures/orders': 5, // ?symbol=<symbol>
                        'api-data/futures/orders/by-order-id': 5, // ?symbol=<symbol>
                        'api-data/g-futures/orders/by-order-id': 5, // ?symbol=<symbol>
                        'api-data/futures/trades': 5, // ?symbol=<symbol>
                        'api-data/g-futures/trades': 5, // ?symbol=<symbol>
                        'api-data/futures/trading-fees': 5, // ?symbol=<symbol>
                        'api-data/g-futures/trading-fees': 5, // ?symbol=<symbol>
                        'g-orders/activeList': 1, // ?symbol=<symbol>
                        'orders/activeList': 1, // ?symbol=<symbol>
                        'exchange/order/list': 5, // ?symbol=<symbol>&start=<start>&end=<end>&offset=<offset>&limit=<limit>&ordStatus=<ordStatus>&withCount=<withCount>
                        'exchange/order': 5, // ?symbol=<symbol>&orderID=<orderID5,orderID2>
                        // 'exchange/order': 5, // ?symbol=<symbol>&clOrdID=<clOrdID5,clOrdID2>
                        'exchange/order/trade': 5, // ?symbol=<symbol>&start=<start>&end=<end>&limit=<limit>&offset=<offset>&withCount=<withCount>
                        'phemex-user/users/children': 5, // ?offset=<offset>&limit=<limit>&withCount=<withCount>
                        'phemex-user/wallets/v2/depositAddress': 5, // ?_t=1592722635531&currency=USDT
                        'phemex-user/wallets/tradeAccountDetail': 5, // ?bizCode=&currency=&end=1642443347321&limit=10&offset=0&side=&start=1&type=4&withCount=true
                        'phemex-user/order/closedPositionList': 5, // ?currency=USD&limit=10&offset=0&symbol=&withCount=true
                        'exchange/margins/transfer': 5, // ?start=<start>&end=<end>&offset=<offset>&limit=<limit>&withCount=<withCount>
                        'exchange/wallets/confirm/withdraw': 5, // ?code=<withdrawConfirmCode>
                        'exchange/wallets/withdrawList': 5, // ?currency=<currency>&limit=<limit>&offset=<offset>&withCount=<withCount>
                        'exchange/wallets/depositList': 5, // ?currency=<currency>&offset=<offset>&limit=<limit>
                        'exchange/wallets/v2/depositAddress': 5, // ?currency=<currency>
                        'api-data/spots/funds': 5, // ?currency=<currency>&start=<start>&end=<end>&limit=<limit>&offset=<offset>
                        'api-data/spots/orders': 5, // ?symbol=<symbol>
                        'api-data/spots/orders/by-order-id': 5, // ?symbol=<symbol>&oderId=<orderID>&clOrdID=<clOrdID>
                        'api-data/spots/pnls': 5,
                        'api-data/spots/trades': 5, // ?symbol=<symbol>
                        'api-data/spots/trades/by-order-id': 5, // ?symbol=<symbol>&oderId=<orderID>&clOrdID=<clOrdID>
                        'assets/convert': 5, // ?startTime=<startTime>&endTime=<endTime>&limit=<limit>&offset=<offset>
                        // transfer
                        'assets/transfer': 5, // ?currency=<currency>&start=<start>&end=<end>&limit=<limit>&offset=<offset>
                        'assets/spots/sub-accounts/transfer': 5, // ?currency=<currency>&start=<start>&end=<end>&limit=<limit>&offset=<offset>
                        'assets/futures/sub-accounts/transfer': 5, // ?currency=<currency>&start=<start>&end=<end>&limit=<limit>&offset=<offset>
                        'assets/quote': 5, // ?fromCurrency=<currency>&toCurrency=<currency>&amountEv=<amount>
                    },
                    'post': {
                        // spot
                        'spot/orders': 1,
                        // swap
                        'orders': 1,
                        'g-orders': 1,
                        'positions/assign': 5, // ?symbol=<symbol>&posBalance=<posBalance>&posBalanceEv=<posBalanceEv>
                        'exchange/wallets/transferOut': 5,
                        'exchange/wallets/transferIn': 5,
                        'exchange/margins': 5,
                        'exchange/wallets/createWithdraw': 5, // ?otpCode=<otpCode>
                        'exchange/wallets/cancelWithdraw': 5,
                        'exchange/wallets/createWithdrawAddress': 5, // ?otpCode={optCode}
                        // transfer
                        'assets/transfer': 5,
                        'assets/spots/sub-accounts/transfer': 5, // for sub-account only
                        'assets/futures/sub-accounts/transfer': 5, // for sub-account only
                        'assets/universal-transfer': 5, // for Main account only
                        'assets/convert': 5,
                    },
                    'put': {
                        // spot
                        'spot/orders/create': 1, // ?symbol=<symbol>&trigger=<trigger>&clOrdID=<clOrdID>&priceEp=<priceEp>&baseQtyEv=<baseQtyEv>&quoteQtyEv=<quoteQtyEv>&stopPxEp=<stopPxEp>&text=<text>&side=<side>&qtyType=<qtyType>&ordType=<ordType>&timeInForce=<timeInForce>&execInst=<execInst>
                        'spot/orders': 1, // ?symbol=<symbol>&orderID=<orderID>&origClOrdID=<origClOrdID>&clOrdID=<clOrdID>&priceEp=<priceEp>&baseQtyEV=<baseQtyEV>&quoteQtyEv=<quoteQtyEv>&stopPxEp=<stopPxEp>
                        // swap
                        'orders/replace': 1, // ?symbol=<symbol>&orderID=<orderID>&origClOrdID=<origClOrdID>&clOrdID=<clOrdID>&price=<price>&priceEp=<priceEp>&orderQty=<orderQty>&stopPx=<stopPx>&stopPxEp=<stopPxEp>&takeProfit=<takeProfit>&takeProfitEp=<takeProfitEp>&stopLoss=<stopLoss>&stopLossEp=<stopLossEp>&pegOffsetValueEp=<pegOffsetValueEp>&pegPriceType=<pegPriceType>
                        'g-orders/replace': 1, // ?symbol=<symbol>&orderID=<orderID>&origClOrdID=<origClOrdID>&clOrdID=<clOrdID>&price=<price>&priceEp=<priceEp>&orderQty=<orderQty>&stopPx=<stopPx>&stopPxEp=<stopPxEp>&takeProfit=<takeProfit>&takeProfitEp=<takeProfitEp>&stopLoss=<stopLoss>&stopLossEp=<stopLossEp>&pegOffsetValueEp=<pegOffsetValueEp>&pegPriceType=<pegPriceType>
                        'positions/leverage': 5, // ?symbol=<symbol>&leverage=<leverage>&leverageEr=<leverageEr>
                        'g-positions/leverage': 5, // ?symbol=<symbol>&leverage=<leverage>&leverageEr=<leverageEr>
                        'g-positions/switch-pos-mode-sync': 5, // ?symbol=<symbol>&targetPosMode=<targetPosMode>
                        'positions/riskLimit': 5, // ?symbol=<symbol>&riskLimit=<riskLimit>&riskLimitEv=<riskLimitEv>
                    },
                    'delete': {
                        // spot
                        'spot/orders': 2, // ?symbol=<symbol>&orderID=<orderID>
                        'spot/orders/all': 2, // ?symbol=<symbol>&untriggered=<untriggered>
                        // 'spot/orders': 5, // ?symbol=<symbol>&clOrdID=<clOrdID>
                        // swap
                        'orders/cancel': 1, // ?symbol=<symbol>&orderID=<orderID>
                        'orders': 1, // ?symbol=<symbol>&orderID=<orderID1>,<orderID2>,<orderID3>
                        'orders/all': 3, // ?symbol=<symbol>&untriggered=<untriggered>&text=<text>
                        'g-orders/cancel': 1, // ?symbol=<symbol>&orderID=<orderID>
                        'g-orders': 1, // ?symbol=<symbol>&orderID=<orderID1>,<orderID2>,<orderID3>
                        'g-orders/all': 3, // ?symbol=<symbol>&untriggered=<untriggered>&text=<text>
                    },
                },
            },
            'precisionMode': TICK_SIZE,
            'fees': {
                'trading': {
                    'tierBased': false,
                    'percentage': true,
                    'taker': this.parseNumber ('0.001'),
                    'maker': this.parseNumber ('0.001'),
                },
            },
            'requiredCredentials': {
                'apiKey': true,
                'secret': true,
            },
            'exceptions': {
                'exact': {
                    // not documented
                    '401': AuthenticationError, // {"code":"401","msg":"401 Failed to load API KEY."}
                    '412': BadRequest, // {"code":412,"msg":"Missing parameter - resolution","data":null}
                    '6001': BadRequest, // {"error":{"code":6001,"message":"invalid argument"},"id":null,"result":null}
                    // documented
                    '19999': BadRequest, // REQUEST_IS_DUPLICATED Duplicated request ID
                    '10001': DuplicateOrderId, // OM_DUPLICATE_ORDERID Duplicated order ID
                    '10002': OrderNotFound, // OM_ORDER_NOT_FOUND Cannot find order ID
                    '10003': CancelPending, // OM_ORDER_PENDING_CANCEL Cannot cancel while order is already in pending cancel status
                    '10004': CancelPending, // OM_ORDER_PENDING_REPLACE Cannot cancel while order is already in pending cancel status
                    '10005': CancelPending, // OM_ORDER_PENDING Cannot cancel while order is already in pending cancel status
                    '11001': InsufficientFunds, // TE_NO_ENOUGH_AVAILABLE_BALANCE Insufficient available balance
                    '11002': InvalidOrder, // TE_INVALID_RISK_LIMIT Invalid risk limit value
                    '11003': InsufficientFunds, // TE_NO_ENOUGH_BALANCE_FOR_NEW_RISK_LIMIT Insufficient available balance
                    '11004': InvalidOrder, // TE_INVALID_LEVERAGE invalid input or new leverage is over maximum allowed leverage
                    '11005': InsufficientFunds, // TE_NO_ENOUGH_BALANCE_FOR_NEW_LEVERAGE Insufficient available balance
                    '11006': ExchangeError, // TE_CANNOT_CHANGE_POSITION_MARGIN_WITHOUT_POSITION Position size is zero. Cannot change margin
                    '11007': ExchangeError, // TE_CANNOT_CHANGE_POSITION_MARGIN_FOR_CROSS_MARGIN Cannot change margin under CrossMargin
                    '11008': ExchangeError, // TE_CANNOT_REMOVE_POSITION_MARGIN_MORE_THAN_ADDED exceeds the maximum removable Margin
                    '11009': ExchangeError, // TE_CANNOT_REMOVE_POSITION_MARGIN_DUE_TO_UNREALIZED_PNL exceeds the maximum removable Margin
                    '11010': InsufficientFunds, // TE_CANNOT_ADD_POSITION_MARGIN_DUE_TO_NO_ENOUGH_AVAILABLE_BALANCE Insufficient available balance
                    '11011': InvalidOrder, // TE_REDUCE_ONLY_ABORT Cannot accept reduce only order
                    '11012': InvalidOrder, // TE_REPLACE_TO_INVALID_QTY Order quantity Error
                    '11013': InvalidOrder, // TE_CONDITIONAL_NO_POSITION Position size is zero. Cannot determine conditional order's quantity
                    '11014': InvalidOrder, // TE_CONDITIONAL_CLOSE_POSITION_WRONG_SIDE Close position conditional order has the same side
                    '11015': InvalidOrder, // TE_CONDITIONAL_TRIGGERED_OR_CANCELED
                    '11016': BadRequest, // TE_ADL_NOT_TRADING_REQUESTED_ACCOUNT Request is routed to the wrong trading engine
                    '11017': ExchangeError, // TE_ADL_CANNOT_FIND_POSITION Cannot find requested position on current account
                    '11018': ExchangeError, // TE_NO_NEED_TO_SETTLE_FUNDING The current account does not need to pay a funding fee
                    '11019': ExchangeError, // TE_FUNDING_ALREADY_SETTLED The current account already pays the funding fee
                    '11020': ExchangeError, // TE_CANNOT_TRANSFER_OUT_DUE_TO_BONUS Withdraw to wallet needs to remove all remaining bonus. However if bonus is used by position or order cost, withdraw fails.
                    '11021': ExchangeError, // TE_INVALID_BONOUS_AMOUNT // Grpc command cannot be negative number Invalid bonus amount
                    '11022': AccountSuspended, // TE_REJECT_DUE_TO_BANNED Account is banned
                    '11023': ExchangeError, // TE_REJECT_DUE_TO_IN_PROCESS_OF_LIQ Account is in the process of liquidation
                    '11024': ExchangeError, // TE_REJECT_DUE_TO_IN_PROCESS_OF_ADL Account is in the process of auto-deleverage
                    '11025': BadRequest, // TE_ROUTE_ERROR Request is routed to the wrong trading engine
                    '11026': ExchangeError, // TE_UID_ACCOUNT_MISMATCH
                    '11027': BadSymbol, // TE_SYMBOL_INVALID Invalid number ID or name
                    '11028': BadSymbol, // TE_CURRENCY_INVALID Invalid currency ID or name
                    '11029': ExchangeError, // TE_ACTION_INVALID Unrecognized request type
                    '11030': ExchangeError, // TE_ACTION_BY_INVALID
                    '11031': DDoSProtection, // TE_SO_NUM_EXCEEDS Number of total conditional orders exceeds the max limit
                    '11032': DDoSProtection, // TE_AO_NUM_EXCEEDS Number of total active orders exceeds the max limit
                    '11033': DuplicateOrderId, // TE_ORDER_ID_DUPLICATE Duplicated order ID
                    '11034': InvalidOrder, // TE_SIDE_INVALID Invalid side
                    '11035': InvalidOrder, // TE_ORD_TYPE_INVALID Invalid OrderType
                    '11036': InvalidOrder, // TE_TIME_IN_FORCE_INVALID Invalid TimeInForce
                    '11037': InvalidOrder, // TE_EXEC_INST_INVALID Invalid ExecType
                    '11038': InvalidOrder, // TE_TRIGGER_INVALID Invalid trigger type
                    '11039': InvalidOrder, // TE_STOP_DIRECTION_INVALID Invalid stop direction type
                    '11040': InvalidOrder, // TE_NO_MARK_PRICE Cannot get valid mark price to create conditional order
                    '11041': InvalidOrder, // TE_NO_INDEX_PRICE Cannot get valid index price to create conditional order
                    '11042': InvalidOrder, // TE_NO_LAST_PRICE Cannot get valid last market price to create conditional order
                    '11043': InvalidOrder, // TE_RISING_TRIGGER_DIRECTLY Conditional order would be triggered immediately
                    '11044': InvalidOrder, // TE_FALLING_TRIGGER_DIRECTLY Conditional order would be triggered immediately
                    '11045': InvalidOrder, // TE_TRIGGER_PRICE_TOO_LARGE Conditional order trigger price is too high
                    '11046': InvalidOrder, // TE_TRIGGER_PRICE_TOO_SMALL Conditional order trigger price is too low
                    '11047': InvalidOrder, // TE_BUY_TP_SHOULD_GT_BASE TakeProfile BUY conditional order trigger price needs to be greater than reference price
                    '11048': InvalidOrder, // TE_BUY_SL_SHOULD_LT_BASE StopLoss BUY condition order price needs to be less than the reference price
                    '11049': InvalidOrder, // TE_BUY_SL_SHOULD_GT_LIQ StopLoss BUY condition order price needs to be greater than liquidation price or it will not trigger
                    '11050': InvalidOrder, // TE_SELL_TP_SHOULD_LT_BASE TakeProfile SELL conditional order trigger price needs to be less than reference price
                    '11051': InvalidOrder, // TE_SELL_SL_SHOULD_LT_LIQ StopLoss SELL condition order price needs to be less than liquidation price or it will not trigger
                    '11052': InvalidOrder, // TE_SELL_SL_SHOULD_GT_BASE StopLoss SELL condition order price needs to be greater than the reference price
                    '11053': InvalidOrder, // TE_PRICE_TOO_LARGE
                    '11054': InvalidOrder, // TE_PRICE_WORSE_THAN_BANKRUPT Order price cannot be more aggressive than bankrupt price if this order has instruction to close a position
                    '11055': InvalidOrder, // TE_PRICE_TOO_SMALL Order price is too low
                    '11056': InvalidOrder, // TE_QTY_TOO_LARGE Order quantity is too large
                    '11057': InvalidOrder, // TE_QTY_NOT_MATCH_REDUCE_ONLY Does not allow ReduceOnly order without position
                    '11058': InvalidOrder, // TE_QTY_TOO_SMALL Order quantity is too small
                    '11059': InvalidOrder, // TE_TP_SL_QTY_NOT_MATCH_POS Position size is zero. Cannot accept any TakeProfit or StopLoss order
                    '11060': InvalidOrder, // TE_SIDE_NOT_CLOSE_POS TakeProfit or StopLoss order has wrong side. Cannot close position
                    '11061': CancelPending, // TE_ORD_ALREADY_PENDING_CANCEL Repeated cancel request
                    '11062': InvalidOrder, // TE_ORD_ALREADY_CANCELED Order is already canceled
                    '11063': InvalidOrder, // TE_ORD_STATUS_CANNOT_CANCEL Order is not able to be canceled under current status
                    '11064': InvalidOrder, // TE_ORD_ALREADY_PENDING_REPLACE Replace request is rejected because order is already in pending replace status
                    '11065': InvalidOrder, // TE_ORD_REPLACE_NOT_MODIFIED Replace request does not modify any parameters of the order
                    '11066': InvalidOrder, // TE_ORD_STATUS_CANNOT_REPLACE Order is not able to be replaced under current status
                    '11067': InvalidOrder, // TE_CANNOT_REPLACE_PRICE Market conditional order cannot change price
                    '11068': InvalidOrder, // TE_CANNOT_REPLACE_QTY Condtional order for closing position cannot change order quantity, since the order quantity is determined by position size already
                    '11069': ExchangeError, // TE_ACCOUNT_NOT_IN_RANGE The account ID in the request is not valid or is not in the range of the current process
                    '11070': BadSymbol, // TE_SYMBOL_NOT_IN_RANGE The symbol is invalid
                    '11071': InvalidOrder, // TE_ORD_STATUS_CANNOT_TRIGGER
                    '11072': InvalidOrder, // TE_TKFR_NOT_IN_RANGE The fee value is not valid
                    '11073': InvalidOrder, // TE_MKFR_NOT_IN_RANGE The fee value is not valid
                    '11074': InvalidOrder, // TE_CANNOT_ATTACH_TP_SL Order request cannot contain TP/SL parameters when the account already has positions
                    '11075': InvalidOrder, // TE_TP_TOO_LARGE TakeProfit price is too large
                    '11076': InvalidOrder, // TE_TP_TOO_SMALL TakeProfit price is too small
                    '11077': InvalidOrder, // TE_TP_TRIGGER_INVALID Invalid trigger type
                    '11078': InvalidOrder, // TE_SL_TOO_LARGE StopLoss price is too large
                    '11079': InvalidOrder, // TE_SL_TOO_SMALL StopLoss price is too small
                    '11080': InvalidOrder, // TE_SL_TRIGGER_INVALID Invalid trigger type
                    '11081': InvalidOrder, // TE_RISK_LIMIT_EXCEEDS Total potential position breaches current risk limit
                    '11082': InsufficientFunds, // TE_CANNOT_COVER_ESTIMATE_ORDER_LOSS The remaining balance cannot cover the potential unrealized PnL for this new order
                    '11083': InvalidOrder, // TE_TAKE_PROFIT_ORDER_DUPLICATED TakeProfit order already exists
                    '11084': InvalidOrder, // TE_STOP_LOSS_ORDER_DUPLICATED StopLoss order already exists
                    '11085': DuplicateOrderId, // TE_CL_ORD_ID_DUPLICATE ClOrdId is duplicated
                    '11086': InvalidOrder, // TE_PEG_PRICE_TYPE_INVALID PegPriceType is invalid
                    '11087': InvalidOrder, // TE_BUY_TS_SHOULD_LT_BASE The trailing order's StopPrice should be less than the current last price
                    '11088': InvalidOrder, // TE_BUY_TS_SHOULD_GT_LIQ The traling order's StopPrice should be greater than the current liquidation price
                    '11089': InvalidOrder, // TE_SELL_TS_SHOULD_LT_LIQ The traling order's StopPrice should be greater than the current last price
                    '11090': InvalidOrder, // TE_SELL_TS_SHOULD_GT_BASE The traling order's StopPrice should be less than the current liquidation price
                    '11091': InvalidOrder, // TE_BUY_REVERT_VALUE_SHOULD_LT_ZERO The PegOffset should be less than zero
                    '11092': InvalidOrder, // TE_SELL_REVERT_VALUE_SHOULD_GT_ZERO The PegOffset should be greater than zero
                    '11093': InvalidOrder, // TE_BUY_TTP_SHOULD_ACTIVATE_ABOVE_BASE The activation price should be greater than the current last price
                    '11094': InvalidOrder, // TE_SELL_TTP_SHOULD_ACTIVATE_BELOW_BASE The activation price should be less than the current last price
                    '11095': InvalidOrder, // TE_TRAILING_ORDER_DUPLICATED A trailing order exists already
                    '11096': InvalidOrder, // TE_CLOSE_ORDER_CANNOT_ATTACH_TP_SL An order to close position cannot have trailing instruction
                    '11097': BadRequest, // TE_CANNOT_FIND_WALLET_OF_THIS_CURRENCY This crypto is not supported
                    '11098': BadRequest, // TE_WALLET_INVALID_ACTION Invalid action on wallet
                    '11099': ExchangeError, // TE_WALLET_VID_UNMATCHED Wallet operation request has a wrong wallet vid
                    '11100': InsufficientFunds, // TE_WALLET_INSUFFICIENT_BALANCE Wallet has insufficient balance
                    '11101': InsufficientFunds, // TE_WALLET_INSUFFICIENT_LOCKED_BALANCE Locked balance in wallet is not enough for unlock/withdraw request
                    '11102': BadRequest, // TE_WALLET_INVALID_DEPOSIT_AMOUNT Deposit amount must be greater than zero
                    '11103': BadRequest, // TE_WALLET_INVALID_WITHDRAW_AMOUNT Withdraw amount must be less than zero
                    '11104': BadRequest, // TE_WALLET_REACHED_MAX_AMOUNT Deposit makes wallet exceed max amount allowed
                    '11105': InsufficientFunds, // TE_PLACE_ORDER_INSUFFICIENT_BASE_BALANCE Insufficient funds in base wallet
                    '11106': InsufficientFunds, // TE_PLACE_ORDER_INSUFFICIENT_QUOTE_BALANCE Insufficient funds in quote wallet
                    '11107': ExchangeError, // TE_CANNOT_CONNECT_TO_REQUEST_SEQ TradingEngine failed to connect with CrossEngine
                    '11108': InvalidOrder, // TE_CANNOT_REPLACE_OR_CANCEL_MARKET_ORDER Cannot replace/amend market order
                    '11109': InvalidOrder, // TE_CANNOT_REPLACE_OR_CANCEL_IOC_ORDER Cannot replace/amend ImmediateOrCancel order
                    '11110': InvalidOrder, // TE_CANNOT_REPLACE_OR_CANCEL_FOK_ORDER Cannot replace/amend FillOrKill order
                    '11111': InvalidOrder, // TE_MISSING_ORDER_ID OrderId is missing
                    '11112': InvalidOrder, // TE_QTY_TYPE_INVALID QtyType is invalid
                    '11113': BadRequest, // TE_USER_ID_INVALID UserId is invalid
                    '11114': InvalidOrder, // TE_ORDER_VALUE_TOO_LARGE Order value is too large
                    '11115': InvalidOrder, // TE_ORDER_VALUE_TOO_SMALL Order value is too small
                    '11116': InvalidOrder, // TE_BO_NUM_EXCEEDS Details: the total count of brakcet orders should equal or less than 5
                    '11117': InvalidOrder, // TE_BO_CANNOT_HAVE_BO_WITH_DIFF_SIDE Details: all bracket orders should have the same Side.
                    '11118': InvalidOrder, // TE_BO_TP_PRICE_INVALID Details: bracker order take profit price is invalid
                    '11119': InvalidOrder, // TE_BO_SL_PRICE_INVALID Details: bracker order stop loss price is invalid
                    '11120': InvalidOrder, // TE_BO_SL_TRIGGER_PRICE_INVALID Details: bracker order stop loss trigger price is invalid
                    '11121': InvalidOrder, // TE_BO_CANNOT_REPLACE Details: cannot replace bracket order.
                    '11122': InvalidOrder, // TE_BO_BOTP_STATUS_INVALID Details: bracket take profit order status is invalid
                    '11123': InvalidOrder, // TE_BO_CANNOT_PLACE_BOTP_OR_BOSL_ORDER Details: cannot place bracket take profit order
                    '11124': InvalidOrder, // TE_BO_CANNOT_REPLACE_BOTP_OR_BOSL_ORDER Details: cannot place bracket stop loss order
                    '11125': InvalidOrder, // TE_BO_CANNOT_CANCEL_BOTP_OR_BOSL_ORDER Details: cannot cancel bracket sl/tp order
                    '11126': InvalidOrder, // TE_BO_DONOT_SUPPORT_API Details: doesn't support bracket order via API
                    '11128': InvalidOrder, // TE_BO_INVALID_EXECINST Details: ExecInst value is invalid
                    '11129': InvalidOrder, // TE_BO_MUST_BE_SAME_SIDE_AS_POS Details: bracket order should have the same side as position's side
                    '11130': InvalidOrder, // TE_BO_WRONG_SL_TRIGGER_TYPE Details: bracket stop loss order trigger type is invalid
                    '11131': InvalidOrder, // TE_BO_WRONG_TP_TRIGGER_TYPE Details: bracket take profit order trigger type is invalid
                    '11132': InvalidOrder, // TE_BO_ABORT_BOSL_DUE_BOTP_CREATE_FAILED Details: cancel bracket stop loss order due failed to create take profit order.
                    '11133': InvalidOrder, // TE_BO_ABORT_BOSL_DUE_BOPO_CANCELED Details: cancel bracket stop loss order due main order canceled.
                    '11134': InvalidOrder, // TE_BO_ABORT_BOTP_DUE_BOPO_CANCELED Details: cancel bracket take profit order due main order canceled.
                    // not documented
                    '30000': BadRequest, // {"code":30000,"msg":"Please double check input arguments","data":null}
                    '30018': BadRequest, // {"code":30018,"msg":"phemex.data.size.uplimt","data":null}
                    '34003': PermissionDenied, // {"code":34003,"msg":"Access forbidden","data":null}
                    '35104': InsufficientFunds, // {"code":35104,"msg":"phemex.spot.wallet.balance.notenough","data":null}
                    '39995': RateLimitExceeded, // {"code": "39995","msg": "Too many requests."}
                    '39996': PermissionDenied, // {"code": "39996","msg": "Access denied."}
                },
                'broad': {
                    '401 Insufficient privilege': PermissionDenied, // {"code": "401","msg": "401 Insufficient privilege."}
                    '401 Request IP mismatch': PermissionDenied, // {"code": "401","msg": "401 Request IP mismatch."}
                    'Failed to find api-key': AuthenticationError, // {"msg":"Failed to find api-key 1c5ec63fd-660d-43ea-847a-0d3ba69e106e","code":10500}
                    'Missing required parameter': BadRequest, // {"msg":"Missing required parameter","code":10500}
                    'API Signature verification failed': AuthenticationError, // {"msg":"API Signature verification failed.","code":10500}
                    'Api key not found': AuthenticationError, // {"msg":"Api key not found 698dc9e3-6faa-4910-9476-12857e79e198","code":"10500"}
                },
            },
            'options': {
                'brokerId': 'ccxt2022',
                'x-phemex-request-expiry': 60, // in seconds
                'createOrderByQuoteRequiresPrice': true,
                'networks': {
                    'TRC20': 'TRX',
                    'ERC20': 'ETH',
                },
                'defaultNetworks': {
                    'USDT': 'ETH',
                },
                'defaultSubType': 'linear',
                'accountsByType': {
                    'spot': 'spot',
                    'swap': 'future',
                },
                'transfer': {
                    'fillResponseFromRequest': true,
                },
            },
        });
    }

    parseSafeNumber (value = undefined) {
        if (value === undefined) {
            return value;
        }
        let parts = value.split (',');
        value = parts.join ('');
        parts = value.split (' ');
        return this.safeNumber (parts, 0);
    }

    parseSwapMarket (market) {
        //
        //     {
        //         "symbol":"BTCUSD",
        //         "displaySymbol":"BTC / USD",
        //         "indexSymbol":".BTC",
        //         "markSymbol":".MBTC",
        //         "fundingRateSymbol":".BTCFR",
        //         "fundingRate8hSymbol":".BTCFR8H",
        //         "contractUnderlyingAssets":"USD",
        //         "settleCurrency":"BTC",
        //         "quoteCurrency":"USD",
        //         "contractSize":"1 USD",
        //         "lotSize":1,
        //         "tickSize":0.5,
        //         "priceScale":4,
        //         "ratioScale":8,
        //         "pricePrecision":1,
        //         "minPriceEp":5000,
        //         "maxPriceEp":10000000000,
        //         "maxOrderQty":1000000,
        //         "type":"Perpetual",
        //         "status":"Listed",
        //         "tipOrderQty":1000000,
        //         "steps":"50",
        //         "riskLimits":[
        //             {"limit":100,"initialMargin":"1.0%","initialMarginEr":1000000,"maintenanceMargin":"0.5%","maintenanceMarginEr":500000},
        //             {"limit":150,"initialMargin":"1.5%","initialMarginEr":1500000,"maintenanceMargin":"1.0%","maintenanceMarginEr":1000000},
        //             {"limit":200,"initialMargin":"2.0%","initialMarginEr":2000000,"maintenanceMargin":"1.5%","maintenanceMarginEr":1500000},
        //         ],
        //         "underlyingSymbol":".BTC",
        //         "baseCurrency":"BTC",
        //         "settlementCurrency":"BTC",
        //         "valueScale":8,
        //         "defaultLeverage":0,
        //         "maxLeverage":100,
        //         "initMarginEr":"1000000",
        //         "maintMarginEr":"500000",
        //         "defaultRiskLimitEv":10000000000,
        //         "deleverage":true,
        //         "makerFeeRateEr":-250000,
        //         "takerFeeRateEr":750000,
        //         "fundingInterval":8,
        //         "marketUrl":"https://phemex.com/trade/BTCUSD",
        //         "description":"BTCUSD is a BTC/USD perpetual contract priced on the .BTC Index. Each contract is worth 1 USD of Bitcoin. Funding is paid and received every 8 hours. At UTC time: 00:00, 08:00, 16:00.",
        //     }
        //
        const id = this.safeString (market, 'symbol');
        const baseId = this.safeString2 (market, 'baseCurrency', 'contractUnderlyingAssets');
        const quoteId = this.safeString (market, 'quoteCurrency');
        const settleId = this.safeString (market, 'settleCurrency');
        const base = this.safeCurrencyCode (baseId);
        const quote = this.safeCurrencyCode (quoteId);
        const settle = this.safeCurrencyCode (settleId);
        let inverse = false;
        if (settleId !== quoteId) {
            inverse = true;
        }
        const priceScale = this.safeInteger (market, 'priceScale');
        const ratioScale = this.safeInteger (market, 'ratioScale');
        const valueScale = this.safeInteger (market, 'valueScale');
        const minPriceEp = this.safeString (market, 'minPriceEp');
        const maxPriceEp = this.safeString (market, 'maxPriceEp');
        const makerFeeRateEr = this.safeString (market, 'makerFeeRateEr');
        const takerFeeRateEr = this.safeString (market, 'takerFeeRateEr');
        const status = this.safeString (market, 'status');
        const contractSizeString = this.safeString (market, 'contractSize', ' ');
        let contractSize: Num = undefined;
        if (settle === 'USDT') {
            contractSize = this.parseNumber ('1');
        } else if (contractSizeString.indexOf (' ')) {
            // "1 USD"
            // "0.005 ETH"
            const parts = contractSizeString.split (' ');
            contractSize = this.parseNumber (parts[0]);
        } else {
            // "1.0"
            contractSize = this.parseNumber (contractSizeString);
        }
        return {
            'id': id,
            'symbol': base + '/' + quote + ':' + settle,
            'base': base,
            'quote': quote,
            'settle': settle,
            'baseId': baseId,
            'quoteId': quoteId,
            'settleId': settleId,
            'type': 'swap',
            'spot': false,
            'margin': false,
            'swap': true,
            'future': false,
            'option': false,
            'active': status === 'Listed',
            'contract': true,
            'linear': !inverse,
            'inverse': inverse,
            'taker': this.parseNumber (this.fromEn (takerFeeRateEr, ratioScale)),
            'maker': this.parseNumber (this.fromEn (makerFeeRateEr, ratioScale)),
            'contractSize': contractSize,
            'expiry': undefined,
            'expiryDatetime': undefined,
            'strike': undefined,
            'optionType': undefined,
            'priceScale': priceScale,
            'valueScale': valueScale,
            'ratioScale': ratioScale,
            'precision': {
                'amount': this.safeNumber2 (market, 'lotSize', 'qtyStepSize'),
                'price': this.safeNumber (market, 'tickSize'),
            },
            'limits': {
                'leverage': {
                    'min': this.parseNumber ('1'),
                    'max': this.safeNumber (market, 'maxLeverage'),
                },
                'amount': {
                    'min': undefined,
                    'max': undefined,
                },
                'price': {
                    'min': this.parseNumber (this.fromEn (minPriceEp, priceScale)),
                    'max': this.parseNumber (this.fromEn (maxPriceEp, priceScale)),
                },
                'cost': {
                    'min': undefined,
                    'max': this.parseNumber (this.safeString (market, 'maxOrderQty')),
                },
            },
            'created': undefined,
            'info': market,
        };
    }

    parseSpotMarket (market) {
        //
        //     {
        //         "symbol":"sBTCUSDT",
        //         "code":1001,
        //         "displaySymbol":"BTC / USDT",
        //         "quoteCurrency":"USDT",
        //         "priceScale":8,
        //         "ratioScale":8,
        //         "pricePrecision":2,
        //         "type":"Spot",
        //         "baseCurrency":"BTC",
        //         "baseTickSize":"0.000001 BTC",
        //         "baseTickSizeEv":100,
        //         "quoteTickSize":"0.01 USDT",
        //         "quoteTickSizeEv":1000000,
        //         "minOrderValue":"10 USDT",
        //         "minOrderValueEv":1000000000,
        //         "maxBaseOrderSize":"1000 BTC",
        //         "maxBaseOrderSizeEv":100000000000,
        //         "maxOrderValue":"5,000,000 USDT",
        //         "maxOrderValueEv":500000000000000,
        //         "defaultTakerFee":"0.001",
        //         "defaultTakerFeeEr":100000,
        //         "defaultMakerFee":"0.001",
        //         "defaultMakerFeeEr":100000,
        //         "baseQtyPrecision":6,
        //         "quoteQtyPrecision":2,
        //         "status":"Listed",
        //         "tipOrderQty":2,
        //         "description":"BTCUSDT is a BTC/USDT spot trading pair. Minimum order value is 1 USDT",
        //         "leverage":5
        //         "valueScale":8,
        //     },
        //
        const type = this.safeStringLower (market, 'type');
        const id = this.safeString (market, 'symbol');
        const quoteId = this.safeString (market, 'quoteCurrency');
        const baseId = this.safeString (market, 'baseCurrency');
        const base = this.safeCurrencyCode (baseId);
        const quote = this.safeCurrencyCode (quoteId);
        const status = this.safeString (market, 'status');
        const precisionAmount = this.parseSafeNumber (this.safeString (market, 'baseTickSize'));
        const precisionPrice = this.parseSafeNumber (this.safeString (market, 'quoteTickSize'));
        return {
            'id': id,
            'symbol': base + '/' + quote,
            'base': base,
            'quote': quote,
            'settle': undefined,
            'baseId': baseId,
            'quoteId': quoteId,
            'settleId': undefined,
            'type': type,
            'spot': true,
            'margin': false,
            'swap': false,
            'future': false,
            'option': false,
            'active': status === 'Listed',
            'contract': false,
            'linear': undefined,
            'inverse': undefined,
            'taker': this.safeNumber (market, 'defaultTakerFee'),
            'maker': this.safeNumber (market, 'defaultMakerFee'),
            'contractSize': undefined,
            'expiry': undefined,
            'expiryDatetime': undefined,
            'strike': undefined,
            'optionType': undefined,
            'priceScale': this.safeInteger (market, 'priceScale'),
            'valueScale': this.safeInteger (market, 'valueScale'),
            'ratioScale': this.safeInteger (market, 'ratioScale'),
            'precision': {
                'amount': precisionAmount,
                'price': precisionPrice,
            },
            'limits': {
                'leverage': {
                    'min': undefined,
                    'max': undefined,
                },
                'amount': {
                    'min': precisionAmount,
                    'max': this.parseSafeNumber (this.safeString (market, 'maxBaseOrderSize')),
                },
                'price': {
                    'min': precisionPrice,
                    'max': undefined,
                },
                'cost': {
                    'min': this.parseSafeNumber (this.safeString (market, 'minOrderValue')),
                    'max': this.parseSafeNumber (this.safeString (market, 'maxOrderValue')),
                },
            },
            'created': undefined,
            'info': market,
        };
    }

    async fetchMarkets (params = {}) {
        /**
         * @method
         * @name phemex#fetchMarkets
         * @description retrieves data on all markets for phemex
         * @param {object} [params] extra parameters specific to the exchange API endpoint
         * @returns {object[]} an array of objects representing market data
         */
        const v2Products = await this.publicGetCfgV2Products (params);
        //
        //     {
        //         "code":0,
        //         "msg":"OK",
        //         "data":{
        //             "ratioScale":8,
        //             "currencies":[
        //                 {"code":1,"currency":"BTC","valueScale":8,"minValueEv":1,"maxValueEv":5000000000000000000,"name":"Bitcoin"},
        //                 {"code":2,"currency":"USD","valueScale":4,"minValueEv":1,"maxValueEv":500000000000000,"name":"USD"},
        //                 {"code":3,"currency":"USDT","valueScale":8,"minValueEv":1,"maxValueEv":5000000000000000000,"name":"TetherUS"},
        //             ],
        //             "products":[
        //                 {
        //                     "symbol":"BTCUSD",
        //                     "displaySymbol":"BTC / USD",
        //                     "indexSymbol":".BTC",
        //                     "markSymbol":".MBTC",
        //                     "fundingRateSymbol":".BTCFR",
        //                     "fundingRate8hSymbol":".BTCFR8H",
        //                     "contractUnderlyingAssets":"USD",
        //                     "settleCurrency":"BTC",
        //                     "quoteCurrency":"USD",
        //                     "contractSize":1.0,
        //                     "lotSize":1,
        //                     "tickSize":0.5,
        //                     "priceScale":4,
        //                     "ratioScale":8,
        //                     "pricePrecision":1,
        //                     "minPriceEp":5000,
        //                     "maxPriceEp":10000000000,
        //                     "maxOrderQty":1000000,
        //                     "type":"Perpetual"
        //                 },
        //                 {
        //                     "symbol":"sBTCUSDT",
        //                     "code":1001,
        //                     "displaySymbol":"BTC / USDT",
        //                     "quoteCurrency":"USDT",
        //                     "priceScale":8,
        //                     "ratioScale":8,
        //                     "pricePrecision":2,
        //                     "type":"Spot",
        //                     "baseCurrency":"BTC",
        //                     "baseTickSize":"0.000001 BTC",
        //                     "baseTickSizeEv":100,
        //                     "quoteTickSize":"0.01 USDT",
        //                     "quoteTickSizeEv":1000000,
        //                     "minOrderValue":"10 USDT",
        //                     "minOrderValueEv":1000000000,
        //                     "maxBaseOrderSize":"1000 BTC",
        //                     "maxBaseOrderSizeEv":100000000000,
        //                     "maxOrderValue":"5,000,000 USDT",
        //                     "maxOrderValueEv":500000000000000,
        //                     "defaultTakerFee":"0.001",
        //                     "defaultTakerFeeEr":100000,
        //                     "defaultMakerFee":"0.001",
        //                     "defaultMakerFeeEr":100000,
        //                     "baseQtyPrecision":6,
        //                     "quoteQtyPrecision":2,
        //                     "status":"Listed",
        //                     "tipOrderQty":2,
        //                     "description":"BTCUSDT is a BTC/USDT spot trading pair. Minimum order value is 1 USDT",
        //                     "leverage":5
        //                 },
        //             ],
        //             "riskLimits":[
        //                 {
        //                     "symbol":"BTCUSD",
        //                     "steps":"50",
        //                     "riskLimits":[
        //                         {"limit":100,"initialMargin":"1.0%","initialMarginEr":1000000,"maintenanceMargin":"0.5%","maintenanceMarginEr":500000},
        //                         {"limit":150,"initialMargin":"1.5%","initialMarginEr":1500000,"maintenanceMargin":"1.0%","maintenanceMarginEr":1000000},
        //                         {"limit":200,"initialMargin":"2.0%","initialMarginEr":2000000,"maintenanceMargin":"1.5%","maintenanceMarginEr":1500000},
        //                     ]
        //                 },
        //             ],
        //             "leverages":[
        //                 {"initialMargin":"1.0%","initialMarginEr":1000000,"options":[1,2,3,5,10,25,50,100]},
        //                 {"initialMargin":"1.5%","initialMarginEr":1500000,"options":[1,2,3,5,10,25,50,66]},
        //                 {"initialMargin":"2.0%","initialMarginEr":2000000,"options":[1,2,3,5,10,25,33,50]},
        //             ]
        //         }
        //     }
        //
        const v1Products = await this.v1GetExchangePublicProducts (params);
        const v1ProductsData = this.safeValue (v1Products, 'data', []);
        //
        //     {
        //         "code":0,
        //         "msg":"OK",
        //         "data":[
        //             {
        //                 "symbol":"BTCUSD",
        //                 "underlyingSymbol":".BTC",
        //                 "quoteCurrency":"USD",
        //                 "baseCurrency":"BTC",
        //                 "settlementCurrency":"BTC",
        //                 "maxOrderQty":1000000,
        //                 "maxPriceEp":100000000000000,
        //                 "lotSize":1,
        //                 "tickSize":"0.5",
        //                 "contractSize":"1 USD",
        //                 "priceScale":4,
        //                 "ratioScale":8,
        //                 "valueScale":8,
        //                 "defaultLeverage":0,
        //                 "maxLeverage":100,
        //                 "initMarginEr":"1000000",
        //                 "maintMarginEr":"500000",
        //                 "defaultRiskLimitEv":10000000000,
        //                 "deleverage":true,
        //                 "makerFeeRateEr":-250000,
        //                 "takerFeeRateEr":750000,
        //                 "fundingInterval":8,
        //                 "marketUrl":"https://phemex.com/trade/BTCUSD",
        //                 "description":"BTCUSD is a BTC/USD perpetual contract priced on the .BTC Index. Each contract is worth 1 USD of Bitcoin. Funding is paid and received every 8 hours. At UTC time: 00:00, 08:00, 16:00.",
        //                 "type":"Perpetual"
        //             },
        //         ]
        //     }
        //
        const v2ProductsData = this.safeValue (v2Products, 'data', {});
        const products = this.safeValue (v2ProductsData, 'products', []);
        const riskLimits = this.safeValue (v2ProductsData, 'riskLimits', []);
        const currencies = this.safeValue (v2ProductsData, 'currencies', []);
        const riskLimitsById = this.indexBy (riskLimits, 'symbol');
        const v1ProductsById = this.indexBy (v1ProductsData, 'symbol');
        const currenciesByCode = this.indexBy (currencies, 'currency');
        const result = [];
        for (let i = 0; i < products.length; i++) {
            let market = products[i];
            const type = this.safeStringLower (market, 'type');
            if ((type === 'perpetual') || (type === 'perpetualv2')) {
                const id = this.safeString (market, 'symbol');
                const riskLimitValues = this.safeValue (riskLimitsById, id, {});
                market = this.extend (market, riskLimitValues);
                const v1ProductsValues = this.safeValue (v1ProductsById, id, {});
                market = this.extend (market, v1ProductsValues);
                market = this.parseSwapMarket (market);
            } else {
                const baseCurrency = this.safeString (market, 'baseCurrency');
                const currencyValues = this.safeValue (currenciesByCode, baseCurrency, {});
                const valueScale = this.safeString (currencyValues, 'valueScale', '8');
                market = this.extend (market, { 'valueScale': valueScale });
                market = this.parseSpotMarket (market);
            }
            result.push (market);
        }
        return result;
    }

    async fetchCurrencies (params = {}) {
        /**
         * @method
         * @name phemex#fetchCurrencies
         * @description fetches all available currencies on an exchange
         * @param {object} [params] extra parameters specific to the exchange API endpoint
         * @returns {object} an associative dictionary of currencies
         */
        const response = await this.publicGetCfgV2Products (params);
        //
        //     {
        //         "code":0,
        //         "msg":"OK",
        //         "data":{
        //             ...,
        //             "currencies":[
        //                 {"currency":"BTC","valueScale":8,"minValueEv":1,"maxValueEv":5000000000000000000,"name":"Bitcoin"},
        //                 {"currency":"USD","valueScale":4,"minValueEv":1,"maxValueEv":500000000000000,"name":"USD"},
        //                 {"currency":"USDT","valueScale":8,"minValueEv":1,"maxValueEv":5000000000000000000,"name":"TetherUS"},
        //             ],
        //             ...
        //         }
        //     }
        const data = this.safeValue (response, 'data', {});
        const currencies = this.safeValue (data, 'currencies', []);
        const result = {};
        for (let i = 0; i < currencies.length; i++) {
            const currency = currencies[i];
            const id = this.safeString (currency, 'currency');
            const name = this.safeString (currency, 'name');
            const code = this.safeCurrencyCode (id);
            const valueScaleString = this.safeString (currency, 'valueScale');
            const valueScale = parseInt (valueScaleString);
            const minValueEv = this.safeString (currency, 'minValueEv');
            const maxValueEv = this.safeString (currency, 'maxValueEv');
            let minAmount: Num = undefined;
            let maxAmount: Num = undefined;
            let precision: Num = undefined;
            if (valueScale !== undefined) {
                const precisionString = this.parsePrecision (valueScaleString);
                precision = this.parseNumber (precisionString);
                minAmount = this.parseNumber (Precise.stringMul (minValueEv, precisionString));
                maxAmount = this.parseNumber (Precise.stringMul (maxValueEv, precisionString));
            }
            result[code] = {
                'id': id,
                'info': currency,
                'code': code,
                'name': name,
                'active': undefined,
                'deposit': undefined,
                'withdraw': undefined,
                'fee': undefined,
                'precision': precision,
                'limits': {
                    'amount': {
                        'min': minAmount,
                        'max': maxAmount,
                    },
                    'withdraw': {
                        'min': undefined,
                        'max': undefined,
                    },
                },
                'valueScale': valueScale,
                'networks': {},
            };
        }
        return result;
    }

    customParseBidAsk (bidask, priceKey = 0, amountKey = 1, market: Market = undefined) {
        if (market === undefined) {
            throw new ArgumentsRequired (this.id + ' customParseBidAsk() requires a market argument');
        }
        let amount = this.safeString (bidask, amountKey);
        if (market['spot']) {
            amount = this.fromEv (amount, market);
        }
        return [
            this.parseNumber (this.fromEp (this.safeString (bidask, priceKey), market)),
            this.parseNumber (amount),
        ];
    }

    customParseOrderBook (orderbook, symbol, timestamp = undefined, bidsKey = 'bids', asksKey = 'asks', priceKey = 0, amountKey = 1, market: Market = undefined) {
        const result = {
            'symbol': symbol,
            'timestamp': timestamp,
            'datetime': this.iso8601 (timestamp),
            'nonce': undefined,
        };
        const sides = [ bidsKey, asksKey ];
        for (let i = 0; i < sides.length; i++) {
            const side = sides[i];
            const orders = [];
            const bidasks = this.safeValue (orderbook, side);
            for (let k = 0; k < bidasks.length; k++) {
                orders.push (this.customParseBidAsk (bidasks[k], priceKey, amountKey, market));
            }
            result[side] = orders;
        }
        result[bidsKey] = this.sortBy (result[bidsKey], 0, true);
        result[asksKey] = this.sortBy (result[asksKey], 0);
        return result as any;
    }

    async fetchOrderBook (symbol: string, limit: Int = undefined, params = {}): Promise<OrderBook> {
        /**
         * @method
         * @name phemex#fetchOrderBook
         * @description fetches information on open orders with bid (buy) and ask (sell) prices, volumes and other data
         * @see https://github.com/phemex/phemex-api-docs/blob/master/Public-Hedged-Perpetual-API.md#queryorderbook
         * @param {string} symbol unified symbol of the market to fetch the order book for
         * @param {int} [limit] the maximum amount of order book entries to return
         * @param {object} [params] extra parameters specific to the exchange API endpoint
         * @returns {object} A dictionary of [order book structures]{@link https://docs.ccxt.com/#/?id=order-book-structure} indexed by market symbols
         */
        await this.loadMarkets ();
        const market = this.market (symbol);
        const request = {
            'symbol': market['id'],
            // 'id': 123456789, // optional request id
        };
        let response = undefined;
        if (market['linear'] && market['settle'] === 'USDT') {
            response = await this.v2GetMdV2Orderbook (this.extend (request, params));
        } else {
            response = await this.v1GetMdOrderbook (this.extend (request, params));
        }
        //
        //     {
        //         "error": null,
        //         "id": 0,
        //         "result": {
        //             "book": {
        //                 "asks": [
        //                     [ 23415000000, 105262000 ],
        //                     [ 23416000000, 147914000 ],
        //                     [ 23419000000, 160914000 ],
        //                 ],
        //                 "bids": [
        //                     [ 23360000000, 32995000 ],
        //                     [ 23359000000, 221887000 ],
        //                     [ 23356000000, 284599000 ],
        //                 ],
        //             },
        //             "depth": 30,
        //             "sequence": 1592059928,
        //             "symbol": "sETHUSDT",
        //             "timestamp": 1592387340020000955,
        //             "type": "snapshot"
        //         }
        //     }
        //
        const result = this.safeValue (response, 'result', {});
        const book = this.safeValue2 (result, 'book', 'orderbook_p', {});
        const timestamp = this.safeIntegerProduct (result, 'timestamp', 0.000001);
        const orderbook = this.customParseOrderBook (book, symbol, timestamp, 'bids', 'asks', 0, 1, market);
        orderbook['nonce'] = this.safeInteger (result, 'sequence');
        return orderbook as OrderBook;
    }

    toEn (n, scale) {
        const stringN = n.toString ();
        const precise = new Precise (stringN);
        precise.decimals = precise.decimals - scale;
        precise.reduce ();
        const preciseString = precise.toString ();
        return this.parseToInt (preciseString);
    }

    toEv (amount, market: Market = undefined) {
        if ((amount === undefined) || (market === undefined)) {
            return amount;
        }
        return this.toEn (amount, market['valueScale']);
    }

    toEp (price, market: Market = undefined) {
        if ((price === undefined) || (market === undefined)) {
            return price;
        }
        return this.toEn (price, market['priceScale']);
    }

    fromEn (en, scale) {
        if (en === undefined) {
            return undefined;
        }
        const precise = new Precise (en);
        precise.decimals = this.sum (precise.decimals, scale);
        precise.reduce ();
        return precise.toString ();
    }

    fromEp (ep, market: Market = undefined) {
        if ((ep === undefined) || (market === undefined)) {
            return ep;
        }
        return this.fromEn (ep, this.safeInteger (market, 'priceScale'));
    }

    fromEv (ev, market: Market = undefined) {
        if ((ev === undefined) || (market === undefined)) {
            return ev;
        }
        return this.fromEn (ev, this.safeInteger (market, 'valueScale'));
    }

    fromEr (er, market: Market = undefined) {
        if ((er === undefined) || (market === undefined)) {
            return er;
        }
        return this.fromEn (er, this.safeInteger (market, 'ratioScale'));
    }

    parseOHLCV (ohlcv, market: Market = undefined): OHLCV {
        //
        //     [
        //         1592467200, // timestamp
        //         300, // interval
        //         23376000000, // last
        //         23322000000, // open
        //         23381000000, // high
        //         23315000000, // low
        //         23367000000, // close
        //         208671000, // base volume
        //         48759063370, // quote volume
        //     ]
        //
        let baseVolume: Num;
        if ((market !== undefined) && market['spot']) {
            baseVolume = this.parseNumber (this.fromEv (this.safeString (ohlcv, 7), market));
        } else {
            baseVolume = this.safeNumber (ohlcv, 7);
        }
        return [
            this.safeTimestamp (ohlcv, 0),
            this.parseNumber (this.fromEp (this.safeString (ohlcv, 3), market)),
            this.parseNumber (this.fromEp (this.safeString (ohlcv, 4), market)),
            this.parseNumber (this.fromEp (this.safeString (ohlcv, 5), market)),
            this.parseNumber (this.fromEp (this.safeString (ohlcv, 6), market)),
            baseVolume,
        ];
    }

    async fetchOHLCV (symbol: string, timeframe = '1m', since: Int = undefined, limit: Int = undefined, params = {}): Promise<OHLCV[]> {
        /**
         * @method
         * @name phemex#fetchOHLCV
         * @description fetches historical candlestick data containing the open, high, low, and close price, and the volume of a market
         * @see https://github.com/phemex/phemex-api-docs/blob/master/Public-Hedged-Perpetual-API.md#querykline
         * @see https://github.com/phemex/phemex-api-docs/blob/master/Public-Contract-API-en.md#query-kline
         * @param {string} symbol unified symbol of the market to fetch OHLCV data for
         * @param {string} timeframe the length of time each candle represents
         * @param {int} [since] *only used for USDT settled contracts, otherwise is emulated and not supported by the exchange* timestamp in ms of the earliest candle to fetch
         * @param {int} [limit] the maximum amount of candles to fetch
         * @param {object} [params] extra parameters specific to the exchange API endpoint
         * @param {int} [params.until] *USDT settled/ linear swaps only* end time in ms
         * @returns {int[][]} A list of candles ordered as timestamp, open, high, low, close, volume
         */
        await this.loadMarkets ();
        const market = this.market (symbol);
        const userLimit = limit;
        const request = {
            'symbol': market['id'],
            'resolution': this.safeString (this.timeframes, timeframe, timeframe),
        };
        const until = this.safeInteger2 (params, 'until', 'to');
        params = this.omit (params, [ 'until' ]);
        const usesSpecialFromToEndpoint = ((market['linear'] || market['settle'] === 'USDT')) && ((since !== undefined) || (until !== undefined));
        let maxLimit = 1000;
        if (usesSpecialFromToEndpoint) {
            maxLimit = 2000;
        }
        if (limit === undefined) {
            limit = maxLimit;
        }
        request['limit'] = Math.min (limit, maxLimit);
        let response = undefined;
        if (market['linear'] || market['settle'] === 'USDT') {
            if ((until !== undefined) || (since !== undefined)) {
                const candleDuration = this.parseTimeframe (timeframe);
                if (since !== undefined) {
                    since = Math.round (since / 1000);
                    request['from'] = since;
                } else {
                    // when 'to' is defined since is mandatory
                    since = (until / 100) - (maxLimit * candleDuration);
                }
                if (until !== undefined) {
                    request['to'] = Math.round (until / 1000);
                } else {
                    // when since is defined 'to' is mandatory
                    let to = since + (maxLimit * candleDuration);
                    const now = this.seconds ();
                    if (to > now) {
                        to = now;
                    }
                    request['to'] = to;
                }
                response = await this.publicGetMdV2KlineList (this.extend (request, params));
            } else {
                response = await this.publicGetMdV2KlineLast (this.extend (request, params));
            }
        } else {
            if (since !== undefined) {
                // phemex also provides kline query with from/to, however, this interface is NOT recommended and does not work properly.
                // we do not send since param to the exchange, instead we calculate appropriate limit param
                const duration = this.parseTimeframe (timeframe) * 1000;
                const timeDelta = this.milliseconds () - since;
                limit = this.parseToInt (timeDelta / duration); // setting limit to the number of candles after since
            }
            response = await this.publicGetMdV2Kline (this.extend (request, params));
        }
        //
        //     {
        //         "code":0,
        //         "msg":"OK",
        //         "data":{
        //             "total":-1,
        //             "rows":[
        //                 [1592467200,300,23376000000,23322000000,23381000000,23315000000,23367000000,208671000,48759063370],
        //                 [1592467500,300,23367000000,23314000000,23390000000,23311000000,23331000000,234820000,54848948710],
        //                 [1592467800,300,23331000000,23385000000,23391000000,23326000000,23387000000,152931000,35747882250],
        //             ]
        //         }
        //     }
        //
        const data = this.safeValue (response, 'data', {});
        const rows = this.safeValue (data, 'rows', []);
        return this.parseOHLCVs (rows, market, timeframe, since, userLimit);
    }

    parseTicker (ticker, market: Market = undefined): Ticker {
        //
        // spot
        //
        //     {
        //         "askEp": 943836000000,
        //         "bidEp": 943601000000,
        //         "highEp": 955946000000,
        //         "lastEp": 943803000000,
        //         "lowEp": 924973000000,
        //         "openEp": 948693000000,
        //         "symbol": "sBTCUSDT",
        //         "timestamp": 1592471203505728630,
        //         "turnoverEv": 111822826123103,
        //         "volumeEv": 11880532281
        //     }
        //
        // swap
        //
        //     {
        //         "askEp": 2332500,
        //         "bidEp": 2331000,
        //         "fundingRateEr": 10000,
        //         "highEp": 2380000,
        //         "indexEp": 2329057,
        //         "lastEp": 2331500,
        //         "lowEp": 2274000,
        //         "markEp": 2329232,
        //         "openEp": 2337500,
        //         "openInterest": 1298050,
        //         "predFundingRateEr": 19921,
        //         "symbol": "ETHUSD",
        //         "timestamp": 1592474241582701416,
        //         "turnoverEv": 47228362330,
        //         "volume": 4053863
        //     }
        // linear swap v2
        //
        //     {
        //         "closeRp":"16820.5",
        //         "fundingRateRr":"0.0001",
        //         "highRp":"16962.1",
        //         "indexPriceRp":"16830.15651565",
        //         "lowRp":"16785",
        //         "markPriceRp":"16830.97534951",
        //         "openInterestRv":"1323.596",
        //         "openRp":"16851.7",
        //         "predFundingRateRr":"0.0001",
        //         "symbol":"BTCUSDT",
        //         "timestamp":"1672142789065593096",
        //         "turnoverRv":"124835296.0538",
        //         "volumeRq":"7406.95"
        //     }
        //
        const marketId = this.safeString (ticker, 'symbol');
        market = this.safeMarket (marketId, market);
        const symbol = market['symbol'];
        const timestamp = this.safeIntegerProduct (ticker, 'timestamp', 0.000001);
        const last = this.fromEp (this.safeString2 (ticker, 'lastEp', 'closeRp'), market);
        const quoteVolume = this.fromEr (this.safeString2 (ticker, 'turnoverEv', 'turnoverRv'), market);
        let baseVolume = this.safeString (ticker, 'volume');
        if (baseVolume === undefined) {
            baseVolume = this.fromEv (this.safeString2 (ticker, 'volumeEv', 'volumeRq'), market);
        }
        const open = this.fromEp (this.safeString (ticker, 'openEp'), market);
        return this.safeTicker ({
            'symbol': symbol,
            'timestamp': timestamp,
            'datetime': this.iso8601 (timestamp),
            'high': this.fromEp (this.safeString2 (ticker, 'highEp', 'highRp'), market),
            'low': this.fromEp (this.safeString2 (ticker, 'lowEp', 'lowRp'), market),
            'bid': this.fromEp (this.safeString (ticker, 'bidEp'), market),
            'bidVolume': undefined,
            'ask': this.fromEp (this.safeString (ticker, 'askEp'), market),
            'askVolume': undefined,
            'vwap': undefined,
            'open': open,
            'close': last,
            'last': last,
            'previousClose': undefined, // previous day close
            'change': undefined,
            'percentage': undefined,
            'average': undefined,
            'baseVolume': baseVolume,
            'quoteVolume': quoteVolume,
            'info': ticker,
        }, market);
    }

    async fetchTicker (symbol: string, params = {}): Promise<Ticker> {
        /**
         * @method
         * @name phemex#fetchTicker
         * @description fetches a price ticker, a statistical calculation with the information calculated over the past 24 hours for a specific market
         * @see https://github.com/phemex/phemex-api-docs/blob/master/Public-Hedged-Perpetual-API.md#query24hrsticker
         * @param {string} symbol unified symbol of the market to fetch the ticker for
         * @param {object} [params] extra parameters specific to the exchange API endpoint
         * @returns {object} a [ticker structure]{@link https://docs.ccxt.com/#/?id=ticker-structure}
         */
        await this.loadMarkets ();
        const market = this.market (symbol);
        const request = {
            'symbol': market['id'],
            // 'id': 123456789, // optional request id
        };
        let response = undefined;
        if (market['swap']) {
            if (market['inverse'] || market['settle'] === 'USD') {
                response = await this.v1GetMdTicker24hr (this.extend (request, params));
            } else {
                response = await this.v2GetMdV2Ticker24hr (this.extend (request, params));
            }
        } else {
            response = await this.v1GetMdSpotTicker24hr (this.extend (request, params));
        }
        //
        // spot
        //
        //     {
        //         "error": null,
        //         "id": 0,
        //         "result": {
        //             "askEp": 943836000000,
        //             "bidEp": 943601000000,
        //             "highEp": 955946000000,
        //             "lastEp": 943803000000,
        //             "lowEp": 924973000000,
        //             "openEp": 948693000000,
        //             "symbol": "sBTCUSDT",
        //             "timestamp": 1592471203505728630,
        //             "turnoverEv": 111822826123103,
        //             "volumeEv": 11880532281
        //         }
        //     }
        //
        // swap
        //
        //     {
        //         "error": null,
        //         "id": 0,
        //         "result": {
        //             "askEp": 2332500,
        //             "bidEp": 2331000,
        //             "fundingRateEr": 10000,
        //             "highEp": 2380000,
        //             "indexEp": 2329057,
        //             "lastEp": 2331500,
        //             "lowEp": 2274000,
        //             "markEp": 2329232,
        //             "openEp": 2337500,
        //             "openInterest": 1298050,
        //             "predFundingRateEr": 19921,
        //             "symbol": "ETHUSD",
        //             "timestamp": 1592474241582701416,
        //             "turnoverEv": 47228362330,
        //             "volume": 4053863
        //         }
        //     }
        //
        const result = this.safeValue (response, 'result', {});
        return this.parseTicker (result, market);
    }

    async fetchTickers (symbols: Strings = undefined, params = {}): Promise<Tickers> {
        /**
         * @method
         * @name phemex#fetchTickers
         * @description fetches price tickers for multiple markets, statistical calculations with the information calculated over the past 24 hours each market
         * @see https://phemex-docs.github.io/#query-24-hours-ticker-for-all-symbols-2     // spot
         * @see https://phemex-docs.github.io/#query-24-ticker-for-all-symbols             // linear
         * @see https://phemex-docs.github.io/#query-24-hours-ticker-for-all-symbols       // inverse
         * @param {string[]|undefined} symbols unified symbols of the markets to fetch the ticker for, all market tickers are returned if not assigned
         * @param {object} [params] extra parameters specific to the exchange API endpoint
         * @returns {object} a dictionary of [ticker structures]{@link https://docs.ccxt.com/#/?id=ticker-structure}
         */
        await this.loadMarkets ();
        let market: Market = undefined;
        if (symbols !== undefined) {
            const first = this.safeValue (symbols, 0);
            market = this.market (first);
        }
        let type = undefined;
        [ type, params ] = this.handleMarketTypeAndParams ('fetchTickers', market, params);
        let subType = undefined;
        [ subType, params ] = this.handleSubTypeAndParams ('fetchTickers', market, params);
        const query = this.omit (params, 'type');
        let response = undefined;
        if (type === 'spot') {
            response = await this.v1GetMdSpotTicker24hrAll (query);
        } else if (subType === 'inverse' || market['settle'] === 'USD') {
            response = await this.v1GetMdTicker24hrAll (query);
        } else {
            response = await this.v2GetMdV2Ticker24hrAll (query);
        }
        const result = this.safeValue (response, 'result', []);
        return this.parseTickers (result, symbols);
    }

    async fetchTrades (symbol: string, since: Int = undefined, limit: Int = undefined, params = {}): Promise<Trade[]> {
        /**
         * @method
         * @name phemex#fetchTrades
         * @description get the list of most recent trades for a particular symbol
         * @see https://github.com/phemex/phemex-api-docs/blob/master/Public-Hedged-Perpetual-API.md#querytrades
         * @param {string} symbol unified symbol of the market to fetch trades for
         * @param {int} [since] timestamp in ms of the earliest trade to fetch
         * @param {int} [limit] the maximum amount of trades to fetch
         * @param {object} [params] extra parameters specific to the exchange API endpoint
         * @returns {Trade[]} a list of [trade structures]{@link https://docs.ccxt.com/#/?id=public-trades}
         */
        await this.loadMarkets ();
        const market = this.market (symbol);
        const request = {
            'symbol': market['id'],
            // 'id': 123456789, // optional request id
        };
        let response = undefined;
        if (market['linear'] && market['settle'] === 'USDT') {
            response = await this.v2GetMdV2Trade (this.extend (request, params));
        } else {
            response = await this.v1GetMdTrade (this.extend (request, params));
        }
        //
        //     {
        //         "error": null,
        //         "id": 0,
        //         "result": {
        //             "sequence": 1315644947,
        //             "symbol": "BTCUSD",
        //             "trades": [
        //                 [ 1592541746712239749, 13156448570000, "Buy", 93070000, 40173 ],
        //                 [ 1592541740434625085, 13156447110000, "Sell", 93065000, 5000 ],
        //                 [ 1592541732958241616, 13156441390000, "Buy", 93070000, 3460 ],
        //             ],
        //             "type": "snapshot"
        //         }
        //     }
        //
        const result = this.safeValue (response, 'result', {});
        const trades = this.safeValue2 (result, 'trades', 'trades_p', []);
        return this.parseTrades (trades, market, since, limit);
    }

    parseTrade (trade, market: Market = undefined): Trade {
        //
        // fetchTrades (public) spot & contract
        //
        //     [
        //         1592541746712239749,
        //         13156448570000,
        //         "Buy",
        //         93070000,
        //         40173
        //     ]
        //
        // fetchTrades (public) perp
        //
        //     [
        //         1675690986063435800,
        //         "Sell",
        //         "22857.4",
        //         "0.269"
        //     ]
        //
        // fetchMyTrades (private)
        //
        // spot
        //
        //     {
        //         "qtyType": "ByQuote",
        //         "transactTimeNs": 1589450974800550100,
        //         "clOrdID": "8ba59d40-df25-d4b0-14cf-0703f44e9690",
        //         "orderID": "b2b7018d-f02f-4c59-b4cf-051b9c2d2e83",
        //         "symbol": "sBTCUSDT",
        //         "side": "Buy",
        //         "priceEP": 970056000000,
        //         "baseQtyEv": 0,
        //         "quoteQtyEv": 1000000000,
        //         "action": "New",
        //         "execStatus": "MakerFill",
        //         "ordStatus": "Filled",
        //         "ordType": "Limit",
        //         "execInst": "None",
        //         "timeInForce": "GoodTillCancel",
        //         "stopDirection": "UNSPECIFIED",
        //         "tradeType": "Trade",
        //         "stopPxEp": 0,
        //         "execId": "c6bd8979-07ba-5946-b07e-f8b65135dbb1",
        //         "execPriceEp": 970056000000,
        //         "execBaseQtyEv": 103000,
        //         "execQuoteQtyEv": 999157680,
        //         "leavesBaseQtyEv": 0,
        //         "leavesQuoteQtyEv": 0,
        //         "execFeeEv": 0,
        //         "feeRateEr": 0
        //         "baseCurrency": "BTC",
        //         "quoteCurrency": "USDT",
        //         "feeCurrency": "BTC"
        //     }
        //
        // swap
        //
        //     {
        //         "transactTimeNs": 1578026629824704800,
        //         "symbol": "BTCUSD",
        //         "currency": "BTC",
        //         "action": "Replace",
        //         "side": "Sell",
        //         "tradeType": "Trade",
        //         "execQty": 700,
        //         "execPriceEp": 71500000,
        //         "orderQty": 700,
        //         "priceEp": 71500000,
        //         "execValueEv": 9790209,
        //         "feeRateEr": -25000,
        //         "execFeeEv": -2447,
        //         "ordType": "Limit",
        //         "execID": "b01671a1-5ddc-5def-b80a-5311522fd4bf",
        //         "orderID": "b63bc982-be3a-45e0-8974-43d6375fb626",
        //         "clOrdID": "uuid-1577463487504",
        //         "execStatus": "MakerFill"
        //     }
        // perpetual
        //     {
        //         "accountID": 9328670003,
        //         "action": "New",
        //         "actionBy": "ByUser",
        //         "actionTimeNs": 1666858780876924611,
        //         "addedSeq": 77751555,
        //         "apRp": "0",
        //         "bonusChangedAmountRv": "0",
        //         "bpRp": "0",
        //         "clOrdID": "c0327a7d-9064-62a9-28f6-2db9aaaa04e0",
        //         "closedPnlRv": "0",
        //         "closedSize": "0",
        //         "code": 0,
        //         "cumFeeRv": "0",
        //         "cumQty": "0",
        //         "cumValueRv": "0",
        //         "curAccBalanceRv": "1508.489893982237",
        //         "curAssignedPosBalanceRv": "24.62786650928",
        //         "curBonusBalanceRv": "0",
        //         "curLeverageRr": "-10",
        //         "curPosSide": "Buy",
        //         "curPosSize": "0.043",
        //         "curPosTerm": 1,
        //         "curPosValueRv": "894.0689",
        //         "curRiskLimitRv": "1000000",
        //         "currency": "USDT",
        //         "cxlRejReason": 0,
        //         "displayQty": "0.003",
        //         "execFeeRv": "0",
        //         "execID": "00000000-0000-0000-0000-000000000000",
        //         "execPriceRp": "20723.7",
        //         "execQty": "0",
        //         "execSeq": 77751555,
        //         "execStatus": "New",
        //         "execValueRv": "0",
        //         "feeRateRr": "0",
        //         "leavesQty": "0.003",
        //         "leavesValueRv": "63.4503",
        //         "message": "No error",
        //         "ordStatus": "New",
        //         "ordType": "Market",
        //         "orderID": "fa64c6f2-47a4-4929-aab4-b7fa9bbc4323",
        //         "orderQty": "0.003",
        //         "pegOffsetValueRp": "0",
        //         "posSide": "Long",
        //         "priceRp": "21150.1",
        //         "relatedPosTerm": 1,
        //         "relatedReqNum": 11,
        //         "side": "Buy",
        //         "slTrigger": "ByMarkPrice",
        //         "stopLossRp": "0",
        //         "stopPxRp": "0",
        //         "symbol": "BTCUSDT",
        //         "takeProfitRp": "0",
        //         "timeInForce": "ImmediateOrCancel",
        //         "tpTrigger": "ByLastPrice",
        //         "tradeType": "Amend",
        //         "transactTimeNs": 1666858780881545305,
        //         "userID": 932867
        //     }
        //
        // swap - USDT
        //
        //     {
        //         "createdAt": 1666226932259,
        //         "symbol": "ETHUSDT",
        //         "currency": "USDT",
        //         "action": 1,
        //         "tradeType": 1,
        //         "execQtyRq": "0.01",
        //         "execPriceRp": "1271.9",
        //         "side": 1,
        //         "orderQtyRq": "0.78",
        //         "priceRp": "1271.9",
        //         "execValueRv": "12.719",
        //         "feeRateRr": "0.0001",
        //         "execFeeRv": "0.0012719",
        //         "ordType": 2,
        //         "execId": "8718cae",
        //         "execStatus": 6
        //     }
        //
        let priceString: Str;
        let amountString: Str;
        let timestamp: Int;
        let id: Str = undefined;
        let side: Str = undefined;
        let costString: Str = undefined;
        let type: Str = undefined;
        let fee = undefined;
        let feeCostString: Str = undefined;
        let feeRateString: Str = undefined;
        let feeCurrencyCode: Str = undefined;
        const marketId = this.safeString (trade, 'symbol');
        market = this.safeMarket (marketId, market);
        const symbol = market['symbol'];
        let orderId: Str = undefined;
        let takerOrMaker: Str = undefined;
        if (Array.isArray (trade)) {
            const tradeLength = trade.length;
            timestamp = this.safeIntegerProduct (trade, 0, 0.000001);
            if (tradeLength > 4) {
                id = this.safeString (trade, tradeLength - 4);
            }
            side = this.safeStringLower (trade, tradeLength - 3);
            priceString = this.safeString (trade, tradeLength - 2);
            amountString = this.safeString (trade, tradeLength - 1);
            if (typeof trade[tradeLength - 2] === 'number') {
                priceString = this.fromEp (priceString, market);
                amountString = this.fromEv (amountString, market);
            }
        } else {
            timestamp = this.safeIntegerProduct (trade, 'transactTimeNs', 0.000001);
            if (timestamp === undefined) {
                timestamp = this.safeInteger (trade, 'createdAt');
            }
            id = this.safeString2 (trade, 'execId', 'execID');
            orderId = this.safeString (trade, 'orderID');
            if (market['settle'] === 'USDT') {
                const sideId = this.safeStringLower (trade, 'side');
                if ((sideId === 'buy') || (sideId === 'sell')) {
                    side = sideId;
                } else if (sideId !== undefined) {
                    side = (sideId === '1') ? 'buy' : 'sell';
                }
                const ordType = this.safeString (trade, 'ordType');
                if (ordType === '1') {
                    type = 'market';
                } else if (ordType === '2') {
                    type = 'limit';
                }
                priceString = this.safeString (trade, 'execPriceRp');
                amountString = this.safeString (trade, 'execQtyRq');
                costString = this.safeString (trade, 'execValueRv');
                feeCostString = this.safeString (trade, 'execFeeRv');
                feeRateString = this.safeString (trade, 'feeRateRr');
                const currencyId = this.safeString (trade, 'currency');
                feeCurrencyCode = this.safeCurrencyCode (currencyId);
            } else {
                side = this.safeStringLower (trade, 'side');
                type = this.parseOrderType (this.safeString (trade, 'ordType'));
                const execStatus = this.safeString (trade, 'execStatus');
                if (execStatus === 'MakerFill') {
                    takerOrMaker = 'maker';
                }
                priceString = this.fromEp (this.safeString (trade, 'execPriceEp'), market);
                amountString = this.fromEv (this.safeString (trade, 'execBaseQtyEv'), market);
                amountString = this.safeString (trade, 'execQty', amountString);
                costString = this.fromEr (this.safeString2 (trade, 'execQuoteQtyEv', 'execValueEv'), market);
                feeCostString = this.fromEr (this.safeString (trade, 'execFeeEv'), market);
                if (feeCostString !== undefined) {
                    feeRateString = this.fromEr (this.safeString (trade, 'feeRateEr'), market);
                    if (market['spot']) {
                        feeCurrencyCode = this.safeCurrencyCode (this.safeString (trade, 'feeCurrency'));
                    } else {
                        const info = this.safeValue (market, 'info');
                        if (info !== undefined) {
                            const settlementCurrencyId = this.safeString (info, 'settlementCurrency');
                            feeCurrencyCode = this.safeCurrencyCode (settlementCurrencyId);
                        }
                    }
                }
            }
            fee = {
                'cost': feeCostString,
                'rate': feeRateString,
                'currency': feeCurrencyCode,
            };
        }
        return this.safeTrade ({
            'info': trade,
            'id': id,
            'symbol': symbol,
            'timestamp': timestamp,
            'datetime': this.iso8601 (timestamp),
            'order': orderId,
            'type': type,
            'side': side,
            'takerOrMaker': takerOrMaker,
            'price': priceString,
            'amount': amountString,
            'cost': costString,
            'fee': fee,
        }, market);
    }

    parseSpotBalance (response) {
        //
        //     {
        //         "code":0,
        //         "msg":"",
        //         "data":[
        //             {
        //                 "currency":"USDT",
        //                 "balanceEv":0,
        //                 "lockedTradingBalanceEv":0,
        //                 "lockedWithdrawEv":0,
        //                 "lastUpdateTimeNs":1592065834511322514,
        //                 "walletVid":0
        //             },
        //             {
        //                 "currency":"ETH",
        //                 "balanceEv":0,
        //                 "lockedTradingBalanceEv":0,
        //                 "lockedWithdrawEv":0,
        //                 "lastUpdateTimeNs":1592065834511322514,
        //                 "walletVid":0
        //             }
        //         ]
        //     }
        //
        let timestamp = undefined;
        const result = { 'info': response };
        const data = this.safeValue (response, 'data', []);
        for (let i = 0; i < data.length; i++) {
            const balance = data[i];
            const currencyId = this.safeString (balance, 'currency');
            const code = this.safeCurrencyCode (currencyId);
            const currency = this.safeValue (this.currencies, code, {});
            const scale = this.safeInteger (currency, 'valueScale', 8);
            const account = this.account ();
            const balanceEv = this.safeString (balance, 'balanceEv');
            const lockedTradingBalanceEv = this.safeString (balance, 'lockedTradingBalanceEv');
            const lockedWithdrawEv = this.safeString (balance, 'lockedWithdrawEv');
            const total = this.fromEn (balanceEv, scale);
            const lockedTradingBalance = this.fromEn (lockedTradingBalanceEv, scale);
            const lockedWithdraw = this.fromEn (lockedWithdrawEv, scale);
            const used = Precise.stringAdd (lockedTradingBalance, lockedWithdraw);
            const lastUpdateTimeNs = this.safeIntegerProduct (balance, 'lastUpdateTimeNs', 0.000001);
            timestamp = (timestamp === undefined) ? lastUpdateTimeNs : Math.max (timestamp, lastUpdateTimeNs);
            account['total'] = total;
            account['used'] = used;
            result[code] = account;
        }
        result['timestamp'] = timestamp;
        result['datetime'] = this.iso8601 (timestamp);
        return this.safeBalance (result);
    }

    parseSwapBalance (response) {
        // usdt
        //   {
        //       "info": {
        //         "code": "0",
        //         "msg": '',
        //         "data": {
        //           "account": {
        //             "userID": "940666",
        //             "accountId": "9406660003",
        //             "currency": "USDT",
        //             "accountBalanceRv": "99.93143972",
        //             "totalUsedBalanceRv": "0.40456",
        //             "bonusBalanceRv": "0"
        //           },
        //   }
        //
        //     {
        //         "code":0,
        //         "msg":"",
        //         "data":{
        //             "account":{
        //                 "accountId":6192120001,
        //                 "currency":"BTC",
        //                 "accountBalanceEv":1254744,
        //                 "totalUsedBalanceEv":0,
        //                 "bonusBalanceEv":1254744
        //             }
        //         }
        //     }
        //
        const result = { 'info': response };
        const data = this.safeValue (response, 'data', {});
        const balance = this.safeValue (data, 'account', {});
        const currencyId = this.safeString (balance, 'currency');
        const code = this.safeCurrencyCode (currencyId);
        const currency = this.currency (code);
        const valueScale = this.safeInteger (currency, 'valueScale', 8);
        const account = this.account ();
        const accountBalanceEv = this.safeString2 (balance, 'accountBalanceEv', 'accountBalanceRv');
        const totalUsedBalanceEv = this.safeString2 (balance, 'totalUsedBalanceEv', 'totalUsedBalanceRv');
        const needsConversion = (code !== 'USDT');
        account['total'] = needsConversion ? this.fromEn (accountBalanceEv, valueScale) : accountBalanceEv;
        account['used'] = needsConversion ? this.fromEn (totalUsedBalanceEv, valueScale) : totalUsedBalanceEv;
        result[code] = account;
        return this.safeBalance (result);
    }

    async fetchBalance (params = {}): Promise<Balances> {
        /**
         * @method
         * @name phemex#fetchBalance
         * @description query for balance and get the amount of funds available for trading or funds locked in orders
         * @see https://github.com/phemex/phemex-api-docs/blob/master/Public-Hedged-Perpetual-API.md#query-account-positions
<<<<<<< HEAD
         * @param {object} [params] extra parameters specific to the exchange API endpoint
=======
         * @param {object} [params] extra parameters specific to the phemex api endpoint
         * @param {string} [params.type] spot or swap
>>>>>>> 7d932e3e
         * @returns {object} a [balance structure]{@link https://docs.ccxt.com/#/?id=balance-structure}
         */
        await this.loadMarkets ();
        let type = undefined;
        [ type, params ] = this.handleMarketTypeAndParams ('fetchBalance', undefined, params);
        const code = this.safeString (params, 'code');
        params = this.omit (params, [ 'type', 'code' ]);
        let response = undefined;
        const request = {};
        if ((type !== 'spot') && (type !== 'swap')) {
            throw new BadRequest (this.id + ' does not support ' + type + ' markets, only spot and swap');
        }
        if (type === 'swap') {
            let settle = undefined;
            [ settle, params ] = this.handleOptionAndParams (params, 'fetchBalance', 'settle');
            if (code !== undefined || settle !== undefined) {
                let coin = undefined;
                if (code !== undefined) {
                    coin = code;
                } else {
                    coin = settle;
                }
                const currency = this.currency (coin);
                request['currency'] = currency['id'];
                if (currency['id'] === 'USDT') {
                    response = await this.privateGetGAccountsAccountPositions (this.extend (request, params));
                } else {
                    response = await this.privateGetAccountsAccountPositions (this.extend (request, params));
                }
            } else {
                const currency = this.safeString (params, 'currency');
                if (currency === undefined) {
                    throw new ArgumentsRequired (this.id + ' fetchBalance() requires a code parameter or a currency or settle parameter for ' + type + ' type');
                }
                response = await this.privateGetSpotWallets (this.extend (request, params));
            }
        } else {
            response = await this.privateGetSpotWallets (this.extend (request, params));
        }
        //
        // usdt
        //   {
        //       "info": {
        //         "code": "0",
        //         "msg": '',
        //         "data": {
        //           "account": {
        //             "userID": "940666",
        //             "accountId": "9406660003",
        //             "currency": "USDT",
        //             "accountBalanceRv": "99.93143972",
        //             "totalUsedBalanceRv": "0.40456",
        //             "bonusBalanceRv": "0"
        //           },
        //   }
        //
        // spot
        //
        //     {
        //         "code":0,
        //         "msg":"",
        //         "data":[
        //             {
        //                 "currency":"USDT",
        //                 "balanceEv":0,
        //                 "lockedTradingBalanceEv":0,
        //                 "lockedWithdrawEv":0,
        //                 "lastUpdateTimeNs":1592065834511322514,
        //                 "walletVid":0
        //             },
        //             {
        //                 "currency":"ETH",
        //                 "balanceEv":0,
        //                 "lockedTradingBalanceEv":0,
        //                 "lockedWithdrawEv":0,
        //                 "lastUpdateTimeNs":1592065834511322514,
        //                 "walletVid":0
        //             }
        //         ]
        //     }
        //
        // swap
        //
        //     {
        //         "code":0,
        //         "msg":"",
        //         "data":{
        //             "account":{
        //                 "accountId":6192120001,
        //                 "currency":"BTC",
        //                 "accountBalanceEv":1254744,
        //                 "totalUsedBalanceEv":0,
        //                 "bonusBalanceEv":1254744
        //             },
        //             "positions":[
        //                 {
        //                     "accountID":6192120001,
        //                     "symbol":"BTCUSD",
        //                     "currency":"BTC",
        //                     "side":"None",
        //                     "positionStatus":"Normal",
        //                     "crossMargin":false,
        //                     "leverageEr":0,
        //                     "leverage":0E-8,
        //                     "initMarginReqEr":1000000,
        //                     "initMarginReq":0.01000000,
        //                     "maintMarginReqEr":500000,
        //                     "maintMarginReq":0.00500000,
        //                     "riskLimitEv":10000000000,
        //                     "riskLimit":100.00000000,
        //                     "size":0,
        //                     "value":0E-8,
        //                     "valueEv":0,
        //                     "avgEntryPriceEp":0,
        //                     "avgEntryPrice":0E-8,
        //                     "posCostEv":0,
        //                     "posCost":0E-8,
        //                     "assignedPosBalanceEv":0,
        //                     "assignedPosBalance":0E-8,
        //                     "bankruptCommEv":0,
        //                     "bankruptComm":0E-8,
        //                     "bankruptPriceEp":0,
        //                     "bankruptPrice":0E-8,
        //                     "positionMarginEv":0,
        //                     "positionMargin":0E-8,
        //                     "liquidationPriceEp":0,
        //                     "liquidationPrice":0E-8,
        //                     "deleveragePercentileEr":0,
        //                     "deleveragePercentile":0E-8,
        //                     "buyValueToCostEr":1150750,
        //                     "buyValueToCost":0.01150750,
        //                     "sellValueToCostEr":1149250,
        //                     "sellValueToCost":0.01149250,
        //                     "markPriceEp":96359083,
        //                     "markPrice":9635.90830000,
        //                     "markValueEv":0,
        //                     "markValue":null,
        //                     "unRealisedPosLossEv":0,
        //                     "unRealisedPosLoss":null,
        //                     "estimatedOrdLossEv":0,
        //                     "estimatedOrdLoss":0E-8,
        //                     "usedBalanceEv":0,
        //                     "usedBalance":0E-8,
        //                     "takeProfitEp":0,
        //                     "takeProfit":null,
        //                     "stopLossEp":0,
        //                     "stopLoss":null,
        //                     "realisedPnlEv":0,
        //                     "realisedPnl":null,
        //                     "cumRealisedPnlEv":0,
        //                     "cumRealisedPnl":null
        //                 }
        //             ]
        //         }
        //     }
        //
        const result = (type === 'swap') ? this.parseSwapBalance (response) : this.parseSpotBalance (response);
        return result;
    }

    parseOrderStatus (status) {
        const statuses = {
            'Created': 'open',
            'Untriggered': 'open',
            'Deactivated': 'closed',
            'Triggered': 'open',
            'Rejected': 'rejected',
            'New': 'open',
            'PartiallyFilled': 'open',
            'Filled': 'closed',
            'Canceled': 'canceled',
            '1': 'open',
            '2': 'canceled',
            '3': 'closed',
            '4': 'canceled',
            '5': 'open',
            '6': 'open',
            '7': 'closed',
            '8': 'canceled',
        };
        return this.safeString (statuses, status, status);
    }

    parseOrderType (type) {
        const types = {
            '1': 'market',
            '2': 'limit',
            '3': 'stop',
            '4': 'stopLimit',
            '5': 'market',
            '6': 'limit',
            '7': 'market',
            '8': 'market',
            '9': 'stopLimit',
            '10': 'market',
            'Limit': 'limit',
            'Market': 'market',
        };
        return this.safeString (types, type, type);
    }

    parseTimeInForce (timeInForce) {
        const timeInForces = {
            'GoodTillCancel': 'GTC',
            'PostOnly': 'PO',
            'ImmediateOrCancel': 'IOC',
            'FillOrKill': 'FOK',
        };
        return this.safeString (timeInForces, timeInForce, timeInForce);
    }

    parseSpotOrder (order, market: Market = undefined) {
        //
        // spot
        //
        //     {
        //         "orderID": "d1d09454-cabc-4a23-89a7-59d43363f16d",
        //         "clOrdID": "309bcd5c-9f6e-4a68-b775-4494542eb5cb",
        //         "priceEp": 0,
        //         "action": "New",
        //         "trigger": "UNSPECIFIED",
        //         "pegPriceType": "UNSPECIFIED",
        //         "stopDirection": "UNSPECIFIED",
        //         "bizError": 0,
        //         "symbol": "sBTCUSDT",
        //         "side": "Buy",
        //         "baseQtyEv": 0,
        //         "ordType": "Limit",
        //         "timeInForce": "GoodTillCancel",
        //         "ordStatus": "Created",
        //         "cumFeeEv": 0,
        //         "cumBaseQtyEv": 0,
        //         "cumQuoteQtyEv": 0,
        //         "leavesBaseQtyEv": 0,
        //         "leavesQuoteQtyEv": 0,
        //         "avgPriceEp": 0,
        //         "cumBaseAmountEv": 0,
        //         "cumQuoteAmountEv": 0,
        //         "quoteQtyEv": 0,
        //         "qtyType": "ByBase",
        //         "stopPxEp": 0,
        //         "pegOffsetValueEp": 0
        //     }
        //
        //     {
        //         "orderID":"99232c3e-3d6a-455f-98cc-2061cdfe91bc",
        //         "stopPxEp":0,
        //         "avgPriceEp":0,
        //         "qtyType":"ByBase",
        //         "leavesBaseQtyEv":0,
        //         "leavesQuoteQtyEv":0,
        //         "baseQtyEv":"1000000000",
        //         "feeCurrency":"4",
        //         "stopDirection":"UNSPECIFIED",
        //         "symbol":"sETHUSDT",
        //         "side":"Buy",
        //         "quoteQtyEv":250000000000,
        //         "priceEp":25000000000,
        //         "ordType":"Limit",
        //         "timeInForce":"GoodTillCancel",
        //         "ordStatus":"Rejected",
        //         "execStatus":"NewRejected",
        //         "createTimeNs":1592675305266037130,
        //         "cumFeeEv":0,
        //         "cumBaseValueEv":0,
        //         "cumQuoteValueEv":0
        //     }
        //
        const id = this.safeString (order, 'orderID');
        let clientOrderId = this.safeString (order, 'clOrdID');
        if ((clientOrderId !== undefined) && (clientOrderId.length < 1)) {
            clientOrderId = undefined;
        }
        const marketId = this.safeString (order, 'symbol');
        market = this.safeMarket (marketId, market);
        const symbol = market['symbol'];
        const price = this.fromEp (this.safeString (order, 'priceEp'), market);
        const amount = this.fromEv (this.safeString (order, 'baseQtyEv'), market);
        const remaining = this.omitZero (this.fromEv (this.safeString (order, 'leavesBaseQtyEv'), market));
        const filled = this.fromEv (this.safeString2 (order, 'cumBaseQtyEv', 'cumBaseValueEv'), market);
        const cost = this.fromEr (this.safeString2 (order, 'cumQuoteValueEv', 'quoteQtyEv'), market);
        const average = this.fromEp (this.safeString (order, 'avgPriceEp'), market);
        const status = this.parseOrderStatus (this.safeString (order, 'ordStatus'));
        const side = this.safeStringLower (order, 'side');
        const type = this.parseOrderType (this.safeString (order, 'ordType'));
        const timestamp = this.safeIntegerProduct2 (order, 'actionTimeNs', 'createTimeNs', 0.000001);
        let fee = undefined;
        const feeCost = this.fromEv (this.safeString (order, 'cumFeeEv'), market);
        if (feeCost !== undefined) {
            fee = {
                'cost': feeCost,
                'currency': undefined,
            };
        }
        const timeInForce = this.parseTimeInForce (this.safeString (order, 'timeInForce'));
        const stopPrice = this.parseNumber (this.omitZero (this.fromEp (this.safeString (order, 'stopPxEp'))));
        const postOnly = (timeInForce === 'PO');
        return this.safeOrder ({
            'info': order,
            'id': id,
            'clientOrderId': clientOrderId,
            'timestamp': timestamp,
            'datetime': this.iso8601 (timestamp),
            'lastTradeTimestamp': undefined,
            'symbol': symbol,
            'type': type,
            'timeInForce': timeInForce,
            'postOnly': postOnly,
            'side': side,
            'price': price,
            'stopPrice': stopPrice,
            'triggerPrice': stopPrice,
            'amount': amount,
            'cost': cost,
            'average': average,
            'filled': filled,
            'remaining': remaining,
            'status': status,
            'fee': fee,
            'trades': undefined,
        }, market);
    }

    parseOrderSide (side) {
        const sides = {
            '1': 'buy',
            '2': 'sell',
        };
        return this.safeString (sides, side, side);
    }

    parseSwapOrder (order, market: Market = undefined) {
        //
        //     {
        //         "bizError":0,
        //         "orderID":"7a1ad384-44a3-4e54-a102-de4195a29e32",
        //         "clOrdID":"",
        //         "symbol":"ETHUSD",
        //         "side":"Buy",
        //         "actionTimeNs":1592668973945065381,
        //         "transactTimeNs":0,
        //         "orderType":"Market",
        //         "priceEp":2267500,
        //         "price":226.75000000,
        //         "orderQty":1,
        //         "displayQty":0,
        //         "timeInForce":"ImmediateOrCancel",
        //         "reduceOnly":false,
        //         "closedPnlEv":0,
        //         "closedPnl":0E-8,
        //         "closedSize":0,
        //         "cumQty":0,
        //         "cumValueEv":0,
        //         "cumValue":0E-8,
        //         "leavesQty":1,
        //         "leavesValueEv":11337,
        //         "leavesValue":1.13370000,
        //         "stopDirection":"UNSPECIFIED",
        //         "stopPxEp":0,
        //         "stopPx":0E-8,
        //         "trigger":"UNSPECIFIED",
        //         "pegOffsetValueEp":0,
        //         "execStatus":"PendingNew",
        //         "pegPriceType":"UNSPECIFIED",
        //         "ordStatus":"Created",
        //         "execInst": "ReduceOnly"
        //     }
        //
        // usdt
        // {
        //        "bizError":"0",
        //        "orderID":"bd720dff-5647-4596-aa4e-656bac87aaad",
        //        "clOrdID":"ccxt2022843dffac9477b497",
        //        "symbol":"LTCUSDT",
        //        "side":"Buy",
        //        "actionTimeNs":"1677667878751724052",
        //        "transactTimeNs":"1677667878754017434",
        //        "orderType":"Limit",
        //        "priceRp":"40",
        //        "orderQtyRq":"0.1",
        //        "displayQtyRq":"0.1",
        //        "timeInForce":"GoodTillCancel",
        //        "reduceOnly":false,
        //        "closedPnlRv":"0",
        //        "closedSizeRq":"0",
        //        "cumQtyRq":"0",
        //        "cumValueRv":"0",
        //        "leavesQtyRq":"0.1",
        //        "leavesValueRv":"4",
        //        "stopDirection":"UNSPECIFIED",
        //        "stopPxRp":"0",
        //        "trigger":"UNSPECIFIED",
        //        "pegOffsetValueRp":"0",
        //        "pegOffsetProportionRr":"0",
        //        "execStatus":"New",
        //        "pegPriceType":"UNSPECIFIED",
        //        "ordStatus":"New",
        //        "execInst":"None",
        //        "takeProfitRp":"0",
        //        "stopLossRp":"0"
        //     }
        //
        // v2 orderList
        //    {
        //        "createdAt":"1677686231301",
        //        "symbol":"LTCUSDT",
        //        "orderQtyRq":"0.2",
        //        "side":"1",
        //        "posSide":"3",
        //        "priceRp":"50",
        //        "execQtyRq":"0",
        //        "leavesQtyRq":"0.2",
        //        "execPriceRp":"0",
        //        "orderValueRv":"10",
        //        "leavesValueRv":"10",
        //        "cumValueRv":"0",
        //        "stopDirection":"0",
        //        "stopPxRp":"0",
        //        "trigger":"0",
        //        "actionBy":"1",
        //        "execFeeRv":"0",
        //        "ordType":"2",
        //        "ordStatus":"5",
        //        "clOrdId":"4b3b188",
        //        "orderId":"4b3b1884-87cf-4897-b596-6693b7ed84d1",
        //        "execStatus":"5",
        //        "bizError":"0",
        //        "totalPnlRv":null,
        //        "avgTransactPriceRp":null,
        //        "orderDetailsVos":null,
        //        "tradeType":"0"
        //    }
        //
        const id = this.safeString2 (order, 'orderID', 'orderId');
        let clientOrderId = this.safeString2 (order, 'clOrdID', 'clOrdId');
        if ((clientOrderId !== undefined) && (clientOrderId.length < 1)) {
            clientOrderId = undefined;
        }
        const marketId = this.safeString (order, 'symbol');
        const symbol = this.safeSymbol (marketId, market);
        const status = this.parseOrderStatus (this.safeString (order, 'ordStatus'));
        const side = this.parseOrderSide (this.safeStringLower (order, 'side'));
        const type = this.parseOrderType (this.safeString (order, 'orderType'));
        let price = this.safeString (order, 'priceRp');
        if (price === undefined) {
            price = this.fromEp (this.safeString (order, 'priceEp'), market);
        }
        const amount = this.safeNumber2 (order, 'orderQty', 'orderQtyRq');
        const filled = this.safeNumber2 (order, 'cumQty', 'cumQtyRq');
        const remaining = this.safeNumber2 (order, 'leavesQty', 'leavesQtyRq');
        let timestamp = this.safeIntegerProduct (order, 'actionTimeNs', 0.000001);
        if (timestamp === undefined) {
            timestamp = this.safeInteger (order, 'createdAt');
        }
        const cost = this.safeNumber2 (order, 'cumValue', 'cumValueRv');
        let lastTradeTimestamp = this.safeIntegerProduct (order, 'transactTimeNs', 0.000001);
        if (lastTradeTimestamp === 0) {
            lastTradeTimestamp = undefined;
        }
        const timeInForce = this.parseTimeInForce (this.safeString (order, 'timeInForce'));
        const stopPrice = this.omitZero (this.safeNumber2 (order, 'stopPx', 'stopPxRp'));
        const postOnly = (timeInForce === 'PO');
        let reduceOnly = this.safeValue (order, 'reduceOnly');
        const execInst = this.safeString (order, 'execInst');
        if (execInst === 'ReduceOnly') {
            reduceOnly = true;
        }
        const takeProfit = this.safeString (order, 'takeProfitRp');
        const stopLoss = this.safeString (order, 'stopLossRp');
        return this.safeOrder ({
            'info': order,
            'id': id,
            'clientOrderId': clientOrderId,
            'datetime': this.iso8601 (timestamp),
            'timestamp': timestamp,
            'lastTradeTimestamp': lastTradeTimestamp,
            'symbol': symbol,
            'type': type,
            'timeInForce': timeInForce,
            'postOnly': postOnly,
            'reduceOnly': reduceOnly,
            'side': side,
            'price': price,
            'stopPrice': stopPrice,
            'triggerPrice': stopPrice,
            'takeProfitPrice': takeProfit,
            'stopLossPrice': stopLoss,
            'amount': amount,
            'filled': filled,
            'remaining': remaining,
            'cost': cost,
            'average': undefined,
            'status': status,
            'fee': undefined,
            'trades': undefined,
        });
    }

    parseOrder (order, market: Market = undefined): Order {
        const isSwap = this.safeValue (market, 'swap', false);
        const hasPnl = ('closedPnl' in order);
        if (isSwap || hasPnl) {
            return this.parseSwapOrder (order, market);
        }
        return this.parseSpotOrder (order, market);
    }

    async createOrder (symbol: string, type: OrderType, side: OrderSide, amount, price = undefined, params = {}) {
        /**
         * @method
         * @name phemex#createOrder
         * @description create a trade order
         * @see https://github.com/phemex/phemex-api-docs/blob/master/Public-Hedged-Perpetual-API.md#place-order
         * @param {string} symbol unified symbol of the market to create an order in
         * @param {string} type 'market' or 'limit'
         * @param {string} side 'buy' or 'sell'
         * @param {float} amount how much of currency you want to trade in units of base currency
         * @param {float} [price] the price at which the order is to be fullfilled, in units of the quote currency, ignored in market orders
         * @param {object} [params] extra parameters specific to the exchange API endpoint
         * @param {object} [params.takeProfit] *swap only* *takeProfit object in params* containing the triggerPrice at which the attached take profit order will be triggered (perpetual swap markets only)
         * @param {float} [params.takeProfit.triggerPrice] take profit trigger price
         * @param {object} [params.stopLoss] *swap only* *stopLoss object in params* containing the triggerPrice at which the attached stop loss order will be triggered (perpetual swap markets only)
         * @param {float} [params.stopLoss.triggerPrice] stop loss trigger price
         * @returns {object} an [order structure]{@link https://docs.ccxt.com/#/?id=order-structure}
         */
        await this.loadMarkets ();
        const market = this.market (symbol);
        const requestSide = this.capitalize (side);
        type = this.capitalize (type);
        const reduceOnly = this.safeValue (params, 'reduceOnly');
        const request = {
            // common
            'symbol': market['id'],
            'side': requestSide, // Sell, Buy
            'ordType': type, // Market, Limit, Stop, StopLimit, MarketIfTouched, LimitIfTouched (additionally for contract-markets: MarketAsLimit, StopAsLimit, MarketIfTouchedAsLimit)
            // 'stopPxEp': this.toEp (stopPx, market), // for conditional orders
            // 'priceEp': this.toEp (price, market), // required for limit orders
            // 'timeInForce': 'GoodTillCancel', // GoodTillCancel, PostOnly, ImmediateOrCancel, FillOrKill
            // ----------------------------------------------------------------
            // spot
            // 'qtyType': 'ByBase', // ByBase, ByQuote
            // 'quoteQtyEv': this.toEp (cost, market),
            // 'baseQtyEv': this.toEv (amount, market),
            // 'trigger': 'ByLastPrice', // required for conditional orders
            // ----------------------------------------------------------------
            // swap
            // 'clOrdID': this.uuid (), // max length 40
            // 'orderQty': this.amountToPrecision (amount, symbol),
            // 'reduceOnly': false,
            // 'closeOnTrigger': false, // implicit reduceOnly and cancel other orders in the same direction
            // 'takeProfitEp': this.toEp (takeProfit, market),
            // 'stopLossEp': this.toEp (stopLossEp, market),
            // 'triggerType': 'ByMarkPrice', // ByMarkPrice, ByLastPrice
            // 'pegOffsetValueEp': integer, // Trailing offset from current price. Negative value when position is long, positive when position is short
            // 'pegPriceType': 'TrailingStopPeg', // TrailingTakeProfitPeg
            // 'text': 'comment',
            // 'posSide': Position direction - "Merged" for oneway mode , "Long" / "Short" for hedge mode
        };
        const clientOrderId = this.safeString2 (params, 'clOrdID', 'clientOrderId');
        const stopLoss = this.safeValue (params, 'stopLoss');
        const stopLossDefined = (stopLoss !== undefined);
        const takeProfit = this.safeValue (params, 'takeProfit');
        const takeProfitDefined = (takeProfit !== undefined);
        if (clientOrderId === undefined) {
            const brokerId = this.safeString (this.options, 'brokerId');
            if (brokerId !== undefined) {
                request['clOrdID'] = brokerId + this.uuid16 ();
            }
        } else {
            request['clOrdID'] = clientOrderId;
            params = this.omit (params, [ 'clOrdID', 'clientOrderId' ]);
        }
        const stopPrice = this.safeStringN (params, [ 'stopPx', 'stopPrice', 'triggerPrice' ]);
        if (stopPrice !== undefined) {
            if (market['settle'] === 'USDT') {
                request['stopPxRp'] = this.priceToPrecision (symbol, stopPrice);
            } else {
                request['stopPxEp'] = this.toEp (stopPrice, market);
            }
        }
        params = this.omit (params, [ 'stopPx', 'stopPrice', 'stopLoss', 'takeProfit', 'triggerPrice' ]);
        if (market['spot']) {
            let qtyType = this.safeValue (params, 'qtyType', 'ByBase');
            if ((type === 'Market') || (type === 'Stop') || (type === 'MarketIfTouched')) {
                if (price !== undefined) {
                    qtyType = 'ByQuote';
                }
            }
            request['qtyType'] = qtyType;
            if (qtyType === 'ByQuote') {
                let cost = this.safeNumber (params, 'cost');
                params = this.omit (params, 'cost');
                if (this.options['createOrderByQuoteRequiresPrice']) {
                    if (price !== undefined) {
                        const amountString = this.numberToString (amount);
                        const priceString = this.numberToString (price);
                        const quoteAmount = Precise.stringMul (amountString, priceString);
                        cost = this.parseNumber (quoteAmount);
                    } else if (cost === undefined) {
                        throw new ArgumentsRequired (this.id + ' createOrder() ' + qtyType + ' requires a price argument or a cost parameter');
                    }
                }
                cost = (cost === undefined) ? amount : cost;
                const costString = cost.toString ();
                request['quoteQtyEv'] = this.toEv (costString, market);
            } else {
                const amountString = amount.toString ();
                request['baseQtyEv'] = this.toEv (amountString, market);
            }
        } else if (market['swap']) {
            let posSide = this.safeStringLower (params, 'posSide');
            if (posSide === undefined) {
                posSide = 'Merged';
            }
            posSide = this.capitalize (posSide);
            request['posSide'] = posSide;
            if (reduceOnly !== undefined) {
                request['reduceOnly'] = reduceOnly;
            }
            if (market['settle'] === 'USDT') {
                request['orderQtyRq'] = amount;
            } else {
                request['orderQty'] = parseInt (amount);
            }
            if (stopPrice !== undefined) {
                const triggerType = this.safeString (params, 'triggerType', 'ByMarkPrice');
                request['triggerType'] = triggerType;
            }
            if (stopLossDefined || takeProfitDefined) {
                if (stopLossDefined) {
                    const stopLossTriggerPrice = this.safeValue2 (stopLoss, 'triggerPrice', 'stopPrice');
                    if (stopLossTriggerPrice === undefined) {
                        throw new InvalidOrder (this.id + ' createOrder() requires a trigger price in params["stopLoss"]["triggerPrice"], or params["stopLoss"]["stopPrice"] for a stop loss order');
                    }
                    if (market['settle'] === 'USDT') {
                        request['stopLossRp'] = this.priceToPrecision (symbol, stopLossTriggerPrice);
                    } else {
                        request['stopLossEp'] = this.toEp (stopLossTriggerPrice, market);
                    }
                    const stopLossTriggerPriceType = this.safeString2 (stopLoss, 'triggerPriceType', 'slTrigger');
                    if (stopLossTriggerPriceType !== undefined) {
                        if (market['settle'] === 'USDT') {
                            if ((stopLossTriggerPriceType !== 'ByMarkPrice') && (stopLossTriggerPriceType !== 'ByLastPrice') && (stopLossTriggerPriceType !== 'ByIndexPrice') && (stopLossTriggerPriceType !== 'ByAskPrice') && (stopLossTriggerPriceType !== 'ByBidPrice') && (stopLossTriggerPriceType !== 'ByMarkPriceLimit') && (stopLossTriggerPriceType !== 'ByLastPriceLimit')) {
                                throw new InvalidOrder (this.id + ' createOrder() take profit trigger price type must be one of "ByMarkPrice", "ByIndexPrice", "ByAskPrice", "ByBidPrice", "ByMarkPriceLimit", "ByLastPriceLimit" or "ByLastPrice"');
                            }
                        } else {
                            if ((stopLossTriggerPriceType !== 'ByMarkPrice') && (stopLossTriggerPriceType !== 'ByLastPrice')) {
                                throw new InvalidOrder (this.id + ' createOrder() take profit trigger price type must be one of "ByMarkPrice", or "ByLastPrice"');
                            }
                        }
                        request['slTrigger'] = stopLossTriggerPriceType;
                    }
                }
                if (takeProfitDefined) {
                    const takeProfitTriggerPrice = this.safeValue2 (takeProfit, 'triggerPrice', 'stopPrice');
                    if (takeProfitTriggerPrice === undefined) {
                        throw new InvalidOrder (this.id + ' createOrder() requires a trigger price in params["takeProfit"]["triggerPrice"], or params["takeProfit"]["stopPrice"] for a take profit order');
                    }
                    if (market['settle'] === 'USDT') {
                        request['takeProfitRp'] = this.priceToPrecision (symbol, takeProfitTriggerPrice);
                    } else {
                        request['takeProfitEp'] = this.toEp (takeProfitTriggerPrice, market);
                    }
                    const takeProfitTriggerPriceType = this.safeString2 (stopLoss, 'triggerPriceType', 'tpTrigger');
                    if (takeProfitTriggerPriceType !== undefined) {
                        if (market['settle'] === 'USDT') {
                            if ((takeProfitTriggerPriceType !== 'ByMarkPrice') && (takeProfitTriggerPriceType !== 'ByLastPrice') && (takeProfitTriggerPriceType !== 'ByIndexPrice') && (takeProfitTriggerPriceType !== 'ByAskPrice') && (takeProfitTriggerPriceType !== 'ByBidPrice') && (takeProfitTriggerPriceType !== 'ByMarkPriceLimit') && (takeProfitTriggerPriceType !== 'ByLastPriceLimit')) {
                                throw new InvalidOrder (this.id + ' createOrder() take profit trigger price type must be one of "ByMarkPrice", "ByIndexPrice", "ByAskPrice", "ByBidPrice", "ByMarkPriceLimit", "ByLastPriceLimit" or "ByLastPrice"');
                            }
                        } else {
                            if ((takeProfitTriggerPriceType !== 'ByMarkPrice') && (takeProfitTriggerPriceType !== 'ByLastPrice')) {
                                throw new InvalidOrder (this.id + ' createOrder() take profit trigger price type must be one of "ByMarkPrice", or "ByLastPrice"');
                            }
                        }
                        request['tpTrigger'] = takeProfitTriggerPriceType;
                    }
                }
            }
        }
        if ((type === 'Limit') || (type === 'StopLimit') || (type === 'LimitIfTouched')) {
            if (market['settle'] === 'USDT') {
                request['priceRp'] = this.priceToPrecision (symbol, price);
            } else {
                const priceString = this.numberToString (price);
                request['priceEp'] = this.toEp (priceString, market);
            }
        }
        const takeProfitPrice = this.safeString (params, 'takeProfitPrice');
        if (takeProfitPrice !== undefined) {
            if (market['settle'] === 'USDT') {
                request['takeProfitRp'] = this.priceToPrecision (symbol, takeProfitPrice);
            } else {
                request['takeProfitEp'] = this.toEp (takeProfitPrice, market);
            }
            params = this.omit (params, 'takeProfitPrice');
        }
        const stopLossPrice = this.safeString (params, 'stopLossPrice');
        if (stopLossPrice !== undefined) {
            if (market['settle'] === 'USDT') {
                request['stopLossRp'] = this.priceToPrecision (symbol, stopLossPrice);
            } else {
                request['stopLossEp'] = this.toEp (stopLossPrice, market);
            }
            params = this.omit (params, 'stopLossPrice');
        }
        params = this.omit (params, 'reduceOnly');
        let response = undefined;
        if (market['settle'] === 'USDT') {
            response = await this.privatePostGOrders (this.extend (request, params));
        } else if (market['contract']) {
            response = await this.privatePostOrders (this.extend (request, params));
        } else {
            response = await this.privatePostSpotOrders (this.extend (request, params));
        }
        //
        // spot
        //
        //     {
        //         "code": 0,
        //         "msg": "",
        //         "data": {
        //             "orderID": "d1d09454-cabc-4a23-89a7-59d43363f16d",
        //             "clOrdID": "309bcd5c-9f6e-4a68-b775-4494542eb5cb",
        //             "priceEp": 0,
        //             "action": "New",
        //             "trigger": "UNSPECIFIED",
        //             "pegPriceType": "UNSPECIFIED",
        //             "stopDirection": "UNSPECIFIED",
        //             "bizError": 0,
        //             "symbol": "sBTCUSDT",
        //             "side": "Buy",
        //             "baseQtyEv": 0,
        //             "ordType": "Limit",
        //             "timeInForce": "GoodTillCancel",
        //             "ordStatus": "Created",
        //             "cumFeeEv": 0,
        //             "cumBaseQtyEv": 0,
        //             "cumQuoteQtyEv": 0,
        //             "leavesBaseQtyEv": 0,
        //             "leavesQuoteQtyEv": 0,
        //             "avgPriceEp": 0,
        //             "cumBaseAmountEv": 0,
        //             "cumQuoteAmountEv": 0,
        //             "quoteQtyEv": 0,
        //             "qtyType": "ByBase",
        //             "stopPxEp": 0,
        //             "pegOffsetValueEp": 0
        //         }
        //     }
        //
        // swap
        //
        //     {
        //         "code":0,
        //         "msg":"",
        //         "data":{
        //             "bizError":0,
        //             "orderID":"7a1ad384-44a3-4e54-a102-de4195a29e32",
        //             "clOrdID":"",
        //             "symbol":"ETHUSD",
        //             "side":"Buy",
        //             "actionTimeNs":1592668973945065381,
        //             "transactTimeNs":0,
        //             "orderType":"Market",
        //             "priceEp":2267500,
        //             "price":226.75000000,
        //             "orderQty":1,
        //             "displayQty":0,
        //             "timeInForce":"ImmediateOrCancel",
        //             "reduceOnly":false,
        //             "closedPnlEv":0,
        //             "closedPnl":0E-8,
        //             "closedSize":0,
        //             "cumQty":0,
        //             "cumValueEv":0,
        //             "cumValue":0E-8,
        //             "leavesQty":1,
        //             "leavesValueEv":11337,
        //             "leavesValue":1.13370000,
        //             "stopDirection":"UNSPECIFIED",
        //             "stopPxEp":0,
        //             "stopPx":0E-8,
        //             "trigger":"UNSPECIFIED",
        //             "pegOffsetValueEp":0,
        //             "execStatus":"PendingNew",
        //             "pegPriceType":"UNSPECIFIED",
        //             "ordStatus":"Created"
        //         }
        //     }
        //
        const data = this.safeValue (response, 'data', {});
        return this.parseOrder (data, market);
    }

    async editOrder (id: string, symbol, type = undefined, side = undefined, amount = undefined, price = undefined, params = {}) {
        /**
         * @method
         * @name phemex#editOrder
         * @description edit a trade order
         * @see https://github.com/phemex/phemex-api-docs/blob/master/Public-Hedged-Perpetual-API.md#amend-order-by-orderid
         * @param {string} id cancel order id
         * @param {string} symbol unified symbol of the market to create an order in
         * @param {string} type 'market' or 'limit'
         * @param {string} side 'buy' or 'sell'
         * @param {float} amount how much of currency you want to trade in units of base currency
         * @param {float} [price] the price at which the order is to be fullfilled, in units of the base currency, ignored in market orders
         * @param {object} [params] extra parameters specific to the exchange API endpoint
         * @param {string} [params.posSide] either 'Merged' or 'Long' or 'Short'
         * @returns {object} an [order structure]{@link https://docs.ccxt.com/#/?id=order-structure}
         */
        await this.loadMarkets ();
        const market = this.market (symbol);
        const request = {
            'symbol': market['id'],
        };
        const clientOrderId = this.safeString2 (params, 'clientOrderId', 'clOrdID');
        params = this.omit (params, [ 'clientOrderId', 'clOrdID' ]);
        const isUSDTSettled = (market['settle'] === 'USDT');
        if (clientOrderId !== undefined) {
            request['clOrdID'] = clientOrderId;
        } else {
            request['orderID'] = id;
        }
        if (price !== undefined) {
            if (isUSDTSettled) {
                request['priceRp'] = this.priceToPrecision (market['symbol'], price);
            } else {
                request['priceEp'] = this.toEp (price, market);
            }
        }
        // Note the uppercase 'V' in 'baseQtyEV' request. that is exchange's requirement at this moment. However, to avoid mistakes from user side, let's support lowercased 'baseQtyEv' too
        const finalQty = this.safeString (params, 'baseQtyEv');
        params = this.omit (params, [ 'baseQtyEv' ]);
        if (finalQty !== undefined) {
            request['baseQtyEV'] = finalQty;
        } else if (amount !== undefined) {
            if (isUSDTSettled) {
                request['baseQtyEV'] = this.amountToPrecision (market['symbol'], amount);
            } else {
                request['baseQtyEV'] = this.toEv (amount, market);
            }
        }
        const stopPrice = this.safeString2 (params, 'stopPx', 'stopPrice');
        if (stopPrice !== undefined) {
            if (isUSDTSettled) {
                request['stopPxRp'] = this.priceToPrecision (symbol, stopPrice);
            } else {
                request['stopPxEp'] = this.toEp (stopPrice, market);
            }
        }
        params = this.omit (params, [ 'stopPx', 'stopPrice' ]);
        let response = undefined;
        if (isUSDTSettled) {
            const posSide = this.safeString (params, 'posSide');
            if (posSide === undefined) {
                request['posSide'] = 'Merged';
            }
            response = await this.privatePutGOrdersReplace (this.extend (request, params));
        } else if (market['swap']) {
            response = await this.privatePutOrdersReplace (this.extend (request, params));
        } else {
            response = await this.privatePutSpotOrders (this.extend (request, params));
        }
        const data = this.safeValue (response, 'data', {});
        return this.parseOrder (data, market);
    }

    async cancelOrder (id: string, symbol: Str = undefined, params = {}) {
        /**
         * @method
         * @name phemex#cancelOrder
         * @description cancels an open order
         * @see https://github.com/phemex/phemex-api-docs/blob/master/Public-Hedged-Perpetual-API.md#cancel-single-order-by-orderid
         * @param {string} id order id
         * @param {string} symbol unified symbol of the market the order was made in
         * @param {object} [params] extra parameters specific to the exchange API endpoint
         * @param {string} [params.posSide] either 'Merged' or 'Long' or 'Short'
         * @returns {object} An [order structure]{@link https://docs.ccxt.com/#/?id=order-structure}
         */
        if (symbol === undefined) {
            throw new ArgumentsRequired (this.id + ' cancelOrder() requires a symbol argument');
        }
        await this.loadMarkets ();
        const market = this.market (symbol);
        const request = {
            'symbol': market['id'],
        };
        const clientOrderId = this.safeString2 (params, 'clientOrderId', 'clOrdID');
        params = this.omit (params, [ 'clientOrderId', 'clOrdID' ]);
        if (clientOrderId !== undefined) {
            request['clOrdID'] = clientOrderId;
        } else {
            request['orderID'] = id;
        }
        let response = undefined;
        if (market['settle'] === 'USDT') {
            const posSide = this.safeString (params, 'posSide');
            if (posSide === undefined) {
                request['posSide'] = 'Merged';
            }
            response = await this.privateDeleteGOrdersCancel (this.extend (request, params));
        } else if (market['swap']) {
            response = await this.privateDeleteOrdersCancel (this.extend (request, params));
        } else {
            response = await this.privateDeleteSpotOrders (this.extend (request, params));
        }
        const data = this.safeValue (response, 'data', {});
        return this.parseOrder (data, market);
    }

    async cancelAllOrders (symbol: Str = undefined, params = {}) {
        /**
         * @method
         * @name phemex#cancelAllOrders
         * @description cancel all open orders in a market
         * @see https://github.com/phemex/phemex-api-docs/blob/master/Public-Hedged-Perpetual-API.md#cancelall
         * @param {string} symbol unified market symbol of the market to cancel orders in
         * @param {object} [params] extra parameters specific to the exchange API endpoint
         * @returns {object[]} a list of [order structures]{@link https://docs.ccxt.com/#/?id=order-structure}
         */
        if (symbol === undefined) {
            throw new ArgumentsRequired (this.id + ' cancelAllOrders() requires a symbol argument');
        }
        await this.loadMarkets ();
        const market = this.market (symbol);
        const request = {
            'symbol': market['id'],
            // 'untriggerred': false, // false to cancel non-conditional orders, true to cancel conditional orders
            // 'text': 'up to 40 characters max',
        };
        let response = undefined;
        if (market['settle'] === 'USDT') {
            response = await this.privateDeleteGOrdersAll (this.extend (request, params));
        } else if (market['swap']) {
            response = await this.privateDeleteOrdersAll (this.extend (request, params));
        } else {
            response = await this.privateDeleteSpotOrdersAll (this.extend (request, params));
        }
        return response;
    }

    async fetchOrder (id: string, symbol: Str = undefined, params = {}) {
        /**
         * @method
         * @name phemex#fetchOrder
         * @description fetches information on an order made by the user
         * @param {string} symbol unified symbol of the market the order was made in
         * @param {object} [params] extra parameters specific to the exchange API endpoint
         * @returns {object} An [order structure]{@link https://docs.ccxt.com/#/?id=order-structure}
         */
        if (symbol === undefined) {
            throw new ArgumentsRequired (this.id + ' fetchOrder() requires a symbol argument');
        }
        await this.loadMarkets ();
        const market = this.market (symbol);
        if (market['settle'] === 'USDT') {
            throw new NotSupported (this.id + 'fetchOrder() is not supported yet for USDT settled swap markets'); // https://github.com/phemex/phemex-api-docs/blob/master/Public-Hedged-Perpetual-API.md#query-user-order-by-orderid-or-query-user-order-by-client-order-id
        }
        const request = {
            'symbol': market['id'],
        };
        const clientOrderId = this.safeString2 (params, 'clientOrderId', 'clOrdID');
        params = this.omit (params, [ 'clientOrderId', 'clOrdID' ]);
        if (clientOrderId !== undefined) {
            request['clOrdID'] = clientOrderId;
        } else {
            request['orderID'] = id;
        }
        let response = undefined;
        if (market['spot']) {
            response = await this.privateGetSpotOrdersActive (this.extend (request, params));
        } else {
            response = await this.privateGetExchangeOrder (this.extend (request, params));
        }
        const data = this.safeValue (response, 'data', {});
        let order = data;
        if (Array.isArray (data)) {
            const numOrders = data.length;
            if (numOrders < 1) {
                if (clientOrderId !== undefined) {
                    throw new OrderNotFound (this.id + ' fetchOrder() ' + symbol + ' order with clientOrderId ' + clientOrderId + ' not found');
                } else {
                    throw new OrderNotFound (this.id + ' fetchOrder() ' + symbol + ' order with id ' + id + ' not found');
                }
            }
            order = this.safeValue (data, 0, {});
        }
        return this.parseOrder (order, market);
    }

    async fetchOrders (symbol: Str = undefined, since: Int = undefined, limit: Int = undefined, params = {}): Promise<Order[]> {
        /**
         * @method
         * @name phemex#fetchOrders
         * @description fetches information on multiple orders made by the user
         * @see https://github.com/phemex/phemex-api-docs/blob/master/Public-Hedged-Perpetual-API.md#queryorder
         * @param {string} symbol unified market symbol of the market orders were made in
         * @param {int} [since] the earliest time in ms to fetch orders for
         * @param {int} [limit] the maximum number of order structures to retrieve
         * @param {object} [params] extra parameters specific to the exchange API endpoint
         * @returns {Order[]} a list of [order structures]{@link https://docs.ccxt.com/#/?id=order-structure}
         */
        if (symbol === undefined) {
            throw new ArgumentsRequired (this.id + ' fetchOrders() requires a symbol argument');
        }
        await this.loadMarkets ();
        const market = this.market (symbol);
        const request = {
            'symbol': market['id'],
        };
        if (since !== undefined) {
            request['start'] = since;
        }
        if (limit !== undefined) {
            request['limit'] = limit;
        }
        let response = undefined;
        if (market['settle'] === 'USDT') {
            request['currency'] = market['settle'];
            response = await this.privateGetExchangeOrderV2OrderList (this.extend (request, params));
        } else if (market['swap']) {
            response = await this.privateGetExchangeOrderList (this.extend (request, params));
        } else {
            response = await this.privateGetSpotOrders (this.extend (request, params));
        }
        const data = this.safeValue (response, 'data', {});
        const rows = this.safeValue (data, 'rows', data);
        return this.parseOrders (rows, market, since, limit);
    }

    async fetchOpenOrders (symbol: Str = undefined, since: Int = undefined, limit: Int = undefined, params = {}): Promise<Order[]> {
        /**
         * @method
         * @name phemex#fetchOpenOrders
         * @description fetch all unfilled currently open orders
         * @see https://github.com/phemex/phemex-api-docs/blob/master/Public-Hedged-Perpetual-API.md#queryopenorder
         * @see https://github.com/phemex/phemex-api-docs/blob/master/Public-Contract-API-en.md
         * @param {string} symbol unified market symbol
         * @param {int} [since] the earliest time in ms to fetch open orders for
         * @param {int} [limit] the maximum number of open order structures to retrieve
         * @param {object} [params] extra parameters specific to the exchange API endpoint
         * @returns {Order[]} a list of [order structures]{@link https://docs.ccxt.com/#/?id=order-structure}
         */
        if (symbol === undefined) {
            throw new ArgumentsRequired (this.id + ' fetchOpenOrders() requires a symbol argument');
        }
        await this.loadMarkets ();
        const market = this.market (symbol);
        const request = {
            'symbol': market['id'],
        };
        let response = undefined;
        try {
            if (market['settle'] === 'USDT') {
                response = await this.privateGetGOrdersActiveList (this.extend (request, params));
            } else if (market['swap']) {
                response = await this.privateGetOrdersActiveList (this.extend (request, params));
            } else {
                response = await this.privateGetSpotOrders (this.extend (request, params));
            }
        } catch (e) {
            if (e instanceof OrderNotFound) {
                return [];
            }
            throw e;
        }
        const data = this.safeValue (response, 'data', {});
        if (Array.isArray (data)) {
            return this.parseOrders (data, market, since, limit);
        } else {
            const rows = this.safeValue (data, 'rows', []);
            return this.parseOrders (rows, market, since, limit);
        }
    }

    async fetchClosedOrders (symbol: Str = undefined, since: Int = undefined, limit: Int = undefined, params = {}): Promise<Order[]> {
        /**
         * @method
         * @name phemex#fetchClosedOrders
         * @description fetches information on multiple closed orders made by the user
         * @see https://github.com/phemex/phemex-api-docs/blob/master/Public-Hedged-Perpetual-API.md#queryorder
         * @param {string} symbol unified market symbol of the market orders were made in
         * @param {int} [since] the earliest time in ms to fetch orders for
         * @param {int} [limit] the maximum number of order structures to retrieve
         * @param {object} [params] extra parameters specific to the exchange API endpoint
         * @returns {Order[]} a list of [order structures]{@link https://docs.ccxt.com/#/?id=order-structure}
         */
        if (symbol === undefined) {
            throw new ArgumentsRequired (this.id + ' fetchClosedOrders() requires a symbol argument');
        }
        await this.loadMarkets ();
        const market = this.market (symbol);
        const request = {
            'symbol': market['id'],
        };
        if (since !== undefined) {
            request['start'] = since;
        }
        if (limit !== undefined) {
            request['limit'] = limit;
        }
        let response = undefined;
        if (market['settle'] === 'USDT') {
            request['currency'] = market['settle'];
            response = await this.privateGetExchangeOrderV2OrderList (this.extend (request, params));
        } else if (market['swap']) {
            response = await this.privateGetExchangeOrderList (this.extend (request, params));
        } else {
            response = await this.privateGetExchangeSpotOrder (this.extend (request, params));
        }
        //
        // spot
        //
        //     {
        //         "code":0,
        //         "msg":"OK",
        //         "data":{
        //             "total":8,
        //             "rows":[
        //                 {
        //                     "orderID":"99232c3e-3d6a-455f-98cc-2061cdfe91bc",
        //                     "stopPxEp":0,
        //                     "avgPriceEp":0,
        //                     "qtyType":"ByBase",
        //                     "leavesBaseQtyEv":0,
        //                     "leavesQuoteQtyEv":0,
        //                     "baseQtyEv":"1000000000",
        //                     "feeCurrency":"4",
        //                     "stopDirection":"UNSPECIFIED",
        //                     "symbol":"sETHUSDT",
        //                     "side":"Buy",
        //                     "quoteQtyEv":250000000000,
        //                     "priceEp":25000000000,
        //                     "ordType":"Limit",
        //                     "timeInForce":"GoodTillCancel",
        //                     "ordStatus":"Rejected",
        //                     "execStatus":"NewRejected",
        //                     "createTimeNs":1592675305266037130,
        //                     "cumFeeEv":0,
        //                     "cumBaseValueEv":0,
        //                     "cumQuoteValueEv":0
        //                 },
        //             ]
        //         }
        //     }
        //
        const data = this.safeValue (response, 'data', {});
        if (Array.isArray (data)) {
            return this.parseOrders (data, market, since, limit);
        } else {
            const rows = this.safeValue (data, 'rows', []);
            return this.parseOrders (rows, market, since, limit);
        }
    }

    async fetchMyTrades (symbol: Str = undefined, since: Int = undefined, limit: Int = undefined, params = {}) {
        /**
         * @method
         * @name phemex#fetchMyTrades
         * @description fetch all trades made by the user
         * @see https://github.com/phemex/phemex-api-docs/blob/master/Public-Contract-API-en.md#query-user-trade
         * @see https://github.com/phemex/phemex-api-docs/blob/master/Public-Hedged-Perpetual-API.md#query-user-trade
         * @param {string} symbol unified market symbol
         * @param {int} [since] the earliest time in ms to fetch trades for
         * @param {int} [limit] the maximum number of trades structures to retrieve
         * @param {object} [params] extra parameters specific to the exchange API endpoint
         * @returns {Trade[]} a list of [trade structures]{@link https://docs.ccxt.com/#/?id=trade-structure}
         */
        if (symbol === undefined) {
            throw new ArgumentsRequired (this.id + ' fetchMyTrades() requires a symbol argument');
        }
        await this.loadMarkets ();
        const market = this.market (symbol);
        const request = {};
        if (limit !== undefined) {
            limit = Math.min (200, limit);
            request['limit'] = limit;
        }
        if (market['settle'] === 'USDT') {
            request['currency'] = 'USDT';
            request['offset'] = 0;
            if (limit === undefined) {
                request['limit'] = 200;
            }
        } else {
            request['symbol'] = market['id'];
        }
        if (since !== undefined) {
            request['start'] = since;
        }
        if (market['swap'] && (limit !== undefined)) {
            request['limit'] = limit;
        }
        const isUSDTSettled = market['settle'] === 'USDT';
        let response = undefined;
        if (market['swap']) {
            if (isUSDTSettled) {
                response = await this.privateGetExchangeOrderV2TradingList (this.extend (request, params));
            } else {
                response = await this.privateGetExchangeOrderTrade (this.extend (request, params));
            }
        } else {
            response = await this.privateGetExchangeSpotOrderTrades (this.extend (request, params));
        }
        //
        // spot
        //
        //     {
        //         "code": 0,
        //         "msg": "OK",
        //         "data": {
        //             "total": 1,
        //             "rows": [
        //                 {
        //                     "qtyType": "ByQuote",
        //                     "transactTimeNs": 1589450974800550100,
        //                     "clOrdID": "8ba59d40-df25-d4b0-14cf-0703f44e9690",
        //                     "orderID": "b2b7018d-f02f-4c59-b4cf-051b9c2d2e83",
        //                     "symbol": "sBTCUSDT",
        //                     "side": "Buy",
        //                     "priceEP": 970056000000,
        //                     "baseQtyEv": 0,
        //                     "quoteQtyEv": 1000000000,
        //                     "action": "New",
        //                     "execStatus": "MakerFill",
        //                     "ordStatus": "Filled",
        //                     "ordType": "Limit",
        //                     "execInst": "None",
        //                     "timeInForce": "GoodTillCancel",
        //                     "stopDirection": "UNSPECIFIED",
        //                     "tradeType": "Trade",
        //                     "stopPxEp": 0,
        //                     "execId": "c6bd8979-07ba-5946-b07e-f8b65135dbb1",
        //                     "execPriceEp": 970056000000,
        //                     "execBaseQtyEv": 103000,
        //                     "execQuoteQtyEv": 999157680,
        //                     "leavesBaseQtyEv": 0,
        //                     "leavesQuoteQtyEv": 0,
        //                     "execFeeEv": 0,
        //                     "feeRateEr": 0
        //                 }
        //             ]
        //         }
        //     }
        //
        //
        // swap
        //
        //     {
        //         "code": 0,
        //         "msg": "OK",
        //         "data": {
        //             "total": 79,
        //             "rows": [
        //                 {
        //                     "transactTimeNs": 1606054879331565300,
        //                     "symbol": "BTCUSD",
        //                     "currency": "BTC",
        //                     "action": "New",
        //                     "side": "Buy",
        //                     "tradeType": "Trade",
        //                     "execQty": 5,
        //                     "execPriceEp": 182990000,
        //                     "orderQty": 5,
        //                     "priceEp": 183870000,
        //                     "execValueEv": 27323,
        //                     "feeRateEr": 75000,
        //                     "execFeeEv": 21,
        //                     "ordType": "Market",
        //                     "execID": "5eee56a4-04a9-5677-8eb0-c2fe22ae3645",
        //                     "orderID": "ee0acb82-f712-4543-a11d-d23efca73197",
        //                     "clOrdID": "",
        //                     "execStatus": "TakerFill"
        //                 },
        //             ]
        //         }
        //     }
        //
        // swap - usdt
        //
        // {
        //     "code": 0,
        //     "msg": "OK",
        //     "data": {
        //         "total": 4,
        //         "rows": [
        //             {
        //                 "createdAt": 1666226932259,
        //                 "symbol": "ETHUSDT",
        //                 "currency": "USDT",
        //                 "action": 1,
        //                 "tradeType": 1,
        //                 "execQtyRq": "0.01",
        //                 "execPriceRp": "1271.9",
        //                 "side": 1,
        //                 "orderQtyRq": "0.78",
        //                 "priceRp": "1271.9",
        //                 "execValueRv": "12.719",
        //                 "feeRateRr": "0.0001",
        //                 "execFeeRv": "0.0012719",
        //                 "ordType": 2,
        //                 "execId": "8718cae",
        //                 "execStatus": 6
        //             },
        //         ]
        //     }
        // }
        //
        let data = undefined;
        if (isUSDTSettled) {
            data = this.safeValue (response, 'data', []);
        } else {
            data = this.safeValue (response, 'data', {});
            data = this.safeValue (data, 'rows', []);
        }
        return this.parseTrades (data, market, since, limit);
    }

    async fetchDepositAddress (code: string, params = {}) {
        /**
         * @method
         * @name phemex#fetchDepositAddress
         * @description fetch the deposit address for a currency associated with this account
         * @param {string} code unified currency code
         * @param {object} [params] extra parameters specific to the exchange API endpoint
         * @returns {object} an [address structure]{@link https://docs.ccxt.com/#/?id=address-structure}
         */
        await this.loadMarkets ();
        const currency = this.currency (code);
        const request = {
            'currency': currency['id'],
        };
        const defaultNetworks = this.safeValue (this.options, 'defaultNetworks');
        const defaultNetwork = this.safeStringUpper (defaultNetworks, code);
        const networks = this.safeValue (this.options, 'networks', {});
        let network = this.safeStringUpper (params, 'network', defaultNetwork);
        network = this.safeString (networks, network, network);
        if (network === undefined) {
            request['chainName'] = currency['id'];
        } else {
            request['chainName'] = network;
            params = this.omit (params, 'network');
        }
        const response = await this.privateGetPhemexUserWalletsV2DepositAddress (this.extend (request, params));
        //     {
        //         "code":0,
        //         "msg":"OK",
        //         "data":{
        //             "address":"0x5bfbf60e0fa7f63598e6cfd8a7fd3ffac4ccc6ad",
        //             "tag":null
        //         }
        //     }
        //
        const data = this.safeValue (response, 'data', {});
        const address = this.safeString (data, 'address');
        const tag = this.safeString (data, 'tag');
        this.checkAddress (address);
        return {
            'currency': code,
            'address': address,
            'tag': tag,
            'network': undefined,
            'info': response,
        };
    }

    async fetchDeposits (code: Str = undefined, since: Int = undefined, limit: Int = undefined, params = {}): Promise<Transaction[]> {
        /**
         * @method
         * @name phemex#fetchDeposits
         * @description fetch all deposits made to an account
         * @param {string} code unified currency code
         * @param {int} [since] the earliest time in ms to fetch deposits for
         * @param {int} [limit] the maximum number of deposits structures to retrieve
         * @param {object} [params] extra parameters specific to the exchange API endpoint
         * @returns {object[]} a list of [transaction structures]{@link https://docs.ccxt.com/#/?id=transaction-structure}
         */
        await this.loadMarkets ();
        let currency = undefined;
        if (code !== undefined) {
            currency = this.currency (code);
        }
        const response = await this.privateGetExchangeWalletsDepositList (params);
        //
        //     {
        //         "code":0,
        //         "msg":"OK",
        //         "data":[
        //             {
        //                 "id":29200,
        //                 "currency":"USDT",
        //                 "currencyCode":3,
        //                 "txHash":"0x0bdbdc47807769a03b158d5753f54dfc58b92993d2f5e818db21863e01238e5d",
        //                 "address":"0x5bfbf60e0fa7f63598e6cfd8a7fd3ffac4ccc6ad",
        //                 "amountEv":3000000000,
        //                 "confirmations":13,
        //                 "type":"Deposit",
        //                 "status":"Success",
        //                 "createdAt":1592722565000
        //             }
        //         ]
        //     }
        //
        const data = this.safeValue (response, 'data', {});
        return this.parseTransactions (data, currency, since, limit);
    }

    async fetchWithdrawals (code: Str = undefined, since: Int = undefined, limit: Int = undefined, params = {}): Promise<Transaction[]> {
        /**
         * @method
         * @name phemex#fetchWithdrawals
         * @description fetch all withdrawals made from an account
         * @param {string} code unified currency code
         * @param {int} [since] the earliest time in ms to fetch withdrawals for
         * @param {int} [limit] the maximum number of withdrawals structures to retrieve
         * @param {object} [params] extra parameters specific to the exchange API endpoint
         * @returns {object[]} a list of [transaction structures]{@link https://docs.ccxt.com/#/?id=transaction-structure}
         */
        await this.loadMarkets ();
        let currency = undefined;
        if (code !== undefined) {
            currency = this.currency (code);
        }
        const response = await this.privateGetExchangeWalletsWithdrawList (params);
        //
        //     {
        //         "code":0,
        //         "msg":"OK",
        //         "data":[
        //             {
        //                 "address": "1Lxxxxxxxxxxx"
        //                 "amountEv": 200000
        //                 "currency": "BTC"
        //                 "currencyCode": 1
        //                 "expiredTime": 0
        //                 "feeEv": 50000
        //                 "rejectReason": null
        //                 "status": "Succeed"
        //                 "txHash": "44exxxxxxxxxxxxxxxxxxxxxx"
        //                 "withdrawStatus: ""
        //             }
        //         ]
        //     }
        //
        const data = this.safeValue (response, 'data', {});
        return this.parseTransactions (data, currency, since, limit);
    }

    parseTransactionStatus (status) {
        const statuses = {
            'Success': 'ok',
            'Succeed': 'ok',
        };
        return this.safeString (statuses, status, status);
    }

    parseTransaction (transaction, currency: Currency = undefined): Transaction {
        //
        // withdraw
        //
        //     ...
        //
        // fetchDeposits
        //
        //     {
        //         "id":29200,
        //         "currency":"USDT",
        //         "currencyCode":3,
        //         "txHash":"0x0bdbdc47807769a03b158d5753f54dfc58b92993d2f5e818db21863e01238e5d",
        //         "address":"0x5bfbf60e0fa7f63598e6cfd8a7fd3ffac4ccc6ad",
        //         "amountEv":3000000000,
        //         "confirmations":13,
        //         "type":"Deposit",
        //         "status":"Success",
        //         "createdAt":1592722565000
        //     }
        //
        // fetchWithdrawals
        //
        //     {
        //         "address": "1Lxxxxxxxxxxx"
        //         "amountEv": 200000
        //         "currency": "BTC"
        //         "currencyCode": 1
        //         "expiredTime": 0
        //         "feeEv": 50000
        //         "rejectReason": null
        //         "status": "Succeed"
        //         "txHash": "44exxxxxxxxxxxxxxxxxxxxxx"
        //         "withdrawStatus: ""
        //     }
        //
        const id = this.safeString (transaction, 'id');
        const address = this.safeString (transaction, 'address');
        const tag = undefined;
        const txid = this.safeString (transaction, 'txHash');
        const currencyId = this.safeString (transaction, 'currency');
        currency = this.safeCurrency (currencyId, currency);
        const code = currency['code'];
        const timestamp = this.safeInteger2 (transaction, 'createdAt', 'submitedAt');
        let type = this.safeStringLower (transaction, 'type');
        const feeCost = this.parseNumber (this.fromEn (this.safeString (transaction, 'feeEv'), currency['valueScale']));
        let fee = undefined;
        if (feeCost !== undefined) {
            type = 'withdrawal';
            fee = {
                'cost': feeCost,
                'currency': code,
            };
        }
        const status = this.parseTransactionStatus (this.safeString (transaction, 'status'));
        const amount = this.parseNumber (this.fromEn (this.safeString (transaction, 'amountEv'), currency['valueScale']));
        return {
            'info': transaction,
            'id': id,
            'txid': txid,
            'timestamp': timestamp,
            'datetime': this.iso8601 (timestamp),
            'network': undefined,
            'address': address,
            'addressTo': address,
            'addressFrom': undefined,
            'tag': tag,
            'tagTo': tag,
            'tagFrom': undefined,
            'type': type,
            'amount': amount,
            'currency': code,
            'status': status,
            'updated': undefined,
            'comment': undefined,
            'internal': undefined,
            'fee': fee,
        };
    }

    async fetchPositions (symbols: Strings = undefined, params = {}) {
        /**
         * @method
         * @name phemex#fetchPositions
         * @description fetch all open positions
         * @see https://github.com/phemex/phemex-api-docs/blob/master/Public-Contract-API-en.md#query-trading-account-and-positions
         * @see https://github.com/phemex/phemex-api-docs/blob/master/Public-Hedged-Perpetual-API.md#query-account-positions
         * @param {string[]|undefined} symbols list of unified market symbols
         * @param {object} [params] extra parameters specific to the exchange API endpoint
         * @returns {object[]} a list of [position structure]{@link https://docs.ccxt.com/#/?id=position-structure}
         */
        await this.loadMarkets ();
        symbols = this.marketSymbols (symbols);
        let subType = undefined;
        let code = this.safeString (params, 'currency');
        let settle = undefined;
        let market = undefined;
        const firstSymbol = this.safeString (symbols, 0);
        if (firstSymbol !== undefined) {
            market = this.market (firstSymbol);
            settle = market['settle'];
            code = market['settle'];
        } else {
            [ settle, params ] = this.handleOptionAndParams (params, 'fetchPositions', 'settle', 'USD');
        }
        [ subType, params ] = this.handleSubTypeAndParams ('fetchPositions', market, params);
        const isUSDTSettled = settle === 'USDT';
        if (isUSDTSettled) {
            code = 'USDT';
        } else if (code === undefined) {
            code = (subType === 'linear') ? 'USD' : 'BTC';
        } else {
            params = this.omit (params, 'code');
        }
        const currency = this.currency (code);
        const request = {
            'currency': currency['id'],
        };
        let response = undefined;
        if (isUSDTSettled) {
            response = await this.privateGetGAccountsAccountPositions (this.extend (request, params));
        } else {
            response = await this.privateGetAccountsAccountPositions (this.extend (request, params));
        }
        //
        //     {
        //         "code":0,"msg":"",
        //         "data":{
        //             "account":{
        //                 "accountId":6192120001,
        //                 "currency":"BTC",
        //                 "accountBalanceEv":1254744,
        //                 "totalUsedBalanceEv":0,
        //                 "bonusBalanceEv":1254744
        //             },
        //             "positions":[
        //                 {
        //                     "accountID":6192120001,
        //                     "symbol":"BTCUSD",
        //                     "currency":"BTC",
        //                     "side":"None",
        //                     "positionStatus":"Normal",
        //                     "crossMargin":false,
        //                     "leverageEr":100000000,
        //                     "leverage":1.00000000,
        //                     "initMarginReqEr":100000000,
        //                     "initMarginReq":1.00000000,
        //                     "maintMarginReqEr":500000,
        //                     "maintMarginReq":0.00500000,
        //                     "riskLimitEv":10000000000,
        //                     "riskLimit":100.00000000,
        //                     "size":0,
        //                     "value":0E-8,
        //                     "valueEv":0,
        //                     "avgEntryPriceEp":0,
        //                     "avgEntryPrice":0E-8,
        //                     "posCostEv":0,
        //                     "posCost":0E-8,
        //                     "assignedPosBalanceEv":0,
        //                     "assignedPosBalance":0E-8,
        //                     "bankruptCommEv":0,
        //                     "bankruptComm":0E-8,
        //                     "bankruptPriceEp":0,
        //                     "bankruptPrice":0E-8,
        //                     "positionMarginEv":0,
        //                     "positionMargin":0E-8,
        //                     "liquidationPriceEp":0,
        //                     "liquidationPrice":0E-8,
        //                     "deleveragePercentileEr":0,
        //                     "deleveragePercentile":0E-8,
        //                     "buyValueToCostEr":100225000,
        //                     "buyValueToCost":1.00225000,
        //                     "sellValueToCostEr":100075000,
        //                     "sellValueToCost":1.00075000,
        //                     "markPriceEp":135736070,
        //                     "markPrice":13573.60700000,
        //                     "markValueEv":0,
        //                     "markValue":null,
        //                     "unRealisedPosLossEv":0,
        //                     "unRealisedPosLoss":null,
        //                     "estimatedOrdLossEv":0,
        //                     "estimatedOrdLoss":0E-8,
        //                     "usedBalanceEv":0,
        //                     "usedBalance":0E-8,
        //                     "takeProfitEp":0,
        //                     "takeProfit":null,
        //                     "stopLossEp":0,
        //                     "stopLoss":null,
        //                     "cumClosedPnlEv":0,
        //                     "cumFundingFeeEv":0,
        //                     "cumTransactFeeEv":0,
        //                     "realisedPnlEv":0,
        //                     "realisedPnl":null,
        //                     "cumRealisedPnlEv":0,
        //                     "cumRealisedPnl":null
        //                 }
        //             ]
        //         }
        //     }
        //
        const data = this.safeValue (response, 'data', {});
        const positions = this.safeValue (data, 'positions', []);
        const result = [];
        for (let i = 0; i < positions.length; i++) {
            const position = positions[i];
            result.push (this.parsePosition (position));
        }
        return this.filterByArrayPositions (result, 'symbol', symbols, false);
    }

    parsePosition (position, market: Market = undefined) {
        //
        //    {
        //        "userID": "811370",
        //        "accountID": "8113700002",
        //        "symbol": "ETHUSD",
        //        "currency": "USD",
        //        "side": "Buy",
        //        "positionStatus": "Normal",
        //        "crossMargin": false,
        //        "leverageEr": "200000000",
        //        "leverage": "2.00000000",
        //        "initMarginReqEr": "50000000",
        //        "initMarginReq": "0.50000000",
        //        "maintMarginReqEr": "1000000",
        //        "maintMarginReq": "0.01000000",
        //        "riskLimitEv": "5000000000",
        //        "riskLimit": "500000.00000000",
        //        "size": "1",
        //        "value": "22.22370000",
        //        "valueEv": "222237",
        //        "avgEntryPriceEp": "44447400",
        //        "avgEntryPrice": "4444.74000000",
        //        "posCostEv": "111202",
        //        "posCost": "11.12020000",
        //        "assignedPosBalanceEv": "111202",
        //        "assignedPosBalance": "11.12020000",
        //        "bankruptCommEv": "84",
        //        "bankruptComm": "0.00840000",
        //        "bankruptPriceEp": "22224000",
        //        "bankruptPrice": "2222.40000000",
        //        "positionMarginEv": "111118",
        //        "positionMargin": "11.11180000",
        //        "liquidationPriceEp": "22669000",
        //        "liquidationPrice": "2266.90000000",
        //        "deleveragePercentileEr": "0",
        //        "deleveragePercentile": "0E-8",
        //        "buyValueToCostEr": "50112500",
        //        "buyValueToCost": "0.50112500",
        //        "sellValueToCostEr": "50187500",
        //        "sellValueToCost": "0.50187500",
        //        "markPriceEp": "31332499",
        //        "markPrice": "3133.24990000",
        //        "markValueEv": "0",
        //        "markValue": null,
        //        "unRealisedPosLossEv": "0",
        //        "unRealisedPosLoss": null,
        //        "estimatedOrdLossEv": "0",
        //        "estimatedOrdLoss": "0E-8",
        //        "usedBalanceEv": "111202",
        //        "usedBalance": "11.12020000",
        //        "takeProfitEp": "0",
        //        "takeProfit": null,
        //        "stopLossEp": "0",
        //        "stopLoss": null,
        //        "cumClosedPnlEv": "-1546",
        //        "cumFundingFeeEv": "1605",
        //        "cumTransactFeeEv": "8438",
        //        "realisedPnlEv": "0",
        //        "realisedPnl": null,
        //        "cumRealisedPnlEv": "0",
        //        "cumRealisedPnl": null,
        //        "transactTimeNs": "1641571200001885324",
        //        "takerFeeRateEr": "0",
        //        "makerFeeRateEr": "0",
        //        "term": "6",
        //        "lastTermEndTimeNs": "1607711882505745356",
        //        "lastFundingTimeNs": "1641571200000000000",
        //        "curTermRealisedPnlEv": "-1567",
        //        "execSeq": "12112761561"
        //    }
        //
        const marketId = this.safeString (position, 'symbol');
        market = this.safeMarket (marketId, market);
        const symbol = market['symbol'];
        const collateral = this.safeString2 (position, 'positionMargin', 'positionMarginRv');
        const notionalString = this.safeString2 (position, 'value', 'valueRv');
        const maintenanceMarginPercentageString = this.safeString2 (position, 'maintMarginReq', 'maintMarginReqRr');
        const maintenanceMarginString = Precise.stringMul (notionalString, maintenanceMarginPercentageString);
        const initialMarginString = this.safeString2 (position, 'assignedPosBalance', 'assignedPosBalanceRv');
        const initialMarginPercentageString = Precise.stringDiv (initialMarginString, notionalString);
        const liquidationPrice = this.safeNumber2 (position, 'liquidationPrice', 'liquidationPriceRp');
        const markPriceString = this.safeString2 (position, 'markPrice', 'markPriceRp');
        const contracts = this.safeString (position, 'size');
        const contractSize = this.safeValue (market, 'contractSize');
        const contractSizeString = this.numberToString (contractSize);
        const leverage = this.safeNumber2 (position, 'leverage', 'leverageRr');
        const entryPriceString = this.safeString2 (position, 'avgEntryPrice', 'avgEntryPriceRp');
        const rawSide = this.safeString (position, 'side');
        let side = undefined;
        if (rawSide !== undefined) {
            side = (rawSide === 'Buy') ? 'long' : 'short';
        }
        let priceDiff = undefined;
        const currency = this.safeString (position, 'currency');
        if (currency === 'USD') {
            if (side === 'long') {
                priceDiff = Precise.stringSub (markPriceString, entryPriceString);
            } else {
                priceDiff = Precise.stringSub (entryPriceString, markPriceString);
            }
        } else {
            // inverse
            if (side === 'long') {
                priceDiff = Precise.stringSub (Precise.stringDiv ('1', entryPriceString), Precise.stringDiv ('1', markPriceString));
            } else {
                priceDiff = Precise.stringSub (Precise.stringDiv ('1', markPriceString), Precise.stringDiv ('1', entryPriceString));
            }
        }
        const unrealizedPnl = Precise.stringMul (Precise.stringMul (priceDiff, contracts), contractSizeString);
        const marginRatio = Precise.stringDiv (maintenanceMarginString, collateral);
        const isCross = this.safeValue (position, 'crossMargin');
        return this.safePosition ({
            'info': position,
            'id': undefined,
            'symbol': symbol,
            'contracts': this.parseNumber (contracts),
            'contractSize': contractSize,
            'unrealizedPnl': this.parseNumber (unrealizedPnl),
            'leverage': leverage,
            'liquidationPrice': liquidationPrice,
            'collateral': this.parseNumber (collateral),
            'notional': this.parseNumber (notionalString),
            'markPrice': this.parseNumber (markPriceString), // markPrice lags a bit ¯\_(ツ)_/¯
            'lastPrice': undefined,
            'entryPrice': this.parseNumber (entryPriceString),
            'timestamp': undefined,
            'lastUpdateTimestamp': undefined,
            'initialMargin': this.parseNumber (initialMarginString),
            'initialMarginPercentage': this.parseNumber (initialMarginPercentageString),
            'maintenanceMargin': this.parseNumber (maintenanceMarginString),
            'maintenanceMarginPercentage': this.parseNumber (maintenanceMarginPercentageString),
            'marginRatio': this.parseNumber (marginRatio),
            'datetime': undefined,
            'marginMode': isCross ? 'cross' : 'isolated',
            'side': side,
            'hedged': false,
            'percentage': undefined,
            'stopLossPrice': undefined,
            'takeProfitPrice': undefined,
        });
    }

    async fetchFundingHistory (symbol: Str = undefined, since: Int = undefined, limit: Int = undefined, params = {}) {
        /**
         * @method
         * @name phemex#fetchFundingHistory
         * @description fetch the history of funding payments paid and received on this account
         * @see https://github.com/phemex/phemex-api-docs/blob/master/Public-Hedged-Perpetual-API.md#futureDataFundingFeesHist
         * @param {string} symbol unified market symbol
         * @param {int} [since] the earliest time in ms to fetch funding history for
         * @param {int} [limit] the maximum number of funding history structures to retrieve
         * @param {object} [params] extra parameters specific to the exchange API endpoint
         * @returns {object} a [funding history structure]{@link https://docs.ccxt.com/#/?id=funding-history-structure}
         */
        if (symbol === undefined) {
            throw new ArgumentsRequired (this.id + ' fetchFundingHistory() requires a symbol argument');
        }
        await this.loadMarkets ();
        const market = this.market (symbol);
        const request = {
            'symbol': market['id'],
            // 'limit': 20, // Page size default 20, max 200
            // 'offset': 0, // Page start default 0
        };
        if (limit !== undefined) {
            if (limit > 200) {
                throw new BadRequest (this.id + ' fetchFundingHistory() limit argument cannot exceed 200');
            }
            request['limit'] = limit;
        }
        let response = undefined;
        if (market['settle'] === 'USDT') {
            response = await this.privateGetApiDataGFuturesFundingFees (this.extend (request, params));
        } else {
            response = await this.privateGetApiDataFuturesFundingFees (this.extend (request, params));
        }
        //
        //     {
        //         "code": 0,
        //         "msg": "OK",
        //         "data": {
        //             "rows": [
        //                 {
        //                     "symbol": "BTCUSD",
        //                     "currency": "BTC",
        //                     "execQty": 18,
        //                     "side": "Buy",
        //                     "execPriceEp": 360086455,
        //                     "execValueEv": 49987,
        //                     "fundingRateEr": 10000,
        //                     "feeRateEr": 10000,
        //                     "execFeeEv": 5,
        //                     "createTime": 1651881600000
        //                 }
        //             ]
        //         }
        //     }
        //
        const data = this.safeValue (response, 'data', {});
        const rows = this.safeValue (data, 'rows', []);
        const result = [];
        for (let i = 0; i < rows.length; i++) {
            const entry = rows[i];
            const timestamp = this.safeInteger (entry, 'createTime');
            result.push ({
                'info': entry,
                'symbol': this.safeString (entry, 'symbol'),
                'code': this.safeCurrencyCode (this.safeString (entry, 'currency')),
                'timestamp': timestamp,
                'datetime': this.iso8601 (timestamp),
                'id': undefined,
                'amount': this.fromEv (this.safeString (entry, 'execFeeEv'), market),
            });
        }
        return result as FundingHistory[];
    }

    async fetchFundingRate (symbol: string, params = {}) {
        /**
         * @method
         * @name phemex#fetchFundingRate
         * @description fetch the current funding rate
         * @param {string} symbol unified market symbol
         * @param {object} [params] extra parameters specific to the exchange API endpoint
         * @returns {object} a [funding rate structure]{@link https://docs.ccxt.com/#/?id=funding-rate-structure}
         */
        await this.loadMarkets ();
        const market = this.market (symbol);
        if (!market['swap']) {
            throw new BadSymbol (this.id + ' fetchFundingRate() supports swap contracts only');
        }
        const request = {
            'symbol': market['id'],
        };
        let response = {};
        if (!market['linear']) {
            response = await this.v1GetMdTicker24hr (this.extend (request, params));
        } else {
            response = await this.v2GetMdV2Ticker24hr (this.extend (request, params));
        }
        //
        //     {
        //         "error": null,
        //         "id": 0,
        //         "result": {
        //             "askEp": 2332500,
        //             "bidEp": 2331000,
        //             "fundingRateEr": 10000,
        //             "highEp": 2380000,
        //             "indexEp": 2329057,
        //             "lastEp": 2331500,
        //             "lowEp": 2274000,
        //             "markEp": 2329232,
        //             "openEp": 2337500,
        //             "openInterest": 1298050,
        //             "predFundingRateEr": 19921,
        //             "symbol": "ETHUSD",
        //             "timestamp": 1592474241582701416,
        //             "turnoverEv": 47228362330,
        //             "volume": 4053863
        //         }
        //     }
        //
        const result = this.safeValue (response, 'result', {});
        return this.parseFundingRate (result, market);
    }

    parseFundingRate (contract, market: Market = undefined) {
        //
        //     {
        //         "askEp": 2332500,
        //         "bidEp": 2331000,
        //         "fundingRateEr": 10000,
        //         "highEp": 2380000,
        //         "indexEp": 2329057,
        //         "lastEp": 2331500,
        //         "lowEp": 2274000,
        //         "markEp": 2329232,
        //         "openEp": 2337500,
        //         "openInterest": 1298050,
        //         "predFundingRateEr": 19921,
        //         "symbol": "ETHUSD",
        //         "timestamp": 1592474241582701416,
        //         "turnoverEv": 47228362330,
        //         "volume": 4053863
        //     }
        //
        // linear swap v2
        //
        //     {
        //         "closeRp":"16820.5",
        //         "fundingRateRr":"0.0001",
        //         "highRp":"16962.1",
        //         "indexPriceRp":"16830.15651565",
        //         "lowRp":"16785",
        //         "markPriceRp":"16830.97534951",
        //         "openInterestRv":"1323.596",
        //         "openRp":"16851.7",
        //         "predFundingRateRr":"0.0001",
        //         "symbol":"BTCUSDT",
        //         "timestamp":"1672142789065593096",
        //         "turnoverRv":"124835296.0538",
        //         "volumeRq":"7406.95"
        //     }
        //
        const marketId = this.safeString (contract, 'symbol');
        const symbol = this.safeSymbol (marketId, market);
        const timestamp = this.safeIntegerProduct (contract, 'timestamp', 0.000001);
        return {
            'info': contract,
            'symbol': symbol,
            'markPrice': this.fromEp (this.safeString2 (contract, 'markEp', 'markPriceRp'), market),
            'indexPrice': this.fromEp (this.safeString2 (contract, 'indexEp', 'indexPriceRp'), market),
            'interestRate': undefined,
            'estimatedSettlePrice': undefined,
            'timestamp': timestamp,
            'datetime': this.iso8601 (timestamp),
            'fundingRate': this.fromEr (this.safeString (contract, 'fundingRateEr'), market),
            'fundingTimestamp': undefined,
            'fundingDatetime': undefined,
            'nextFundingRate': this.fromEr (this.safeString2 (contract, 'predFundingRateEr', 'predFundingRateRr'), market),
            'nextFundingTimestamp': undefined,
            'nextFundingDatetime': undefined,
            'previousFundingRate': undefined,
            'previousFundingTimestamp': undefined,
            'previousFundingDatetime': undefined,
        };
    }

    async setMargin (symbol: string, amount, params = {}) {
        /**
         * @method
         * @name phemex#setMargin
         * @description Either adds or reduces margin in an isolated position in order to set the margin to a specific value
         * @see https://github.com/phemex/phemex-api-docs/blob/master/Public-Contract-API-en.md#assign-position-balance-in-isolated-marign-mode
         * @param {string} symbol unified market symbol of the market to set margin in
         * @param {float} amount the amount to set the margin to
         * @param {object} [params] parameters specific to the phemex api endpoint
         * @returns {object} A [margin structure]{@link https://docs.ccxt.com/#/?id=add-margin-structure}
         */
        await this.loadMarkets ();
        const market = this.market (symbol);
        const request = {
            'symbol': market['id'],
            'posBalanceEv': this.toEv (amount, market),
        };
        const response = await this.privatePostPositionsAssign (this.extend (request, params));
        //
        //     {
        //         "code": 0,
        //         "msg": "",
        //         "data": "OK"
        //     }
        //
        return this.extend (this.parseMarginModification (response, market), {
            'amount': amount,
        });
    }

    parseMarginStatus (status) {
        const statuses = {
            '0': 'ok',
        };
        return this.safeString (statuses, status, status);
    }

    parseMarginModification (data, market: Market = undefined) {
        //
        //     {
        //         "code": 0,
        //         "msg": "",
        //         "data": "OK"
        //     }
        //
        market = this.safeMarket (undefined, market);
        const inverse = this.safeValue (market, 'inverse');
        const codeCurrency = inverse ? 'base' : 'quote';
        return {
            'info': data,
            'type': 'set',
            'amount': undefined,
            'total': undefined,
            'code': market[codeCurrency],
            'symbol': this.safeSymbol (undefined, market),
            'status': this.parseMarginStatus (this.safeString (data, 'code')),
        };
    }

    async setMarginMode (marginMode, symbol: Str = undefined, params = {}) {
        /**
         * @method
         * @name phemex#setMarginMode
         * @description set margin mode to 'cross' or 'isolated'
         * @param {string} marginMode 'cross' or 'isolated'
         * @param {string} symbol unified market symbol
         * @param {object} [params] extra parameters specific to the exchange API endpoint
         * @returns {object} response from the exchange
         */
        if (symbol === undefined) {
            throw new ArgumentsRequired (this.id + ' setMarginMode() requires a symbol argument');
        }
        await this.loadMarkets ();
        const market = this.market (symbol);
        if (!market['swap'] || market['settle'] === 'USDT') {
            throw new BadSymbol (this.id + ' setMarginMode() supports swap (non USDT based) contracts only');
        }
        marginMode = marginMode.toLowerCase ();
        if (marginMode !== 'isolated' && marginMode !== 'cross') {
            throw new BadRequest (this.id + ' setMarginMode() marginMode argument should be isolated or cross');
        }
        let leverage = this.safeInteger (params, 'leverage');
        if (marginMode === 'cross') {
            leverage = 0;
        }
        if (leverage === undefined) {
            throw new ArgumentsRequired (this.id + ' setMarginMode() requires a leverage parameter');
        }
        const request = {
            'symbol': market['id'],
            'leverage': leverage,
        };
        return await this.privatePutPositionsLeverage (this.extend (request, params));
    }

    async setPositionMode (hedged, symbol: Str = undefined, params = {}) {
        /**
         * @method
         * @name phemex#setPositionMode
         * @description set hedged to true or false for a market
         * @see https://github.com/phemex/phemex-api-docs/blob/master/Public-Hedged-Perpetual-API.md#switch-position-mode-synchronously
         * @param {bool} hedged set to true to use dualSidePosition
         * @param {string} symbol not used by binance setPositionMode ()
         * @param {object} [params] extra parameters specific to the exchange API endpoint
         * @returns {object} response from the exchange
         */
        this.checkRequiredArgument ('setPositionMode', symbol, 'symbol');
        await this.loadMarkets ();
        const market = this.market (symbol);
        if (market['settle'] !== 'USDT') {
            throw new BadSymbol (this.id + ' setPositionMode() supports USDT settled markets only');
        }
        const request = {
            'symbol': market['id'],
        };
        if (hedged) {
            request['targetPosMode'] = 'Hedged';
        } else {
            request['targetPosMode'] = 'OneWay';
        }
        return await this.privatePutGPositionsSwitchPosModeSync (this.extend (request, params));
    }

    async fetchLeverageTiers (symbols: Strings = undefined, params = {}) {
        /**
         * @method
         * @name phemex#fetchLeverageTiers
         * @description retrieve information on the maximum leverage, and maintenance margin for trades of varying trade sizes
         * @param {string[]|undefined} symbols list of unified market symbols
         * @param {object} [params] extra parameters specific to the exchange API endpoint
         * @returns {object} a dictionary of [leverage tiers structures]{@link https://docs.ccxt.com/#/?id=leverage-tiers-structure}, indexed by market symbols
         */
        await this.loadMarkets ();
        if (symbols !== undefined) {
            const first = this.safeValue (symbols, 0);
            const market = this.market (first);
            if (market['settle'] !== 'USD') {
                throw new BadSymbol (this.id + ' fetchLeverageTiers() supports USD settled markets only');
            }
        }
        const response = await this.publicGetCfgV2Products (params);
        //
        //     {
        //         "code":0,
        //         "msg":"OK",
        //         "data":{
        //             "ratioScale":8,
        //             "currencies":[
        //                 {"currency":"BTC","valueScale":8,"minValueEv":1,"maxValueEv":5000000000000000000,"name":"Bitcoin"},
        //                 {"currency":"USD","valueScale":4,"minValueEv":1,"maxValueEv":500000000000000,"name":"USD"},
        //                 {"currency":"USDT","valueScale":8,"minValueEv":1,"maxValueEv":5000000000000000000,"name":"TetherUS"},
        //             ],
        //             "products":[
        //                 {
        //                     "symbol":"BTCUSD",
        //                     "displaySymbol":"BTC / USD",
        //                     "indexSymbol":".BTC",
        //                     "markSymbol":".MBTC",
        //                     "fundingRateSymbol":".BTCFR",
        //                     "fundingRate8hSymbol":".BTCFR8H",
        //                     "contractUnderlyingAssets":"USD",
        //                     "settleCurrency":"BTC",
        //                     "quoteCurrency":"USD",
        //                     "contractSize":1.0,
        //                     "lotSize":1,
        //                     "tickSize":0.5,
        //                     "priceScale":4,
        //                     "ratioScale":8,
        //                     "pricePrecision":1,
        //                     "minPriceEp":5000,
        //                     "maxPriceEp":10000000000,
        //                     "maxOrderQty":1000000,
        //                     "type":"Perpetual"
        //                 },
        //                 {
        //                     "symbol":"sBTCUSDT",
        //                     "displaySymbol":"BTC / USDT",
        //                     "quoteCurrency":"USDT",
        //                     "pricePrecision":2,
        //                     "type":"Spot",
        //                     "baseCurrency":"BTC",
        //                     "baseTickSize":"0.000001 BTC",
        //                     "baseTickSizeEv":100,
        //                     "quoteTickSize":"0.01 USDT",
        //                     "quoteTickSizeEv":1000000,
        //                     "minOrderValue":"10 USDT",
        //                     "minOrderValueEv":1000000000,
        //                     "maxBaseOrderSize":"1000 BTC",
        //                     "maxBaseOrderSizeEv":100000000000,
        //                     "maxOrderValue":"5,000,000 USDT",
        //                     "maxOrderValueEv":500000000000000,
        //                     "defaultTakerFee":"0.001",
        //                     "defaultTakerFeeEr":100000,
        //                     "defaultMakerFee":"0.001",
        //                     "defaultMakerFeeEr":100000,
        //                     "baseQtyPrecision":6,
        //                     "quoteQtyPrecision":2
        //                 },
        //             ],
        //             "riskLimits":[
        //                 {
        //                     "symbol":"BTCUSD",
        //                     "steps":"50",
        //                     "riskLimits":[
        //                         {"limit":100,"initialMargin":"1.0%","initialMarginEr":1000000,"maintenanceMargin":"0.5%","maintenanceMarginEr":500000},
        //                         {"limit":150,"initialMargin":"1.5%","initialMarginEr":1500000,"maintenanceMargin":"1.0%","maintenanceMarginEr":1000000},
        //                         {"limit":200,"initialMargin":"2.0%","initialMarginEr":2000000,"maintenanceMargin":"1.5%","maintenanceMarginEr":1500000},
        //                     ]
        //                 },
        //             ],
        //             "leverages":[
        //                 {"initialMargin":"1.0%","initialMarginEr":1000000,"options":[1,2,3,5,10,25,50,100]},
        //                 {"initialMargin":"1.5%","initialMarginEr":1500000,"options":[1,2,3,5,10,25,50,66]},
        //                 {"initialMargin":"2.0%","initialMarginEr":2000000,"options":[1,2,3,5,10,25,33,50]},
        //             ]
        //         }
        //     }
        //
        //
        const data = this.safeValue (response, 'data', {});
        const riskLimits = this.safeValue (data, 'riskLimits');
        return this.parseLeverageTiers (riskLimits, symbols, 'symbol');
    }

    parseMarketLeverageTiers (info, market: Market = undefined) {
        /**
         * @param {object} info Exchange market response for 1 market
         * @param {object} market CCXT market
         */
        //
        //     {
        //         "symbol":"BTCUSD",
        //         "steps":"50",
        //         "riskLimits":[
        //             {"limit":100,"initialMargin":"1.0%","initialMarginEr":1000000,"maintenanceMargin":"0.5%","maintenanceMarginEr":500000},
        //             {"limit":150,"initialMargin":"1.5%","initialMarginEr":1500000,"maintenanceMargin":"1.0%","maintenanceMarginEr":1000000},
        //             {"limit":200,"initialMargin":"2.0%","initialMarginEr":2000000,"maintenanceMargin":"1.5%","maintenanceMarginEr":1500000},
        //         ]
        //     },
        //
        market = this.safeMarket (undefined, market);
        const riskLimits = (market['info']['riskLimits']);
        const tiers = [];
        let minNotional = 0;
        for (let i = 0; i < riskLimits.length; i++) {
            const tier = riskLimits[i];
            const maxNotional = this.safeInteger (tier, 'limit');
            tiers.push ({
                'tier': this.sum (i, 1),
                'currency': market['settle'],
                'minNotional': minNotional,
                'maxNotional': maxNotional,
                'maintenanceMarginRate': this.safeString (tier, 'maintenanceMargin'),
                'maxLeverage': undefined,
                'info': tier,
            });
            minNotional = maxNotional;
        }
        return tiers;
    }

    sign (path, api = 'public', method = 'GET', params = {}, headers = undefined, body = undefined) {
        const query = this.omit (params, this.extractParams (path));
        const requestPath = '/' + this.implodeParams (path, params);
        let url = requestPath;
        let queryString = '';
        if ((method === 'GET') || (method === 'DELETE') || (method === 'PUT') || (url === '/positions/assign')) {
            if (Object.keys (query).length) {
                queryString = this.urlencodeWithArrayRepeat (query);
                url += '?' + queryString;
            }
        }
        if (api === 'private') {
            this.checkRequiredCredentials ();
            const timestamp = this.seconds ();
            const xPhemexRequestExpiry = this.safeInteger (this.options, 'x-phemex-request-expiry', 60);
            const expiry = this.sum (timestamp, xPhemexRequestExpiry);
            const expiryString = expiry.toString ();
            headers = {
                'x-phemex-access-token': this.apiKey,
                'x-phemex-request-expiry': expiryString,
            };
            let payload = '';
            if (method === 'POST') {
                payload = this.json (params);
                body = payload;
                headers['Content-Type'] = 'application/json';
            }
            const auth = requestPath + queryString + expiryString + payload;
            headers['x-phemex-request-signature'] = this.hmac (this.encode (auth), this.encode (this.secret), sha256);
        }
        url = this.implodeHostname (this.urls['api'][api]) + url;
        return { 'url': url, 'method': method, 'body': body, 'headers': headers };
    }

    async setLeverage (leverage, symbol: Str = undefined, params = {}) {
        /**
         * @method
         * @name phemex#setLeverage
         * @description set the level of leverage for a market
         * @see https://github.com/phemex/phemex-api-docs/blob/master/Public-Hedged-Perpetual-API.md#set-leverage
         * @param {float} leverage the rate of leverage
         * @param {string} symbol unified market symbol
         * @param {object} [params] extra parameters specific to the exchange API endpoint
         * @param {bool} [params.hedged] set to true if hedged position mode is enabled (by default long and short leverage are set to the same value)
         * @param {float} [params.longLeverageRr] *hedged mode only* set the leverage for long positions
         * @param {float} [params.shortLeverageRr] *hedged mode only* set the leverage for short positions
         * @returns {object} response from the exchange
         */
        // WARNING: THIS WILL INCREASE LIQUIDATION PRICE FOR OPEN ISOLATED LONG POSITIONS
        // AND DECREASE LIQUIDATION PRICE FOR OPEN ISOLATED SHORT POSITIONS
        if (symbol === undefined) {
            throw new ArgumentsRequired (this.id + ' setLeverage() requires a symbol argument');
        }
        if ((leverage < 1) || (leverage > 100)) {
            throw new BadRequest (this.id + ' setLeverage() leverage should be between 1 and 100');
        }
        await this.loadMarkets ();
        const isHedged = this.safeValue (params, 'hedged', false);
        const longLeverageRr = this.safeInteger (params, 'longLeverageRr');
        const shortLeverageRr = this.safeInteger (params, 'shortLeverageRr');
        const market = this.market (symbol);
        const request = {
            'symbol': market['id'],
        };
        let response = undefined;
        if (market['settle'] === 'USDT') {
            if (!isHedged && longLeverageRr === undefined && shortLeverageRr === undefined) {
                request['leverageRr'] = leverage;
            } else {
                const long = (longLeverageRr !== undefined) ? longLeverageRr : leverage;
                const short = (shortLeverageRr !== undefined) ? shortLeverageRr : leverage;
                request['longLeverageRr'] = long;
                request['shortLeverageRr'] = short;
            }
            response = await this.privatePutGPositionsLeverage (this.extend (request, params));
        } else {
            request['leverage'] = leverage;
            response = await this.privatePutPositionsLeverage (this.extend (request, params));
        }
        return response;
    }

    async transfer (code: string, amount, fromAccount, toAccount, params = {}) {
        /**
         * @method
         * @name phemex#transfer
         * @description transfer currency internally between wallets on the same account
         * @param {string} code unified currency code
         * @param {float} amount amount to transfer
         * @param {string} fromAccount account to transfer from
         * @param {string} toAccount account to transfer to
         * @param {object} [params] extra parameters specific to the exchange API endpoint
         * @param {string} [params.bizType] for transferring between main and sub-acounts either 'SPOT' or 'PERPETUAL' default is 'SPOT'
         * @returns {object} a [transfer structure]{@link https://docs.ccxt.com/#/?id=transfer-structure}
         */
        await this.loadMarkets ();
        const currency = this.currency (code);
        const accountsByType = this.safeValue (this.options, 'accountsByType', {});
        const fromId = this.safeString (accountsByType, fromAccount, fromAccount);
        const toId = this.safeString (accountsByType, toAccount, toAccount);
        const scaledAmmount = this.toEv (amount, currency);
        let direction = undefined;
        let transfer = undefined;
        if (fromId === 'spot' && toId === 'future') {
            direction = 2;
        } else if (fromId === 'future' && toId === 'spot') {
            direction = 1;
        }
        if (direction !== undefined) {
            const request = {
                'currency': currency['id'],
                'moveOp': direction,
                'amountEv': scaledAmmount,
            };
            const response = await this.privatePostAssetsTransfer (this.extend (request, params));
            //
            //     {
            //         "code": "0",
            //         "msg": "OK",
            //         "data": {
            //             "linkKey": "8564eba4-c9ec-49d6-9b8c-2ec5001a0fb9",
            //             "userId": "4018340",
            //             "currency": "USD",
            //             "amountEv": "10",
            //             "side": "2",
            //             "status": "10"
            //         }
            //     }
            //
            const data = this.safeValue (response, 'data', {});
            transfer = this.parseTransfer (data, currency);
        } else { // sub account transfer
            const request = {
                'fromUserId': fromId,
                'toUserId': toId,
                'amountEv': scaledAmmount,
                'currency': currency['id'],
                'bizType': this.safeString (params, 'bizType', 'SPOT'),
            };
            const response = await this.privatePostAssetsUniversalTransfer (this.extend (request, params));
            //
            //     {
            //         "code": "0",
            //         "msg": "OK",
            //         "data": "API-923db826-aaaa-aaaa-aaaa-4d98c3a7c9fd"
            //     }
            //
            transfer = this.parseTransfer (response);
        }
        const transferOptions = this.safeValue (this.options, 'transfer', {});
        const fillResponseFromRequest = this.safeValue (transferOptions, 'fillResponseFromRequest', true);
        if (fillResponseFromRequest) {
            if (transfer['fromAccount'] === undefined) {
                transfer['fromAccount'] = fromAccount;
            }
            if (transfer['toAccount'] === undefined) {
                transfer['toAccount'] = toAccount;
            }
            if (transfer['amount'] === undefined) {
                transfer['amount'] = amount;
            }
            if (transfer['currency'] === undefined) {
                transfer['currency'] = code;
            }
        }
        return transfer;
    }

    async fetchTransfers (code: Str = undefined, since: Int = undefined, limit: Int = undefined, params = {}) {
        /**
         * @method
         * @name phemex#fetchTransfers
         * @description fetch a history of internal transfers made on an account
         * @param {string} code unified currency code of the currency transferred
         * @param {int} [since] the earliest time in ms to fetch transfers for
         * @param {int} [limit] the maximum number of  transfers structures to retrieve
         * @param {object} [params] extra parameters specific to the exchange API endpoint
         * @returns {object[]} a list of [transfer structures]{@link https://docs.ccxt.com/#/?id=transfer-structure}
         */
        await this.loadMarkets ();
        if (code === undefined) {
            throw new ArgumentsRequired (this.id + ' fetchTransfers() requires a code argument');
        }
        const currency = this.currency (code);
        const request = {
            'currency': currency['id'],
        };
        if (since !== undefined) {
            request['start'] = since;
        }
        if (limit !== undefined) {
            request['limit'] = limit;
        }
        const response = await this.privateGetAssetsTransfer (this.extend (request, params));
        //
        //     {
        //         "code": 0,
        //         "msg": "OK",
        //         "data": {
        //             "rows": [
        //                 {
        //                     "linkKey": "87c071a3-8628-4ac2-aca1-6ce0d1fad66c",
        //                     "userId": 4148428,
        //                     "currency": "BTC",
        //                     "amountEv": 67932,
        //                     "side": 2,
        //                     "status": 10,
        //                     "createTime": 1652832467000,
        //                     "bizType": 10
        //                 }
        //             ]
        //         }
        //     }
        //
        const data = this.safeValue (response, 'data', {});
        const transfers = this.safeValue (data, 'rows', []);
        return this.parseTransfers (transfers, currency, since, limit);
    }

    parseTransfer (transfer, currency: Currency = undefined) {
        //
        // transfer
        //
        //     {
        //         "linkKey": "8564eba4-c9ec-49d6-9b8c-2ec5001a0fb9",
        //         "userId": "4018340",
        //         "currency": "USD",
        //         "amountEv": "10",
        //         "side": "2",
        //         "status": "10"
        //     }
        //
        // fetchTransfers
        //
        //     {
        //         "linkKey": "87c071a3-8628-4ac2-aca1-6ce0d1fad66c",
        //         "userId": 4148428,
        //         "currency": "BTC",
        //         "amountEv": 67932,
        //         "side": 2,
        //         "status": 10,
        //         "createTime": 1652832467000,
        //         "bizType": 10
        //     }
        //
        const id = this.safeString (transfer, 'linkKey');
        const status = this.safeString (transfer, 'status');
        const amountEv = this.safeString (transfer, 'amountEv');
        const amountTransfered = this.fromEv (amountEv);
        const currencyId = this.safeString (transfer, 'currency');
        const code = this.safeCurrencyCode (currencyId, currency);
        const side = this.safeInteger (transfer, 'side');
        let fromId = undefined;
        let toId = undefined;
        if (side === 1) {
            fromId = 'swap';
            toId = 'spot';
        } else if (side === 2) {
            fromId = 'spot';
            toId = 'swap';
        }
        const timestamp = this.safeInteger (transfer, 'createTime');
        return {
            'info': transfer,
            'id': id,
            'timestamp': timestamp,
            'datetime': this.iso8601 (timestamp),
            'currency': code,
            'amount': amountTransfered,
            'fromAccount': fromId,
            'toAccount': toId,
            'status': this.parseTransferStatus (status),
        };
    }

    parseTransferStatus (status) {
        const statuses = {
            '3': 'rejected', // 'Rejected',
            '6': 'canceled', // 'Got error and wait for recovery',
            '10': 'ok', // 'Success',
            '11': 'failed', // 'Failed',
        };
        return this.safeString (statuses, status, status);
    }

    async fetchFundingRateHistory (symbol: Str = undefined, since: Int = undefined, limit: Int = undefined, params = {}) {
        /**
         * @method
         * @name phemex#fetchFundingRateHistory
         * @description fetches historical funding rate prices
         * @see https://phemex-docs.github.io/#query-funding-rate-history-2
         * @param {string} symbol unified symbol of the market to fetch the funding rate history for
         * @param {int} [since] timestamp in ms of the earliest funding rate to fetch
         * @param {int} [limit] the maximum amount of [funding rate structures]{@link https://docs.ccxt.com/#/?id=funding-rate-history-structure} to fetch
         * @param {object} [params] extra parameters specific to the exchange API endpoint
         * @param {boolean} [params.paginate] default false, when true will automatically paginate by calling this endpoint multiple times. See in the docs all the [availble parameters](https://github.com/ccxt/ccxt/wiki/Manual#pagination-params)
         * @param {int} [params.until] timestamp in ms of the latest funding rate
         * @returns {object[]} a list of [funding rate structures]{@link https://docs.ccxt.com/#/?id=funding-rate-history-structure}
         */
        if (symbol === undefined) {
            throw new ArgumentsRequired (this.id + ' fetchFundingRateHistory() requires a symbol argument');
        }
        await this.loadMarkets ();
        const market = this.market (symbol);
        const isUsdtSettled = market['settle'] === 'USDT';
        if (!market['swap']) {
            throw new BadRequest (this.id + ' fetchFundingRateHistory() supports swap contracts only');
        }
        let paginate = false;
        [ paginate, params ] = this.handleOptionAndParams (params, 'fetchFundingRateHistory', 'paginate');
        if (paginate) {
            return await this.fetchPaginatedCallDeterministic ('fetchFundingRateHistory', symbol, since, limit, '8h', params, 100) as FundingRateHistory[];
        }
        let customSymbol = undefined;
        if (isUsdtSettled) {
            customSymbol = '.' + market['id'] + 'FR8H'; // phemex requires a custom symbol for funding rate history
        } else {
            customSymbol = '.' + market['baseId'] + 'FR8H';
        }
        let request = {
            'symbol': customSymbol,
        };
        if (since !== undefined) {
            request['start'] = since;
        }
        if (limit !== undefined) {
            request['limit'] = limit;
        }
        [ request, params ] = this.handleUntilOption ('end', request, params);
        let response = undefined;
        if (isUsdtSettled) {
            response = await this.v2GetApiDataPublicDataFundingRateHistory (this.extend (request, params));
        } else {
            response = await this.v1GetApiDataPublicDataFundingRateHistory (this.extend (request, params));
        }
        //
        //    {
        //        "code":"0",
        //        "msg":"OK",
        //        "data":{
        //           "rows":[
        //              {
        //                 "symbol":".BTCUSDTFR8H",
        //                 "fundingRate":"0.0001",
        //                 "fundingTime":"1682064000000",
        //                 "intervalSeconds":"28800"
        //              }
        //           ]
        //        }
        //    }
        //
        const data = this.safeValue (response, 'data', {});
        const rates = this.safeValue (data, 'rows');
        const result = [];
        for (let i = 0; i < rates.length; i++) {
            const item = rates[i];
            const timestamp = this.safeInteger (item, 'fundingTime');
            result.push ({
                'info': item,
                'symbol': symbol,
                'fundingRate': this.safeNumber (item, 'fundingRate'),
                'timestamp': timestamp,
                'datetime': this.iso8601 (timestamp),
            });
        }
        const sorted = this.sortBy (result, 'timestamp');
        return this.filterBySymbolSinceLimit (sorted, symbol, since, limit) as FundingRateHistory[];
    }

    handleErrors (httpCode, reason, url, method, headers, body, response, requestHeaders, requestBody) {
        if (response === undefined) {
            return undefined; // fallback to default error handler
        }
        //
        //     {"code":30018,"msg":"phemex.data.size.uplimt","data":null}
        //     {"code":412,"msg":"Missing parameter - resolution","data":null}
        //     {"code":412,"msg":"Missing parameter - to","data":null}
        //     {"error":{"code":6001,"message":"invalid argument"},"id":null,"result":null}
        //
        const error = this.safeValue (response, 'error', response);
        const errorCode = this.safeString (error, 'code');
        const message = this.safeString (error, 'msg');
        if ((errorCode !== undefined) && (errorCode !== '0')) {
            const feedback = this.id + ' ' + body;
            this.throwExactlyMatchedException (this.exceptions['exact'], errorCode, feedback);
            this.throwBroadlyMatchedException (this.exceptions['broad'], message, feedback);
            throw new ExchangeError (feedback); // unknown message
        }
        return undefined;
    }
}<|MERGE_RESOLUTION|>--- conflicted
+++ resolved
@@ -1820,12 +1820,8 @@
          * @name phemex#fetchBalance
          * @description query for balance and get the amount of funds available for trading or funds locked in orders
          * @see https://github.com/phemex/phemex-api-docs/blob/master/Public-Hedged-Perpetual-API.md#query-account-positions
-<<<<<<< HEAD
          * @param {object} [params] extra parameters specific to the exchange API endpoint
-=======
-         * @param {object} [params] extra parameters specific to the phemex api endpoint
          * @param {string} [params.type] spot or swap
->>>>>>> 7d932e3e
          * @returns {object} a [balance structure]{@link https://docs.ccxt.com/#/?id=balance-structure}
          */
         await this.loadMarkets ();
@@ -3830,7 +3826,7 @@
          * @see https://github.com/phemex/phemex-api-docs/blob/master/Public-Contract-API-en.md#assign-position-balance-in-isolated-marign-mode
          * @param {string} symbol unified market symbol of the market to set margin in
          * @param {float} amount the amount to set the margin to
-         * @param {object} [params] parameters specific to the phemex api endpoint
+         * @param {object} [params] parameters specific to the exchange API endpoint
          * @returns {object} A [margin structure]{@link https://docs.ccxt.com/#/?id=add-margin-structure}
          */
         await this.loadMarkets ();
